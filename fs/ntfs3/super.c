// SPDX-License-Identifier: GPL-2.0
/*
 *
 * Copyright (C) 2019-2021 Paragon Software GmbH, All rights reserved.
 *
 *
 *                 terminology
 *
 * cluster - allocation unit     - 512,1K,2K,4K,...,2M
 * vcn - virtual cluster number  - Offset inside the file in clusters.
 * vbo - virtual byte offset     - Offset inside the file in bytes.
 * lcn - logical cluster number  - 0 based cluster in clusters heap.
 * lbo - logical byte offset     - Absolute position inside volume.
 * run - maps VCN to LCN         - Stored in attributes in packed form.
 * attr - attribute segment      - std/name/data etc records inside MFT.
 * mi  - MFT inode               - One MFT record(usually 1024 bytes or 4K), consists of attributes.
 * ni  - NTFS inode              - Extends linux inode. consists of one or more mft inodes.
 * index - unit inside directory - 2K, 4K, <=page size, does not depend on cluster size.
 *
 * WSL - Windows Subsystem for Linux
 * https://docs.microsoft.com/en-us/windows/wsl/file-permissions
 * It stores uid/gid/mode/dev in xattr
 *
 * ntfs allows up to 2^64 clusters per volume.
 * It means you should use 64 bits lcn to operate with ntfs.
 * Implementation of ntfs.sys uses only 32 bits lcn.
 * Default ntfs3 uses 32 bits lcn too.
 * ntfs3 built with CONFIG_NTFS3_64BIT_CLUSTER (ntfs3_64) uses 64 bits per lcn.
 *
 *
 *     ntfs limits, cluster size is 4K (2^12)
 * -----------------------------------------------------------------------------
 * | Volume size   | Clusters | ntfs.sys | ntfs3  | ntfs3_64 | mkntfs | chkdsk |
 * -----------------------------------------------------------------------------
 * | < 16T, 2^44   |  < 2^32  |  yes     |  yes   |   yes    |  yes   |  yes   |
 * | > 16T, 2^44   |  > 2^32  |  no      |  no    |   yes    |  yes   |  yes   |
 * ----------------------------------------------------------|------------------
 *
 * To mount large volumes as ntfs one should use large cluster size (up to 2M)
 * The maximum volume size in this case is 2^32 * 2^21 = 2^53 = 8P
 *
 *     ntfs limits, cluster size is 2M (2^21)
 * -----------------------------------------------------------------------------
 * | < 8P, 2^53    |  < 2^32  |  yes     |  yes   |   yes    |  yes   |  yes   |
 * | > 8P, 2^53    |  > 2^32  |  no      |  no    |   yes    |  yes   |  yes   |
 * ----------------------------------------------------------|------------------
 *
 */

#include <linux/blkdev.h>
#include <linux/buffer_head.h>
#include <linux/exportfs.h>
#include <linux/fs.h>
#include <linux/fs_context.h>
#include <linux/fs_parser.h>
#include <linux/log2.h>
#include <linux/minmax.h>
#include <linux/module.h>
#include <linux/nls.h>
#include <linux/proc_fs.h>
#include <linux/seq_file.h>
#include <linux/statfs.h>

#include "debug.h"
#include "ntfs.h"
#include "ntfs_fs.h"
#ifdef CONFIG_NTFS3_LZX_XPRESS
#include "lib/lib.h"
#endif

#ifdef CONFIG_PRINTK
/*
 * ntfs_printk - Trace warnings/notices/errors.
 *
 * Thanks Joe Perches <joe@perches.com> for implementation
 */
void ntfs_printk(const struct super_block *sb, const char *fmt, ...)
{
	struct va_format vaf;
	va_list args;
	int level;
	struct ntfs_sb_info *sbi = sb->s_fs_info;

	/* Should we use different ratelimits for warnings/notices/errors? */
	if (!___ratelimit(&sbi->msg_ratelimit, "ntfs3"))
		return;

	va_start(args, fmt);

	level = printk_get_level(fmt);
	vaf.fmt = printk_skip_level(fmt);
	vaf.va = &args;
	printk("%c%cntfs3: %s: %pV\n", KERN_SOH_ASCII, level, sb->s_id, &vaf);

	va_end(args);
}

static char s_name_buf[512];
static atomic_t s_name_buf_cnt = ATOMIC_INIT(1); // 1 means 'free s_name_buf'.

/*
 * ntfs_inode_printk
 *
 * Print warnings/notices/errors about inode using name or inode number.
 */
void ntfs_inode_printk(struct inode *inode, const char *fmt, ...)
{
	struct super_block *sb = inode->i_sb;
	struct ntfs_sb_info *sbi = sb->s_fs_info;
	char *name;
	va_list args;
	struct va_format vaf;
	int level;

	if (!___ratelimit(&sbi->msg_ratelimit, "ntfs3"))
		return;

	/* Use static allocated buffer, if possible. */
	name = atomic_dec_and_test(&s_name_buf_cnt) ?
		       s_name_buf :
		       kmalloc(sizeof(s_name_buf), GFP_NOFS);

	if (name) {
		struct dentry *de = d_find_alias(inode);

		if (de) {
			spin_lock(&de->d_lock);
			snprintf(name, sizeof(s_name_buf), " \"%s\"",
				 de->d_name.name);
			spin_unlock(&de->d_lock);
		} else {
			name[0] = 0;
		}
		dput(de); /* Cocci warns if placed in branch "if (de)" */
	}

	va_start(args, fmt);

	level = printk_get_level(fmt);
	vaf.fmt = printk_skip_level(fmt);
	vaf.va = &args;

	printk("%c%cntfs3: %s: ino=%lx,%s %pV\n", KERN_SOH_ASCII, level,
	       sb->s_id, inode->i_ino, name ? name : "", &vaf);

	va_end(args);

	atomic_inc(&s_name_buf_cnt);
	if (name != s_name_buf)
		kfree(name);
}
#endif

/*
 * Shared memory struct.
 *
 * On-disk ntfs's upcase table is created by ntfs formatter.
 * 'upcase' table is 128K bytes of memory.
 * We should read it into memory when mounting.
 * Several ntfs volumes likely use the same 'upcase' table.
 * It is good idea to share in-memory 'upcase' table between different volumes.
 * Unfortunately winxp/vista/win7 use different upcase tables.
 */
static DEFINE_SPINLOCK(s_shared_lock);

static struct {
	void *ptr;
	u32 len;
	int cnt;
} s_shared[8];

/*
 * ntfs_set_shared
 *
 * Return:
 * * @ptr - If pointer was saved in shared memory.
 * * NULL - If pointer was not shared.
 */
void *ntfs_set_shared(void *ptr, u32 bytes)
{
	void *ret = NULL;
	int i, j = -1;

	spin_lock(&s_shared_lock);
	for (i = 0; i < ARRAY_SIZE(s_shared); i++) {
		if (!s_shared[i].cnt) {
			j = i;
		} else if (bytes == s_shared[i].len &&
			   !memcmp(s_shared[i].ptr, ptr, bytes)) {
			s_shared[i].cnt += 1;
			ret = s_shared[i].ptr;
			break;
		}
	}

	if (!ret && j != -1) {
		s_shared[j].ptr = ptr;
		s_shared[j].len = bytes;
		s_shared[j].cnt = 1;
		ret = ptr;
	}
	spin_unlock(&s_shared_lock);

	return ret;
}

/*
 * ntfs_put_shared
 *
 * Return:
 * * @ptr - If pointer is not shared anymore.
 * * NULL - If pointer is still shared.
 */
void *ntfs_put_shared(void *ptr)
{
	void *ret = ptr;
	int i;

	spin_lock(&s_shared_lock);
	for (i = 0; i < ARRAY_SIZE(s_shared); i++) {
		if (s_shared[i].cnt && s_shared[i].ptr == ptr) {
			if (--s_shared[i].cnt)
				ret = NULL;
			break;
		}
	}
	spin_unlock(&s_shared_lock);

	return ret;
}

static inline void put_mount_options(struct ntfs_mount_options *options)
{
	kfree(options->nls_name);
	unload_nls(options->nls);
	kfree(options);
}

enum Opt {
	Opt_uid,
	Opt_gid,
	Opt_umask,
	Opt_dmask,
	Opt_fmask,
	Opt_immutable,
	Opt_discard,
	Opt_force,
	Opt_sparse,
	Opt_nohidden,
	Opt_hide_dot_files,
	Opt_windows_names,
	Opt_showmeta,
	Opt_acl,
	Opt_iocharset,
	Opt_prealloc,
	Opt_nocase,
	Opt_err,
};

// clang-format off
static const struct fs_parameter_spec ntfs_fs_parameters[] = {
	fsparam_u32("uid",			Opt_uid),
	fsparam_u32("gid",			Opt_gid),
	fsparam_u32oct("umask",			Opt_umask),
	fsparam_u32oct("dmask",			Opt_dmask),
	fsparam_u32oct("fmask",			Opt_fmask),
	fsparam_flag_no("sys_immutable",	Opt_immutable),
	fsparam_flag_no("discard",		Opt_discard),
	fsparam_flag_no("force",		Opt_force),
	fsparam_flag_no("sparse",		Opt_sparse),
	fsparam_flag_no("hidden",		Opt_nohidden),
	fsparam_flag_no("hide_dot_files",	Opt_hide_dot_files),
	fsparam_flag_no("windows_names",	Opt_windows_names),
	fsparam_flag_no("showmeta",		Opt_showmeta),
	fsparam_flag_no("acl",			Opt_acl),
	fsparam_string("iocharset",		Opt_iocharset),
	fsparam_flag_no("prealloc",		Opt_prealloc),
	fsparam_flag_no("nocase",		Opt_nocase),
	{}
};
// clang-format on

/*
 * Load nls table or if @nls is utf8 then return NULL.
 *
 * It is good idea to use here "const char *nls".
 * But load_nls accepts "char*".
 */
static struct nls_table *ntfs_load_nls(char *nls)
{
	struct nls_table *ret;

	if (!nls)
		nls = CONFIG_NLS_DEFAULT;

	if (strcmp(nls, "utf8") == 0)
		return NULL;

	if (strcmp(nls, CONFIG_NLS_DEFAULT) == 0)
		return load_nls_default();

	ret = load_nls(nls);
	if (ret)
		return ret;

	return ERR_PTR(-EINVAL);
}

static int ntfs_fs_parse_param(struct fs_context *fc,
			       struct fs_parameter *param)
{
	struct ntfs_mount_options *opts = fc->fs_private;
	struct fs_parse_result result;
	int opt;

	opt = fs_parse(fc, ntfs_fs_parameters, param, &result);
	if (opt < 0)
		return opt;

	switch (opt) {
	case Opt_uid:
		opts->fs_uid = make_kuid(current_user_ns(), result.uint_32);
		if (!uid_valid(opts->fs_uid))
			return invalf(fc, "ntfs3: Invalid value for uid.");
		break;
	case Opt_gid:
		opts->fs_gid = make_kgid(current_user_ns(), result.uint_32);
		if (!gid_valid(opts->fs_gid))
			return invalf(fc, "ntfs3: Invalid value for gid.");
		break;
	case Opt_umask:
		if (result.uint_32 & ~07777)
			return invalf(fc, "ntfs3: Invalid value for umask.");
		opts->fs_fmask_inv = ~result.uint_32;
		opts->fs_dmask_inv = ~result.uint_32;
		opts->fmask = 1;
		opts->dmask = 1;
		break;
	case Opt_dmask:
		if (result.uint_32 & ~07777)
			return invalf(fc, "ntfs3: Invalid value for dmask.");
		opts->fs_dmask_inv = ~result.uint_32;
		opts->dmask = 1;
		break;
	case Opt_fmask:
		if (result.uint_32 & ~07777)
			return invalf(fc, "ntfs3: Invalid value for fmask.");
		opts->fs_fmask_inv = ~result.uint_32;
		opts->fmask = 1;
		break;
	case Opt_immutable:
		opts->sys_immutable = result.negated ? 0 : 1;
		break;
	case Opt_discard:
		opts->discard = result.negated ? 0 : 1;
		break;
	case Opt_force:
		opts->force = result.negated ? 0 : 1;
		break;
	case Opt_sparse:
		opts->sparse = result.negated ? 0 : 1;
		break;
	case Opt_nohidden:
		opts->nohidden = result.negated ? 1 : 0;
		break;
	case Opt_hide_dot_files:
		opts->hide_dot_files = result.negated ? 0 : 1;
		break;
	case Opt_windows_names:
		opts->windows_names = result.negated ? 0 : 1;
		break;
	case Opt_showmeta:
		opts->showmeta = result.negated ? 0 : 1;
		break;
	case Opt_acl:
		if (!result.negated)
#ifdef CONFIG_NTFS3_FS_POSIX_ACL
			fc->sb_flags |= SB_POSIXACL;
#else
			return invalf(
				fc, "ntfs3: Support for ACL not compiled in!");
#endif
		else
			fc->sb_flags &= ~SB_POSIXACL;
		break;
	case Opt_iocharset:
		kfree(opts->nls_name);
		opts->nls_name = param->string;
		param->string = NULL;
		break;
	case Opt_prealloc:
		opts->prealloc = result.negated ? 0 : 1;
		break;
	case Opt_nocase:
		opts->nocase = result.negated ? 1 : 0;
		break;
	default:
		/* Should not be here unless we forget add case. */
		return -EINVAL;
	}
	return 0;
}

static int ntfs_fs_reconfigure(struct fs_context *fc)
{
	struct super_block *sb = fc->root->d_sb;
	struct ntfs_sb_info *sbi = sb->s_fs_info;
	struct ntfs_mount_options *new_opts = fc->fs_private;
	int ro_rw;

	/* If ntfs3 is used as legacy ntfs enforce read-only mode. */
	if (is_legacy_ntfs(sb)) {
		fc->sb_flags |= SB_RDONLY;
		goto out;
	}

	ro_rw = sb_rdonly(sb) && !(fc->sb_flags & SB_RDONLY);
	if (ro_rw && (sbi->flags & NTFS_FLAGS_NEED_REPLAY)) {
		errorf(fc,
		       "ntfs3: Couldn't remount rw because journal is not replayed. Please umount/remount instead\n");
		return -EINVAL;
	}

	new_opts->nls = ntfs_load_nls(new_opts->nls_name);
	if (IS_ERR(new_opts->nls)) {
		new_opts->nls = NULL;
		errorf(fc, "ntfs3: Cannot load iocharset %s",
		       new_opts->nls_name);
		return -EINVAL;
	}
	if (new_opts->nls != sbi->options->nls)
		return invalf(
			fc,
			"ntfs3: Cannot use different iocharset when remounting!");

	if (ro_rw && (sbi->volume.flags & VOLUME_FLAG_DIRTY) &&
	    !new_opts->force) {
		errorf(fc,
		       "ntfs3: Volume is dirty and \"force\" flag is not set!");
		return -EINVAL;
	}

out:
	sync_filesystem(sb);
	swap(sbi->options, fc->fs_private);

	return 0;
}

#ifdef CONFIG_PROC_FS
static struct proc_dir_entry *proc_info_root;

/*
 * ntfs3_volinfo:
 *
 * The content of /proc/fs/ntfs3/<dev>/volinfo
 *
 * ntfs3.1
 * cluster size
 * number of clusters
 * total number of mft records
 * number of used mft records ~= number of files + folders
 * real state of ntfs "dirty"/"clean"
 * current state of ntfs "dirty"/"clean"
*/
static int ntfs3_volinfo(struct seq_file *m, void *o)
{
	struct super_block *sb = m->private;
	struct ntfs_sb_info *sbi = sb->s_fs_info;

	seq_printf(m, "ntfs%d.%d\n%u\n%zu\n\%zu\n%zu\n%s\n%s\n",
		   sbi->volume.major_ver, sbi->volume.minor_ver,
		   sbi->cluster_size, sbi->used.bitmap.nbits,
		   sbi->mft.bitmap.nbits,
		   sbi->mft.bitmap.nbits - wnd_zeroes(&sbi->mft.bitmap),
		   sbi->volume.real_dirty ? "dirty" : "clean",
		   (sbi->volume.flags & VOLUME_FLAG_DIRTY) ? "dirty" : "clean");

	return 0;
}

static int ntfs3_volinfo_open(struct inode *inode, struct file *file)
{
	return single_open(file, ntfs3_volinfo, pde_data(inode));
}

/* read /proc/fs/ntfs3/<dev>/label */
static int ntfs3_label_show(struct seq_file *m, void *o)
{
	struct super_block *sb = m->private;
	struct ntfs_sb_info *sbi = sb->s_fs_info;

	seq_printf(m, "%s\n", sbi->volume.label);

	return 0;
}

/* write /proc/fs/ntfs3/<dev>/label */
static ssize_t ntfs3_label_write(struct file *file, const char __user *buffer,
				 size_t count, loff_t *ppos)
{
	int err;
	struct super_block *sb = pde_data(file_inode(file));
	ssize_t ret = count;
	u8 *label;

	if (sb_rdonly(sb))
		return -EROFS;

	label = kmalloc(count, GFP_NOFS);

	if (!label)
		return -ENOMEM;

	if (copy_from_user(label, buffer, ret)) {
		ret = -EFAULT;
		goto out;
	}
	while (ret > 0 && label[ret - 1] == '\n')
		ret -= 1;

	err = ntfs_set_label(sb->s_fs_info, label, ret);

	if (err < 0) {
		ntfs_err(sb, "failed (%d) to write label", err);
		ret = err;
		goto out;
	}

	*ppos += count;
	ret = count;
out:
	kfree(label);
	return ret;
}

static int ntfs3_label_open(struct inode *inode, struct file *file)
{
	return single_open(file, ntfs3_label_show, pde_data(inode));
}

static const struct proc_ops ntfs3_volinfo_fops = {
	.proc_read = seq_read,
	.proc_lseek = seq_lseek,
	.proc_release = single_release,
	.proc_open = ntfs3_volinfo_open,
};

static const struct proc_ops ntfs3_label_fops = {
	.proc_read = seq_read,
	.proc_lseek = seq_lseek,
	.proc_release = single_release,
	.proc_open = ntfs3_label_open,
	.proc_write = ntfs3_label_write,
};

#endif

static struct kmem_cache *ntfs_inode_cachep;

static struct inode *ntfs_alloc_inode(struct super_block *sb)
{
	struct ntfs_inode *ni = alloc_inode_sb(sb, ntfs_inode_cachep, GFP_NOFS);

	if (!ni)
		return NULL;

	memset(ni, 0, offsetof(struct ntfs_inode, vfs_inode));
	mutex_init(&ni->ni_lock);
	return &ni->vfs_inode;
}

static void ntfs_free_inode(struct inode *inode)
{
	struct ntfs_inode *ni = ntfs_i(inode);

	mutex_destroy(&ni->ni_lock);
	kmem_cache_free(ntfs_inode_cachep, ni);
}

static void init_once(void *foo)
{
	struct ntfs_inode *ni = foo;

	inode_init_once(&ni->vfs_inode);
}

/*
 * Noinline to reduce binary size.
 */
static noinline void ntfs3_put_sbi(struct ntfs_sb_info *sbi)
{
	wnd_close(&sbi->mft.bitmap);
	wnd_close(&sbi->used.bitmap);

	if (sbi->mft.ni) {
		iput(&sbi->mft.ni->vfs_inode);
		sbi->mft.ni = NULL;
	}

	if (sbi->security.ni) {
		iput(&sbi->security.ni->vfs_inode);
		sbi->security.ni = NULL;
	}

	if (sbi->reparse.ni) {
		iput(&sbi->reparse.ni->vfs_inode);
		sbi->reparse.ni = NULL;
	}

	if (sbi->objid.ni) {
		iput(&sbi->objid.ni->vfs_inode);
		sbi->objid.ni = NULL;
	}

	if (sbi->volume.ni) {
		iput(&sbi->volume.ni->vfs_inode);
		sbi->volume.ni = NULL;
	}

	ntfs_update_mftmirr(sbi, 0);

	indx_clear(&sbi->security.index_sii);
	indx_clear(&sbi->security.index_sdh);
	indx_clear(&sbi->reparse.index_r);
	indx_clear(&sbi->objid.index_o);
}

static void ntfs3_free_sbi(struct ntfs_sb_info *sbi)
{
	kfree(sbi->new_rec);
	kvfree(ntfs_put_shared(sbi->upcase));
	kvfree(sbi->def_table);
	kfree(sbi->compress.lznt);
#ifdef CONFIG_NTFS3_LZX_XPRESS
	xpress_free_decompressor(sbi->compress.xpress);
	lzx_free_decompressor(sbi->compress.lzx);
#endif
	kfree(sbi);
}

static void ntfs_put_super(struct super_block *sb)
{
	struct ntfs_sb_info *sbi = sb->s_fs_info;

#ifdef CONFIG_PROC_FS
	// Remove /proc/fs/ntfs3/..
	if (sbi->procdir) {
		remove_proc_entry("label", sbi->procdir);
		remove_proc_entry("volinfo", sbi->procdir);
		remove_proc_entry(sb->s_id, proc_info_root);
		sbi->procdir = NULL;
	}
#endif

	/* Mark rw ntfs as clear, if possible. */
	ntfs_set_state(sbi, NTFS_DIRTY_CLEAR);
	ntfs3_put_sbi(sbi);
}

static int ntfs_statfs(struct dentry *dentry, struct kstatfs *buf)
{
	struct super_block *sb = dentry->d_sb;
	struct ntfs_sb_info *sbi = sb->s_fs_info;
	struct wnd_bitmap *wnd = &sbi->used.bitmap;

	buf->f_type = sb->s_magic;
	buf->f_bsize = sbi->cluster_size;
	buf->f_blocks = wnd->nbits;

	buf->f_bfree = buf->f_bavail = wnd_zeroes(wnd);
	buf->f_fsid.val[0] = sbi->volume.ser_num;
	buf->f_fsid.val[1] = (sbi->volume.ser_num >> 32);
	buf->f_namelen = NTFS_NAME_LEN;

	return 0;
}

static int ntfs_show_options(struct seq_file *m, struct dentry *root)
{
	struct super_block *sb = root->d_sb;
	struct ntfs_sb_info *sbi = sb->s_fs_info;
	struct ntfs_mount_options *opts = sbi->options;
	struct user_namespace *user_ns = seq_user_ns(m);

	seq_printf(m, ",uid=%u", from_kuid_munged(user_ns, opts->fs_uid));
	seq_printf(m, ",gid=%u", from_kgid_munged(user_ns, opts->fs_gid));
	if (opts->dmask)
		seq_printf(m, ",dmask=%04o", opts->fs_dmask_inv ^ 0xffff);
	if (opts->fmask)
		seq_printf(m, ",fmask=%04o", opts->fs_fmask_inv ^ 0xffff);
	if (opts->sys_immutable)
		seq_puts(m, ",sys_immutable");
	if (opts->discard)
		seq_puts(m, ",discard");
	if (opts->force)
		seq_puts(m, ",force");
	if (opts->sparse)
		seq_puts(m, ",sparse");
	if (opts->nohidden)
		seq_puts(m, ",nohidden");
	if (opts->hide_dot_files)
		seq_puts(m, ",hide_dot_files");
	if (opts->windows_names)
		seq_puts(m, ",windows_names");
	if (opts->showmeta)
		seq_puts(m, ",showmeta");
	if (sb->s_flags & SB_POSIXACL)
		seq_puts(m, ",acl");
	if (opts->nls)
		seq_printf(m, ",iocharset=%s", opts->nls->charset);
	else
		seq_puts(m, ",iocharset=utf8");
	if (opts->prealloc)
		seq_puts(m, ",prealloc");
	if (opts->nocase)
		seq_puts(m, ",nocase");

	return 0;
}

/*
 * ntfs_shutdown - super_operations::shutdown
 */
static void ntfs_shutdown(struct super_block *sb)
{
	set_bit(NTFS_FLAGS_SHUTDOWN_BIT, &ntfs_sb(sb)->flags);
}

/*
 * ntfs_sync_fs - super_operations::sync_fs
 */
static int ntfs_sync_fs(struct super_block *sb, int wait)
{
	int err = 0, err2;
	struct ntfs_sb_info *sbi = sb->s_fs_info;
	struct ntfs_inode *ni;
	struct inode *inode;

	if (unlikely(ntfs3_forced_shutdown(sb)))
		return -EIO;

	ni = sbi->security.ni;
	if (ni) {
		inode = &ni->vfs_inode;
		err2 = _ni_write_inode(inode, wait);
		if (err2 && !err)
			err = err2;
	}

	ni = sbi->objid.ni;
	if (ni) {
		inode = &ni->vfs_inode;
		err2 = _ni_write_inode(inode, wait);
		if (err2 && !err)
			err = err2;
	}

	ni = sbi->reparse.ni;
	if (ni) {
		inode = &ni->vfs_inode;
		err2 = _ni_write_inode(inode, wait);
		if (err2 && !err)
			err = err2;
	}

	if (!err)
		ntfs_set_state(sbi, NTFS_DIRTY_CLEAR);

	ntfs_update_mftmirr(sbi, wait);

	return err;
}

static const struct super_operations ntfs_sops = {
	.alloc_inode = ntfs_alloc_inode,
	.free_inode = ntfs_free_inode,
	.evict_inode = ntfs_evict_inode,
	.put_super = ntfs_put_super,
	.statfs = ntfs_statfs,
	.show_options = ntfs_show_options,
	.shutdown = ntfs_shutdown,
	.sync_fs = ntfs_sync_fs,
	.write_inode = ntfs3_write_inode,
};

static struct inode *ntfs_export_get_inode(struct super_block *sb, u64 ino,
					   u32 generation)
{
	struct MFT_REF ref;
	struct inode *inode;

	ref.low = cpu_to_le32(ino);
#ifdef CONFIG_NTFS3_64BIT_CLUSTER
	ref.high = cpu_to_le16(ino >> 32);
#else
	ref.high = 0;
#endif
	ref.seq = cpu_to_le16(generation);

	inode = ntfs_iget5(sb, &ref, NULL);
	if (!IS_ERR(inode) && is_bad_inode(inode)) {
		iput(inode);
		inode = ERR_PTR(-ESTALE);
	}

	return inode;
}

static struct dentry *ntfs_fh_to_dentry(struct super_block *sb, struct fid *fid,
					int fh_len, int fh_type)
{
	return generic_fh_to_dentry(sb, fid, fh_len, fh_type,
				    ntfs_export_get_inode);
}

static struct dentry *ntfs_fh_to_parent(struct super_block *sb, struct fid *fid,
					int fh_len, int fh_type)
{
	return generic_fh_to_parent(sb, fid, fh_len, fh_type,
				    ntfs_export_get_inode);
}

/* TODO: == ntfs_sync_inode */
static int ntfs_nfs_commit_metadata(struct inode *inode)
{
	return _ni_write_inode(inode, 1);
}

static const struct export_operations ntfs_export_ops = {
	.encode_fh = generic_encode_ino32_fh,
	.fh_to_dentry = ntfs_fh_to_dentry,
	.fh_to_parent = ntfs_fh_to_parent,
	.get_parent = ntfs3_get_parent,
	.commit_metadata = ntfs_nfs_commit_metadata,
};

/*
 * format_size_gb - Return Gb,Mb to print with "%u.%02u Gb".
 */
static u32 format_size_gb(const u64 bytes, u32 *mb)
{
	/* Do simple right 30 bit shift of 64 bit value. */
	u64 kbytes = bytes >> 10;
	u32 kbytes32 = kbytes;

	*mb = (100 * (kbytes32 & 0xfffff) + 0x7ffff) >> 20;
	if (*mb >= 100)
		*mb = 99;

	return (kbytes32 >> 20) | (((u32)(kbytes >> 32)) << 12);
}

static u32 true_sectors_per_clst(const struct NTFS_BOOT *boot)
{
	if (boot->sectors_per_clusters <= 0x80)
		return boot->sectors_per_clusters;
	if (boot->sectors_per_clusters >= 0xf4) /* limit shift to 2MB max */
		return 1U << (-(s8)boot->sectors_per_clusters);
	return -EINVAL;
}

/*
 * ntfs_init_from_boot - Init internal info from on-disk boot sector.
 *
 * NTFS mount begins from boot - special formatted 512 bytes.
 * There are two boots: the first and the last 512 bytes of volume.
 * The content of boot is not changed during ntfs life.
 *
 * NOTE: ntfs.sys checks only first (primary) boot.
 * chkdsk checks both boots.
 */
static int ntfs_init_from_boot(struct super_block *sb, u32 sector_size,
			       u64 dev_size, struct NTFS_BOOT **boot2)
{
	struct ntfs_sb_info *sbi = sb->s_fs_info;
	int err;
	u32 mb, gb, boot_sector_size, sct_per_clst, record_size;
	u64 sectors, clusters, mlcn, mlcn2, dev_size0;
	struct NTFS_BOOT *boot;
	struct buffer_head *bh;
	struct MFT_REC *rec;
	u16 fn, ao;
	u8 cluster_bits;
	u32 boot_off = 0;
	sector_t boot_block = 0;
	const char *hint = "Primary boot";

	/* Save original dev_size. Used with alternative boot. */
	dev_size0 = dev_size;

	sbi->volume.blocks = dev_size >> PAGE_SHIFT;

read_boot:
	bh = ntfs_bread(sb, boot_block);
	if (!bh)
		return boot_block ? -EINVAL : -EIO;

	err = -EINVAL;

	/* Corrupted image; do not read OOB */
	if (bh->b_size - sizeof(*boot) < boot_off)
		goto out;

	boot = (struct NTFS_BOOT *)Add2Ptr(bh->b_data, boot_off);

	if (memcmp(boot->system_id, "NTFS    ", sizeof("NTFS    ") - 1)) {
		ntfs_err(sb, "%s signature is not NTFS.", hint);
		goto out;
	}

	/* 0x55AA is not mandaroty. Thanks Maxim Suhanov*/
	/*if (0x55 != boot->boot_magic[0] || 0xAA != boot->boot_magic[1])
	 *	goto out;
	 */

	boot_sector_size = ((u32)boot->bytes_per_sector[1] << 8) |
			   boot->bytes_per_sector[0];
	if (boot_sector_size < SECTOR_SIZE ||
	    !is_power_of_2(boot_sector_size)) {
		ntfs_err(sb, "%s: invalid bytes per sector %u.", hint,
			 boot_sector_size);
		goto out;
	}

	/* cluster size: 512, 1K, 2K, 4K, ... 2M */
	sct_per_clst = true_sectors_per_clst(boot);
	if ((int)sct_per_clst < 0 || !is_power_of_2(sct_per_clst)) {
		ntfs_err(sb, "%s: invalid sectors per cluster %u.", hint,
			 sct_per_clst);
		goto out;
	}

	sbi->cluster_size = boot_sector_size * sct_per_clst;
	sbi->cluster_bits = cluster_bits = blksize_bits(sbi->cluster_size);
	sbi->cluster_mask = sbi->cluster_size - 1;
	sbi->cluster_mask_inv = ~(u64)sbi->cluster_mask;

	mlcn = le64_to_cpu(boot->mft_clst);
	mlcn2 = le64_to_cpu(boot->mft2_clst);
	sectors = le64_to_cpu(boot->sectors_per_volume);

	if (mlcn * sct_per_clst >= sectors || mlcn2 * sct_per_clst >= sectors) {
		ntfs_err(
			sb,
			"%s: start of MFT 0x%llx (0x%llx) is out of volume 0x%llx.",
			hint, mlcn, mlcn2, sectors);
		goto out;
	}

	if (boot->record_size >= 0) {
		record_size = (u32)boot->record_size << cluster_bits;
	} else if (-boot->record_size <= MAXIMUM_SHIFT_BYTES_PER_MFT) {
		record_size = 1u << (-boot->record_size);
	} else {
		ntfs_err(sb, "%s: invalid record size %d.", hint,
			 boot->record_size);
		goto out;
	}

	sbi->record_size = record_size;
	sbi->record_bits = blksize_bits(record_size);
	sbi->attr_size_tr = (5 * record_size >> 4); // ~320 bytes

	/* Check MFT record size. */
	if (record_size < SECTOR_SIZE || !is_power_of_2(record_size)) {
		ntfs_err(sb, "%s: invalid bytes per MFT record %u (%d).", hint,
			 record_size, boot->record_size);
		goto out;
	}

	if (record_size > MAXIMUM_BYTES_PER_MFT) {
		ntfs_err(sb, "Unsupported bytes per MFT record %u.",
			 record_size);
		goto out;
	}

	if (boot->index_size >= 0) {
		sbi->index_size = (u32)boot->index_size << cluster_bits;
	} else if (-boot->index_size <= MAXIMUM_SHIFT_BYTES_PER_INDEX) {
		sbi->index_size = 1u << (-boot->index_size);
	} else {
		ntfs_err(sb, "%s: invalid index size %d.", hint,
			 boot->index_size);
		goto out;
	}

	/* Check index record size. */
	if (sbi->index_size < SECTOR_SIZE || !is_power_of_2(sbi->index_size)) {
		ntfs_err(sb, "%s: invalid bytes per index %u(%d).", hint,
			 sbi->index_size, boot->index_size);
		goto out;
	}

	if (sbi->index_size > MAXIMUM_BYTES_PER_INDEX) {
		ntfs_err(sb, "%s: unsupported bytes per index %u.", hint,
			 sbi->index_size);
		goto out;
	}

	sbi->volume.size = sectors * boot_sector_size;

	gb = format_size_gb(sbi->volume.size + boot_sector_size, &mb);

	/*
	 * - Volume formatted and mounted with the same sector size.
	 * - Volume formatted 4K and mounted as 512.
	 * - Volume formatted 512 and mounted as 4K.
	 */
	if (boot_sector_size != sector_size) {
		ntfs_warn(
			sb,
			"Different NTFS sector size (%u) and media sector size (%u).",
			boot_sector_size, sector_size);
		dev_size += sector_size - 1;
	}

	sbi->mft.lbo = mlcn << cluster_bits;
	sbi->mft.lbo2 = mlcn2 << cluster_bits;

	/* Compare boot's cluster and sector. */
	if (sbi->cluster_size < boot_sector_size) {
		ntfs_err(sb, "%s: invalid bytes per cluster (%u).", hint,
			 sbi->cluster_size);
		goto out;
	}

	/* Compare boot's cluster and media sector. */
	if (sbi->cluster_size < sector_size) {
		/* No way to use ntfs_get_block in this case. */
		ntfs_err(
			sb,
			"Failed to mount 'cause NTFS's cluster size (%u) is less than media sector size (%u).",
			sbi->cluster_size, sector_size);
		goto out;
	}

	sbi->max_bytes_per_attr =
		record_size - ALIGN(MFTRECORD_FIXUP_OFFSET, 8) -
		ALIGN(((record_size >> SECTOR_SHIFT) * sizeof(short)), 8) -
		ALIGN(sizeof(enum ATTR_TYPE), 8);

	sbi->volume.ser_num = le64_to_cpu(boot->serial_num);

	/* Warning if RAW volume. */
	if (dev_size < sbi->volume.size + boot_sector_size) {
		u32 mb0, gb0;

		gb0 = format_size_gb(dev_size, &mb0);
		ntfs_warn(
			sb,
			"RAW NTFS volume: Filesystem size %u.%02u Gb > volume size %u.%02u Gb. Mount in read-only.",
			gb, mb, gb0, mb0);
		sb->s_flags |= SB_RDONLY;
	}

	clusters = sbi->volume.size >> cluster_bits;
#ifndef CONFIG_NTFS3_64BIT_CLUSTER
	/* 32 bits per cluster. */
	if (clusters >> 32) {
		ntfs_notice(
			sb,
			"NTFS %u.%02u Gb is too big to use 32 bits per cluster.",
			gb, mb);
		goto out;
	}
#elif BITS_PER_LONG < 64
#error "CONFIG_NTFS3_64BIT_CLUSTER incompatible in 32 bit OS"
#endif

	sbi->used.bitmap.nbits = clusters;

	rec = kzalloc(record_size, GFP_NOFS);
	if (!rec) {
		err = -ENOMEM;
		goto out;
	}

	sbi->new_rec = rec;
	rec->rhdr.sign = NTFS_FILE_SIGNATURE;
	rec->rhdr.fix_off = cpu_to_le16(MFTRECORD_FIXUP_OFFSET);
	fn = (sbi->record_size >> SECTOR_SHIFT) + 1;
	rec->rhdr.fix_num = cpu_to_le16(fn);
	ao = ALIGN(MFTRECORD_FIXUP_OFFSET + sizeof(short) * fn, 8);
	rec->attr_off = cpu_to_le16(ao);
	rec->used = cpu_to_le32(ao + ALIGN(sizeof(enum ATTR_TYPE), 8));
	rec->total = cpu_to_le32(sbi->record_size);
	((struct ATTRIB *)Add2Ptr(rec, ao))->type = ATTR_END;

	sb_set_blocksize(sb, min_t(u32, sbi->cluster_size, PAGE_SIZE));

	sbi->block_mask = sb->s_blocksize - 1;
	sbi->blocks_per_cluster = sbi->cluster_size >> sb->s_blocksize_bits;
	sbi->volume.blocks = sbi->volume.size >> sb->s_blocksize_bits;

	/* Maximum size for normal files. */
	sbi->maxbytes = (clusters << cluster_bits) - 1;

#ifdef CONFIG_NTFS3_64BIT_CLUSTER
	if (clusters >= (1ull << (64 - cluster_bits)))
		sbi->maxbytes = -1;
	sbi->maxbytes_sparse = -1;
	sb->s_maxbytes = MAX_LFS_FILESIZE;
#else
	/* Maximum size for sparse file. */
	sbi->maxbytes_sparse = (1ull << (cluster_bits + 32)) - 1;
	sb->s_maxbytes = 0xFFFFFFFFull << cluster_bits;
#endif

	/*
	 * Compute the MFT zone at two steps.
	 * It would be nice if we are able to allocate 1/8 of
	 * total clusters for MFT but not more then 512 MB.
	 */
	sbi->zone_max = min_t(CLST, 0x20000000 >> cluster_bits, clusters >> 3);

	err = 0;

	if (bh->b_blocknr && !sb_rdonly(sb)) {
		/*
	 	 * Alternative boot is ok but primary is not ok.
	 	 * Do not update primary boot here 'cause it may be faked boot.
	 	 * Let ntfs to be mounted and update boot later.
		 */
		*boot2 = kmemdup(boot, sizeof(*boot), GFP_NOFS | __GFP_NOWARN);
	}

out:
	brelse(bh);

	if (err == -EINVAL && !boot_block && dev_size0 > PAGE_SHIFT) {
		u32 block_size = min_t(u32, sector_size, PAGE_SIZE);
		u64 lbo = dev_size0 - sizeof(*boot);

		boot_block = lbo >> blksize_bits(block_size);
		boot_off = lbo & (block_size - 1);
		if (boot_block && block_size >= boot_off + sizeof(*boot)) {
			/*
			 * Try alternative boot (last sector)
			 */
			sb_set_blocksize(sb, block_size);
			hint = "Alternative boot";
			dev_size = dev_size0; /* restore original size. */
			goto read_boot;
		}
	}

	return err;
}

/*
 * ntfs_fill_super - Try to mount.
 */
static int ntfs_fill_super(struct super_block *sb, struct fs_context *fc)
{
	int err;
	struct ntfs_sb_info *sbi = sb->s_fs_info;
	struct block_device *bdev = sb->s_bdev;
	struct ntfs_mount_options *options;
	struct inode *inode;
	struct ntfs_inode *ni;
	size_t i, tt, bad_len, bad_frags;
	CLST vcn, lcn, len;
	struct ATTRIB *attr;
	const struct VOLUME_INFO *info;
	u32 idx, done, bytes;
	struct ATTR_DEF_ENTRY *t;
	u16 *shared;
	struct MFT_REF ref;
	bool ro = sb_rdonly(sb);
	struct NTFS_BOOT *boot2 = NULL;

	ref.high = 0;

	sbi->sb = sb;
	sbi->options = options = fc->fs_private;
	fc->fs_private = NULL;
	sb->s_flags |= SB_NODIRATIME;
	sb->s_magic = 0x7366746e; // "ntfs"
	sb->s_op = &ntfs_sops;
	sb->s_export_op = &ntfs_export_ops;
	sb->s_time_gran = NTFS_TIME_GRAN; // 100 nsec
	sb->s_xattr = ntfs_xattr_handlers;
	sb->s_d_op = options->nocase ? &ntfs_dentry_ops : NULL;

	options->nls = ntfs_load_nls(options->nls_name);
	if (IS_ERR(options->nls)) {
		options->nls = NULL;
		errorf(fc, "Cannot load nls %s", options->nls_name);
		err = -EINVAL;
		goto out;
	}

	if (bdev_max_discard_sectors(bdev) && bdev_discard_granularity(bdev)) {
		sbi->discard_granularity = bdev_discard_granularity(bdev);
		sbi->discard_granularity_mask_inv =
			~(u64)(sbi->discard_granularity - 1);
	}

	/* Parse boot. */
	err = ntfs_init_from_boot(sb, bdev_logical_block_size(bdev),
				  bdev_nr_bytes(bdev), &boot2);
	if (err)
		goto out;

	/*
	 * Load $Volume. This should be done before $LogFile
	 * 'cause 'sbi->volume.ni' is used 'ntfs_set_state'.
	 */
	ref.low = cpu_to_le32(MFT_REC_VOL);
	ref.seq = cpu_to_le16(MFT_REC_VOL);
	inode = ntfs_iget5(sb, &ref, &NAME_VOLUME);
	if (IS_ERR(inode)) {
		err = PTR_ERR(inode);
		ntfs_err(sb, "Failed to load $Volume (%d).", err);
		goto out;
	}

	ni = ntfs_i(inode);

	/* Load and save label (not necessary). */
	attr = ni_find_attr(ni, NULL, NULL, ATTR_LABEL, NULL, 0, NULL, NULL);

	if (!attr) {
		/* It is ok if no ATTR_LABEL */
	} else if (!attr->non_res && !is_attr_ext(attr)) {
		/* $AttrDef allows labels to be up to 128 symbols. */
		err = utf16s_to_utf8s(resident_data(attr),
				      le32_to_cpu(attr->res.data_size) >> 1,
				      UTF16_LITTLE_ENDIAN, sbi->volume.label,
				      sizeof(sbi->volume.label));
		if (err < 0)
			sbi->volume.label[0] = 0;
	} else {
		/* Should we break mounting here? */
		//err = -EINVAL;
		//goto put_inode_out;
	}

	attr = ni_find_attr(ni, attr, NULL, ATTR_VOL_INFO, NULL, 0, NULL, NULL);
	if (!attr || is_attr_ext(attr) ||
	    !(info = resident_data_ex(attr, SIZEOF_ATTRIBUTE_VOLUME_INFO))) {
		ntfs_err(sb, "$Volume is corrupted.");
		err = -EINVAL;
		goto put_inode_out;
	}

	sbi->volume.major_ver = info->major_ver;
	sbi->volume.minor_ver = info->minor_ver;
	sbi->volume.flags = info->flags;
	sbi->volume.ni = ni;
	if (info->flags & VOLUME_FLAG_DIRTY) {
		sbi->volume.real_dirty = true;
		ntfs_info(sb, "It is recommened to use chkdsk.");
	}

	/* Load $MFTMirr to estimate recs_mirr. */
	ref.low = cpu_to_le32(MFT_REC_MIRR);
	ref.seq = cpu_to_le16(MFT_REC_MIRR);
	inode = ntfs_iget5(sb, &ref, &NAME_MIRROR);
	if (IS_ERR(inode)) {
		err = PTR_ERR(inode);
		ntfs_err(sb, "Failed to load $MFTMirr (%d).", err);
		goto out;
	}

	sbi->mft.recs_mirr = ntfs_up_cluster(sbi, inode->i_size) >>
			     sbi->record_bits;

	iput(inode);

	/* Load LogFile to replay. */
	ref.low = cpu_to_le32(MFT_REC_LOG);
	ref.seq = cpu_to_le16(MFT_REC_LOG);
	inode = ntfs_iget5(sb, &ref, &NAME_LOGFILE);
	if (IS_ERR(inode)) {
		err = PTR_ERR(inode);
		ntfs_err(sb, "Failed to load \x24LogFile (%d).", err);
		goto out;
	}

	ni = ntfs_i(inode);

	err = ntfs_loadlog_and_replay(ni, sbi);
	if (err)
		goto put_inode_out;

	iput(inode);

	if ((sbi->flags & NTFS_FLAGS_NEED_REPLAY) && !ro) {
		ntfs_warn(sb, "failed to replay log file. Can't mount rw!");
		err = -EINVAL;
		goto out;
	}

	if ((sbi->volume.flags & VOLUME_FLAG_DIRTY) && !ro && !options->force) {
		ntfs_warn(sb, "volume is dirty and \"force\" flag is not set!");
		err = -EINVAL;
		goto out;
	}

	/* Load $MFT. */
	ref.low = cpu_to_le32(MFT_REC_MFT);
	ref.seq = cpu_to_le16(1);

	inode = ntfs_iget5(sb, &ref, &NAME_MFT);
	if (IS_ERR(inode)) {
		err = PTR_ERR(inode);
		ntfs_err(sb, "Failed to load $MFT (%d).", err);
		goto out;
	}

	ni = ntfs_i(inode);

	sbi->mft.used = ni->i_valid >> sbi->record_bits;
	tt = inode->i_size >> sbi->record_bits;
	sbi->mft.next_free = MFT_REC_USER;

	err = wnd_init(&sbi->mft.bitmap, sb, tt);
	if (err)
		goto put_inode_out;

	err = ni_load_all_mi(ni);
	if (err) {
		ntfs_err(sb, "Failed to load $MFT's subrecords (%d).", err);
		goto put_inode_out;
	}

	sbi->mft.ni = ni;

	/* Load $Bitmap. */
	ref.low = cpu_to_le32(MFT_REC_BITMAP);
	ref.seq = cpu_to_le16(MFT_REC_BITMAP);
	inode = ntfs_iget5(sb, &ref, &NAME_BITMAP);
	if (IS_ERR(inode)) {
		err = PTR_ERR(inode);
		ntfs_err(sb, "Failed to load $Bitmap (%d).", err);
		goto out;
	}

#ifndef CONFIG_NTFS3_64BIT_CLUSTER
	if (inode->i_size >> 32) {
		err = -EINVAL;
		goto put_inode_out;
	}
#endif

	/* Check bitmap boundary. */
	tt = sbi->used.bitmap.nbits;
	if (inode->i_size < ntfs3_bitmap_size(tt)) {
		ntfs_err(sb, "$Bitmap is corrupted.");
		err = -EINVAL;
		goto put_inode_out;
	}

	err = wnd_init(&sbi->used.bitmap, sb, tt);
	if (err) {
		ntfs_err(sb, "Failed to initialize $Bitmap (%d).", err);
		goto put_inode_out;
	}

	iput(inode);

	/* Compute the MFT zone. */
	err = ntfs_refresh_zone(sbi);
	if (err) {
		ntfs_err(sb, "Failed to initialize MFT zone (%d).", err);
		goto out;
	}

	/* Load $BadClus. */
	ref.low = cpu_to_le32(MFT_REC_BADCLUST);
	ref.seq = cpu_to_le16(MFT_REC_BADCLUST);
	inode = ntfs_iget5(sb, &ref, &NAME_BADCLUS);
	if (IS_ERR(inode)) {
		err = PTR_ERR(inode);
		ntfs_err(sb, "Failed to load $BadClus (%d).", err);
		goto out;
	}

	ni = ntfs_i(inode);
	bad_len = bad_frags = 0;
	for (i = 0; run_get_entry(&ni->file.run, i, &vcn, &lcn, &len); i++) {
		if (lcn == SPARSE_LCN)
			continue;

		bad_len += len;
		bad_frags += 1;
		if (ro)
			continue;

		if (wnd_set_used_safe(&sbi->used.bitmap, lcn, len, &tt) || tt) {
			/* Bad blocks marked as free in bitmap. */
			ntfs_set_state(sbi, NTFS_DIRTY_ERROR);
		}
	}
	if (bad_len) {
		/*
		 * Notice about bad blocks.
		 * In normal cases these blocks are marked as used in bitmap.
		 * And we never allocate space in it.
		 */
		ntfs_notice(sb,
			    "Volume contains %zu bad blocks in %zu fragments.",
			    bad_len, bad_frags);
	}
	iput(inode);

	/* Load $AttrDef. */
	ref.low = cpu_to_le32(MFT_REC_ATTR);
	ref.seq = cpu_to_le16(MFT_REC_ATTR);
	inode = ntfs_iget5(sb, &ref, &NAME_ATTRDEF);
	if (IS_ERR(inode)) {
		err = PTR_ERR(inode);
		ntfs_err(sb, "Failed to load $AttrDef (%d)", err);
		goto out;
	}

	/*
	 * Typical $AttrDef contains up to 20 entries.
	 * Check for extremely large/small size.
	 */
	if (inode->i_size < sizeof(struct ATTR_DEF_ENTRY) ||
	    inode->i_size > 100 * sizeof(struct ATTR_DEF_ENTRY)) {
		ntfs_err(sb, "Looks like $AttrDef is corrupted (size=%llu).",
			 inode->i_size);
		err = -EINVAL;
		goto put_inode_out;
	}

	bytes = inode->i_size;
	sbi->def_table = t = kvmalloc(bytes, GFP_KERNEL);
	if (!t) {
		err = -ENOMEM;
		goto put_inode_out;
	}

	for (done = idx = 0; done < bytes; done += PAGE_SIZE, idx++) {
		unsigned long tail = bytes - done;
		struct page *page = ntfs_map_page(inode->i_mapping, idx);

		if (IS_ERR(page)) {
			err = PTR_ERR(page);
			ntfs_err(sb, "Failed to read $AttrDef (%d).", err);
			goto put_inode_out;
		}
		memcpy(Add2Ptr(t, done), page_address(page),
		       min(PAGE_SIZE, tail));
		ntfs_unmap_page(page);

		if (!idx && ATTR_STD != t->type) {
			ntfs_err(sb, "$AttrDef is corrupted.");
			err = -EINVAL;
			goto put_inode_out;
		}
	}

	t += 1;
	sbi->def_entries = 1;
	done = sizeof(struct ATTR_DEF_ENTRY);
	sbi->reparse.max_size = MAXIMUM_REPARSE_DATA_BUFFER_SIZE;
	sbi->ea_max_size = 0x10000; /* default formatter value */

	while (done + sizeof(struct ATTR_DEF_ENTRY) <= bytes) {
		u32 t32 = le32_to_cpu(t->type);
		u64 sz = le64_to_cpu(t->max_sz);

		if ((t32 & 0xF) || le32_to_cpu(t[-1].type) >= t32)
			break;

		if (t->type == ATTR_REPARSE)
			sbi->reparse.max_size = sz;
		else if (t->type == ATTR_EA)
			sbi->ea_max_size = sz;

		done += sizeof(struct ATTR_DEF_ENTRY);
		t += 1;
		sbi->def_entries += 1;
	}
	iput(inode);

	/* Load $UpCase. */
	ref.low = cpu_to_le32(MFT_REC_UPCASE);
	ref.seq = cpu_to_le16(MFT_REC_UPCASE);
	inode = ntfs_iget5(sb, &ref, &NAME_UPCASE);
	if (IS_ERR(inode)) {
		err = PTR_ERR(inode);
		ntfs_err(sb, "Failed to load $UpCase (%d).", err);
		goto out;
	}

	if (inode->i_size != 0x10000 * sizeof(short)) {
		err = -EINVAL;
		ntfs_err(sb, "$UpCase is corrupted.");
		goto put_inode_out;
	}

	for (idx = 0; idx < (0x10000 * sizeof(short) >> PAGE_SHIFT); idx++) {
		const __le16 *src;
		u16 *dst = Add2Ptr(sbi->upcase, idx << PAGE_SHIFT);
		struct page *page = ntfs_map_page(inode->i_mapping, idx);

		if (IS_ERR(page)) {
			err = PTR_ERR(page);
			ntfs_err(sb, "Failed to read $UpCase (%d).", err);
			goto put_inode_out;
		}

		src = page_address(page);

#ifdef __BIG_ENDIAN
		for (i = 0; i < PAGE_SIZE / sizeof(u16); i++)
			*dst++ = le16_to_cpu(*src++);
#else
		memcpy(dst, src, PAGE_SIZE);
#endif
		ntfs_unmap_page(page);
	}

	shared = ntfs_set_shared(sbi->upcase, 0x10000 * sizeof(short));
	if (shared && sbi->upcase != shared) {
		kvfree(sbi->upcase);
		sbi->upcase = shared;
	}

	iput(inode);

	if (is_ntfs3(sbi)) {
		/* Load $Secure. */
		err = ntfs_security_init(sbi);
		if (err) {
			ntfs_err(sb, "Failed to initialize $Secure (%d).", err);
			goto out;
		}

		/* Load $Extend. */
		err = ntfs_extend_init(sbi);
		if (err) {
			ntfs_warn(sb, "Failed to initialize $Extend.");
			goto load_root;
		}

		/* Load $Extend/$Reparse. */
		err = ntfs_reparse_init(sbi);
		if (err) {
			ntfs_warn(sb, "Failed to initialize $Extend/$Reparse.");
			goto load_root;
		}

		/* Load $Extend/$ObjId. */
		err = ntfs_objid_init(sbi);
		if (err) {
			ntfs_warn(sb, "Failed to initialize $Extend/$ObjId.");
			goto load_root;
		}
	}

load_root:
	/* Load root. */
	ref.low = cpu_to_le32(MFT_REC_ROOT);
	ref.seq = cpu_to_le16(MFT_REC_ROOT);
	inode = ntfs_iget5(sb, &ref, &NAME_ROOT);
	if (IS_ERR(inode)) {
		err = PTR_ERR(inode);
		ntfs_err(sb, "Failed to load root (%d).", err);
		goto out;
	}

	/*
	 * Final check. Looks like this case should never occurs.
	 */
	if (!inode->i_op) {
		err = -EINVAL;
		ntfs_err(sb, "Failed to load root (%d).", err);
		goto put_inode_out;
	}

	sb->s_root = d_make_root(inode);
	if (!sb->s_root) {
		err = -ENOMEM;
		goto put_inode_out;
	}

	if (boot2) {
		/*
	 	 * Alternative boot is ok but primary is not ok.
	 	 * Volume is recognized as NTFS. Update primary boot.
		 */
		struct buffer_head *bh0 = sb_getblk(sb, 0);
		if (bh0) {
			if (buffer_locked(bh0))
				__wait_on_buffer(bh0);

			lock_buffer(bh0);
			memcpy(bh0->b_data, boot2, sizeof(*boot2));
			set_buffer_uptodate(bh0);
			mark_buffer_dirty(bh0);
			unlock_buffer(bh0);
			if (!sync_dirty_buffer(bh0))
				ntfs_warn(sb, "primary boot is updated");
			put_bh(bh0);
		}

		kfree(boot2);
	}

#ifdef CONFIG_PROC_FS
	/* Create /proc/fs/ntfs3/.. */
	if (proc_info_root) {
		struct proc_dir_entry *e = proc_mkdir(sb->s_id, proc_info_root);
		static_assert((S_IRUGO | S_IWUSR) == 0644);
		if (e) {
			proc_create_data("volinfo", S_IRUGO, e,
					 &ntfs3_volinfo_fops, sb);
			proc_create_data("label", S_IRUGO | S_IWUSR, e,
					 &ntfs3_label_fops, sb);
			sbi->procdir = e;
		}
	}
#endif

	if (is_legacy_ntfs(sb))
		sb->s_flags |= SB_RDONLY;
	return 0;

put_inode_out:
	iput(inode);
out:
	ntfs3_put_sbi(sbi);
	kfree(boot2);
	ntfs3_put_sbi(sbi);
	return err;
}

void ntfs_unmap_meta(struct super_block *sb, CLST lcn, CLST len)
{
	struct ntfs_sb_info *sbi = sb->s_fs_info;
	struct block_device *bdev = sb->s_bdev;
	sector_t devblock = (u64)lcn * sbi->blocks_per_cluster;
	unsigned long blocks = (u64)len * sbi->blocks_per_cluster;
	unsigned long cnt = 0;
	unsigned long limit = global_zone_page_state(NR_FREE_PAGES)
			      << (PAGE_SHIFT - sb->s_blocksize_bits);

	if (limit >= 0x2000)
		limit -= 0x1000;
	else if (limit < 32)
		limit = 32;
	else
		limit >>= 1;

	while (blocks--) {
		clean_bdev_aliases(bdev, devblock++, 1);
		if (cnt++ >= limit) {
			sync_blockdev(bdev);
			cnt = 0;
		}
	}
}

/*
 * ntfs_discard - Issue a discard request (trim for SSD).
 */
int ntfs_discard(struct ntfs_sb_info *sbi, CLST lcn, CLST len)
{
	int err;
	u64 lbo, bytes, start, end;
	struct super_block *sb;

	if (sbi->used.next_free_lcn == lcn + len)
		sbi->used.next_free_lcn = lcn;

	if (sbi->flags & NTFS_FLAGS_NODISCARD)
		return -EOPNOTSUPP;

	if (!sbi->options->discard)
		return -EOPNOTSUPP;

	lbo = (u64)lcn << sbi->cluster_bits;
	bytes = (u64)len << sbi->cluster_bits;

	/* Align up 'start' on discard_granularity. */
	start = (lbo + sbi->discard_granularity - 1) &
		sbi->discard_granularity_mask_inv;
	/* Align down 'end' on discard_granularity. */
	end = (lbo + bytes) & sbi->discard_granularity_mask_inv;

	sb = sbi->sb;
	if (start >= end)
		return 0;

	err = blkdev_issue_discard(sb->s_bdev, start >> 9, (end - start) >> 9,
				   GFP_NOFS);

	if (err == -EOPNOTSUPP)
		sbi->flags |= NTFS_FLAGS_NODISCARD;

	return err;
}

static int ntfs_fs_get_tree(struct fs_context *fc)
{
	return get_tree_bdev(fc, ntfs_fill_super);
}

/*
 * ntfs_fs_free - Free fs_context.
 *
 * Note that this will be called after fill_super and reconfigure
 * even when they pass. So they have to take pointers if they pass.
 */
static void ntfs_fs_free(struct fs_context *fc)
{
	struct ntfs_mount_options *opts = fc->fs_private;
	struct ntfs_sb_info *sbi = fc->s_fs_info;

	if (sbi) {
		ntfs3_put_sbi(sbi);
		ntfs3_free_sbi(sbi);
	}

	if (opts)
		put_mount_options(opts);
}

// clang-format off
static const struct fs_context_operations ntfs_context_ops = {
	.parse_param	= ntfs_fs_parse_param,
	.get_tree	= ntfs_fs_get_tree,
	.reconfigure	= ntfs_fs_reconfigure,
	.free		= ntfs_fs_free,
};
// clang-format on

/*
 * ntfs_init_fs_context - Initialize sbi and opts
 *
 * This will called when mount/remount. We will first initialize
 * options so that if remount we can use just that.
 */
static int __ntfs_init_fs_context(struct fs_context *fc)
{
	struct ntfs_mount_options *opts;
	struct ntfs_sb_info *sbi;

	opts = kzalloc(sizeof(struct ntfs_mount_options), GFP_NOFS);
	if (!opts)
		return -ENOMEM;

	/* Default options. */
	opts->fs_uid = current_uid();
	opts->fs_gid = current_gid();
	opts->fs_fmask_inv = ~current_umask();
	opts->fs_dmask_inv = ~current_umask();

	if (fc->purpose == FS_CONTEXT_FOR_RECONFIGURE)
		goto ok;

	sbi = kzalloc(sizeof(struct ntfs_sb_info), GFP_NOFS);
	if (!sbi)
		goto free_opts;

	sbi->upcase = kvmalloc(0x10000 * sizeof(short), GFP_KERNEL);
	if (!sbi->upcase)
		goto free_sbi;

	ratelimit_state_init(&sbi->msg_ratelimit, DEFAULT_RATELIMIT_INTERVAL,
			     DEFAULT_RATELIMIT_BURST);

	mutex_init(&sbi->compress.mtx_lznt);
#ifdef CONFIG_NTFS3_LZX_XPRESS
	mutex_init(&sbi->compress.mtx_xpress);
	mutex_init(&sbi->compress.mtx_lzx);
#endif

	fc->s_fs_info = sbi;
ok:
	fc->fs_private = opts;
	fc->ops = &ntfs_context_ops;

	return 0;
free_sbi:
	kfree(sbi);
free_opts:
	kfree(opts);
	return -ENOMEM;
}

static int ntfs_init_fs_context(struct fs_context *fc)
{
	return __ntfs_init_fs_context(fc);
}

static void ntfs3_kill_sb(struct super_block *sb)
{
	struct ntfs_sb_info *sbi = sb->s_fs_info;

	kill_block_super(sb);

	if (sbi->options)
		put_mount_options(sbi->options);
	ntfs3_free_sbi(sbi);
}

// clang-format off
static struct file_system_type ntfs_fs_type = {
	.owner			= THIS_MODULE,
	.name			= "ntfs3",
	.init_fs_context	= ntfs_init_fs_context,
	.parameters		= ntfs_fs_parameters,
	.kill_sb		= ntfs3_kill_sb,
<<<<<<< HEAD
	.fs_flags		= FS_REQUIRES_DEV | FS_ALLOW_IDMAP,
};

#if IS_ENABLED(CONFIG_NTFS_FS)
static int ntfs_legacy_init_fs_context(struct fs_context *fc)
{
	int ret;

	ret = __ntfs_init_fs_context(fc);
	/* If ntfs3 is used as legacy ntfs enforce read-only mode. */
	fc->sb_flags |= SB_RDONLY;
	return ret;
}

static struct file_system_type ntfs_legacy_fs_type = {
	.owner			= THIS_MODULE,
	.name			= "ntfs",
	.init_fs_context	= ntfs_legacy_init_fs_context,
	.parameters		= ntfs_fs_parameters,
	.kill_sb		= ntfs3_kill_sb,
	.fs_flags		= FS_REQUIRES_DEV | FS_ALLOW_IDMAP,
};
=======
	.fs_flags		= FS_REQUIRES_DEV | FS_ALLOW_IDMAP,
};

#if IS_ENABLED(CONFIG_NTFS_FS)
static int ntfs_legacy_init_fs_context(struct fs_context *fc)
{
	int ret;

	ret = __ntfs_init_fs_context(fc);
	/* If ntfs3 is used as legacy ntfs enforce read-only mode. */
	fc->sb_flags |= SB_RDONLY;
	return ret;
}

static struct file_system_type ntfs_legacy_fs_type = {
	.owner			= THIS_MODULE,
	.name			= "ntfs",
	.init_fs_context	= ntfs_legacy_init_fs_context,
	.parameters		= ntfs_fs_parameters,
	.kill_sb		= ntfs3_kill_sb,
	.fs_flags		= FS_REQUIRES_DEV | FS_ALLOW_IDMAP,
};
>>>>>>> 0c383648
MODULE_ALIAS_FS("ntfs");

static inline void register_as_ntfs_legacy(void)
{
	int err = register_filesystem(&ntfs_legacy_fs_type);
	if (err)
		pr_warn("ntfs3: Failed to register legacy ntfs filesystem driver: %d\n", err);
}

static inline void unregister_as_ntfs_legacy(void)
{
	unregister_filesystem(&ntfs_legacy_fs_type);
}
bool is_legacy_ntfs(struct super_block *sb)
{
	return sb->s_type == &ntfs_legacy_fs_type;
}
#else
static inline void register_as_ntfs_legacy(void) {}
static inline void unregister_as_ntfs_legacy(void) {}
bool is_legacy_ntfs(struct super_block *sb) { return false; }
#endif


// clang-format on

static int __init init_ntfs_fs(void)
{
	int err;

	if (IS_ENABLED(CONFIG_NTFS3_FS_POSIX_ACL))
		pr_info("ntfs3: Enabled Linux POSIX ACLs support\n");
	if (IS_ENABLED(CONFIG_NTFS3_64BIT_CLUSTER))
		pr_notice(
			"ntfs3: Warning: Activated 64 bits per cluster. Windows does not support this\n");
	if (IS_ENABLED(CONFIG_NTFS3_LZX_XPRESS))
		pr_info("ntfs3: Read-only LZX/Xpress compression included\n");

#ifdef CONFIG_PROC_FS
	/* Create "/proc/fs/ntfs3" */
	proc_info_root = proc_mkdir("fs/ntfs3", NULL);
#endif

	err = ntfs3_init_bitmap();
	if (err)
		return err;

	ntfs_inode_cachep = kmem_cache_create(
		"ntfs_inode_cache", sizeof(struct ntfs_inode), 0,
		(SLAB_RECLAIM_ACCOUNT | SLAB_ACCOUNT),
		init_once);
	if (!ntfs_inode_cachep) {
		err = -ENOMEM;
		goto out1;
	}

	register_as_ntfs_legacy();
	err = register_filesystem(&ntfs_fs_type);
	if (err)
		goto out;

	return 0;
out:
	kmem_cache_destroy(ntfs_inode_cachep);
out1:
	ntfs3_exit_bitmap();
	return err;
}

static void __exit exit_ntfs_fs(void)
{
	rcu_barrier();
	kmem_cache_destroy(ntfs_inode_cachep);
	unregister_filesystem(&ntfs_fs_type);
	unregister_as_ntfs_legacy();
	ntfs3_exit_bitmap();

#ifdef CONFIG_PROC_FS
	if (proc_info_root)
		remove_proc_entry("fs/ntfs3", NULL);
#endif
}

MODULE_LICENSE("GPL");
MODULE_DESCRIPTION("ntfs3 read/write filesystem");
#ifdef CONFIG_NTFS3_FS_POSIX_ACL
MODULE_INFO(behaviour, "Enabled Linux POSIX ACLs support");
#endif
#ifdef CONFIG_NTFS3_64BIT_CLUSTER
MODULE_INFO(
	cluster,
	"Warning: Activated 64 bits per cluster. Windows does not support this");
#endif
#ifdef CONFIG_NTFS3_LZX_XPRESS
MODULE_INFO(compression, "Read-only lzx/xpress compression included");
#endif

MODULE_AUTHOR("Konstantin Komarov");
MODULE_ALIAS_FS("ntfs3");

module_init(init_ntfs_fs);
module_exit(exit_ntfs_fs);<|MERGE_RESOLUTION|>--- conflicted
+++ resolved
@@ -1809,7 +1809,6 @@
 	.init_fs_context	= ntfs_init_fs_context,
 	.parameters		= ntfs_fs_parameters,
 	.kill_sb		= ntfs3_kill_sb,
-<<<<<<< HEAD
 	.fs_flags		= FS_REQUIRES_DEV | FS_ALLOW_IDMAP,
 };
 
@@ -1832,30 +1831,6 @@
 	.kill_sb		= ntfs3_kill_sb,
 	.fs_flags		= FS_REQUIRES_DEV | FS_ALLOW_IDMAP,
 };
-=======
-	.fs_flags		= FS_REQUIRES_DEV | FS_ALLOW_IDMAP,
-};
-
-#if IS_ENABLED(CONFIG_NTFS_FS)
-static int ntfs_legacy_init_fs_context(struct fs_context *fc)
-{
-	int ret;
-
-	ret = __ntfs_init_fs_context(fc);
-	/* If ntfs3 is used as legacy ntfs enforce read-only mode. */
-	fc->sb_flags |= SB_RDONLY;
-	return ret;
-}
-
-static struct file_system_type ntfs_legacy_fs_type = {
-	.owner			= THIS_MODULE,
-	.name			= "ntfs",
-	.init_fs_context	= ntfs_legacy_init_fs_context,
-	.parameters		= ntfs_fs_parameters,
-	.kill_sb		= ntfs3_kill_sb,
-	.fs_flags		= FS_REQUIRES_DEV | FS_ALLOW_IDMAP,
-};
->>>>>>> 0c383648
 MODULE_ALIAS_FS("ntfs");
 
 static inline void register_as_ntfs_legacy(void)
