--- conflicted
+++ resolved
@@ -30,27 +30,9 @@
 #define ST_LSM6DSX_BUFF_SIZE		256
 #define ST_LSM6DSX_CHAN_SIZE		2
 #define ST_LSM6DSX_SAMPLE_SIZE		6
-<<<<<<< HEAD
-
-#if defined(CONFIG_SPI_MASTER)
-#define ST_LSM6DSX_RX_MAX_LENGTH	256
-#define ST_LSM6DSX_TX_MAX_LENGTH	8
-
-struct st_lsm6dsx_transfer_buffer {
-	u8 rx_buf[ST_LSM6DSX_RX_MAX_LENGTH];
-	u8 tx_buf[ST_LSM6DSX_TX_MAX_LENGTH] ____cacheline_aligned;
-};
-#endif /* CONFIG_SPI_MASTER */
-
-struct st_lsm6dsx_transfer_function {
-	int (*read)(struct device *dev, u8 addr, int len, u8 *data);
-	int (*write)(struct device *dev, u8 addr, int len, u8 *data);
-};
-=======
 #define ST_LSM6DSX_MAX_WORD_LEN		((32 / ST_LSM6DSX_SAMPLE_SIZE) * \
 					 ST_LSM6DSX_SAMPLE_SIZE)
 #define ST_LSM6DSX_SHIFT_VAL(val, mask)	(((val) << __ffs(mask)) & (mask))
->>>>>>> 661e50bc
 
 struct st_lsm6dsx_reg {
 	u8 addr;
