/*
 * LIRC base driver
 *
 * by Artur Lipowski <alipowski@interia.pl>
 *
 *  This program is free software; you can redistribute it and/or modify
 *  it under the terms of the GNU General Public License as published by
 *  the Free Software Foundation; either version 2 of the License, or
 *  (at your option) any later version.
 *
 *  This program is distributed in the hope that it will be useful,
 *  but WITHOUT ANY WARRANTY; without even the implied warranty of
 *  MERCHANTABILITY or FITNESS FOR A PARTICULAR PURPOSE.  See the
 *  GNU General Public License for more details.
 *
 */

#define pr_fmt(fmt) KBUILD_MODNAME ": " fmt

#include <linux/module.h>
#include <linux/mutex.h>
#include <linux/device.h>
#include <linux/idr.h>
#include <linux/poll.h>
#include <linux/sched.h>
#include <linux/wait.h>

#include "rc-core-priv.h"
#include <uapi/linux/lirc.h>

#define LIRCBUF_SIZE	256

static dev_t lirc_base_dev;

/* Used to keep track of allocated lirc devices */
static DEFINE_IDA(lirc_ida);

/* Only used for sysfs but defined to void otherwise */
static struct class *lirc_class;

/**
 * ir_lirc_raw_event() - Send raw IR data to lirc to be relayed to userspace
 *
 * @dev:	the struct rc_dev descriptor of the device
 * @ev:		the struct ir_raw_event descriptor of the pulse/space
 */
void ir_lirc_raw_event(struct rc_dev *dev, struct ir_raw_event ev)
{
	unsigned long flags;
	struct lirc_fh *fh;
	int sample;

	/* Packet start */
	if (ev.reset) {
		/*
		 * Userspace expects a long space event before the start of
		 * the signal to use as a sync.  This may be done with repeat
		 * packets and normal samples.  But if a reset has been sent
		 * then we assume that a long time has passed, so we send a
		 * space with the maximum time value.
		 */
		sample = LIRC_SPACE(LIRC_VALUE_MASK);
		IR_dprintk(2, "delivering reset sync space to lirc_dev\n");

	/* Carrier reports */
	} else if (ev.carrier_report) {
		sample = LIRC_FREQUENCY(ev.carrier);
		IR_dprintk(2, "carrier report (freq: %d)\n", sample);

	/* Packet end */
	} else if (ev.timeout) {
		if (dev->gap)
			return;

		dev->gap_start = ktime_get();
		dev->gap = true;
		dev->gap_duration = ev.duration;

		sample = LIRC_TIMEOUT(ev.duration / 1000);
		IR_dprintk(2, "timeout report (duration: %d)\n", sample);

	/* Normal sample */
	} else {
		if (dev->gap) {
			dev->gap_duration += ktime_to_ns(ktime_sub(ktime_get(),
							 dev->gap_start));

			/* Convert to ms and cap by LIRC_VALUE_MASK */
			do_div(dev->gap_duration, 1000);
			dev->gap_duration = min_t(u64, dev->gap_duration,
						  LIRC_VALUE_MASK);

			spin_lock_irqsave(&dev->lirc_fh_lock, flags);
			list_for_each_entry(fh, &dev->lirc_fh, list)
				kfifo_put(&fh->rawir,
					  LIRC_SPACE(dev->gap_duration));
			spin_unlock_irqrestore(&dev->lirc_fh_lock, flags);
			dev->gap = false;
		}

		sample = ev.pulse ? LIRC_PULSE(ev.duration / 1000) :
					LIRC_SPACE(ev.duration / 1000);
		IR_dprintk(2, "delivering %uus %s to lirc_dev\n",
			   TO_US(ev.duration), TO_STR(ev.pulse));
	}

	spin_lock_irqsave(&dev->lirc_fh_lock, flags);
	list_for_each_entry(fh, &dev->lirc_fh, list) {
		if (LIRC_IS_TIMEOUT(sample) && !fh->send_timeout_reports)
			continue;
		if (kfifo_put(&fh->rawir, sample))
			wake_up_poll(&fh->wait_poll, POLLIN | POLLRDNORM);
	}
	spin_unlock_irqrestore(&dev->lirc_fh_lock, flags);
}

/**
 * ir_lirc_scancode_event() - Send scancode data to lirc to be relayed to
 *		userspace. This can be called in atomic context.
 * @dev:	the struct rc_dev descriptor of the device
 * @lsc:	the struct lirc_scancode describing the decoded scancode
 */
void ir_lirc_scancode_event(struct rc_dev *dev, struct lirc_scancode *lsc)
{
	unsigned long flags;
	struct lirc_fh *fh;

	lsc->timestamp = ktime_get_ns();

	spin_lock_irqsave(&dev->lirc_fh_lock, flags);
	list_for_each_entry(fh, &dev->lirc_fh, list) {
		if (kfifo_put(&fh->scancodes, *lsc))
			wake_up_poll(&fh->wait_poll, POLLIN | POLLRDNORM);
	}
	spin_unlock_irqrestore(&dev->lirc_fh_lock, flags);
}
EXPORT_SYMBOL_GPL(ir_lirc_scancode_event);

static int ir_lirc_open(struct inode *inode, struct file *file)
{
	struct rc_dev *dev = container_of(inode->i_cdev, struct rc_dev,
					  lirc_cdev);
	struct lirc_fh *fh = kzalloc(sizeof(*fh), GFP_KERNEL);
	unsigned long flags;
	int retval;

	if (!fh)
		return -ENOMEM;

	get_device(&dev->dev);

	if (!dev->registered) {
		retval = -ENODEV;
		goto out_fh;
	}

	if (dev->driver_type == RC_DRIVER_IR_RAW) {
		if (kfifo_alloc(&fh->rawir, MAX_IR_EVENT_SIZE, GFP_KERNEL)) {
			retval = -ENOMEM;
			goto out_fh;
		}
	}

	if (dev->driver_type != RC_DRIVER_IR_RAW_TX) {
		if (kfifo_alloc(&fh->scancodes, 32, GFP_KERNEL)) {
			retval = -ENOMEM;
			goto out_rawir;
		}
	}

	fh->send_mode = LIRC_MODE_PULSE;
	fh->rc = dev;
	fh->send_timeout_reports = true;

	if (dev->driver_type == RC_DRIVER_SCANCODE)
		fh->rec_mode = LIRC_MODE_SCANCODE;
	else
		fh->rec_mode = LIRC_MODE_MODE2;

	retval = rc_open(dev);
	if (retval)
		goto out_kfifo;

	init_waitqueue_head(&fh->wait_poll);

	file->private_data = fh;
	spin_lock_irqsave(&dev->lirc_fh_lock, flags);
	list_add(&fh->list, &dev->lirc_fh);
	spin_unlock_irqrestore(&dev->lirc_fh_lock, flags);

	nonseekable_open(inode, file);

	return 0;
out_kfifo:
	if (dev->driver_type != RC_DRIVER_IR_RAW_TX)
		kfifo_free(&fh->scancodes);
out_rawir:
	if (dev->driver_type == RC_DRIVER_IR_RAW)
		kfifo_free(&fh->rawir);
out_fh:
	kfree(fh);
	put_device(&dev->dev);

	return retval;
}

static int ir_lirc_close(struct inode *inode, struct file *file)
{
	struct lirc_fh *fh = file->private_data;
	struct rc_dev *dev = fh->rc;
	unsigned long flags;

	spin_lock_irqsave(&dev->lirc_fh_lock, flags);
	list_del(&fh->list);
	spin_unlock_irqrestore(&dev->lirc_fh_lock, flags);

	if (dev->driver_type == RC_DRIVER_IR_RAW)
		kfifo_free(&fh->rawir);
	if (dev->driver_type != RC_DRIVER_IR_RAW_TX)
		kfifo_free(&fh->scancodes);
	kfree(fh);

	rc_close(dev);
	put_device(&dev->dev);

	return 0;
}

static ssize_t ir_lirc_transmit_ir(struct file *file, const char __user *buf,
				   size_t n, loff_t *ppos)
{
	struct lirc_fh *fh = file->private_data;
	struct rc_dev *dev = fh->rc;
	unsigned int *txbuf;
	struct ir_raw_event *raw = NULL;
	ssize_t ret;
	size_t count;
	ktime_t start;
	s64 towait;
	unsigned int duration = 0; /* signal duration in us */
	int i;

	ret = mutex_lock_interruptible(&dev->lock);
	if (ret)
		return ret;

	if (!dev->registered) {
		ret = -ENODEV;
		goto out_unlock;
	}

	start = ktime_get();

	if (!dev->tx_ir) {
		ret = -EINVAL;
		goto out_unlock;
	}

	if (fh->send_mode == LIRC_MODE_SCANCODE) {
		struct lirc_scancode scan;

		if (n != sizeof(scan)) {
			ret = -EINVAL;
			goto out_unlock;
		}

		if (copy_from_user(&scan, buf, sizeof(scan))) {
			ret = -EFAULT;
			goto out_unlock;
		}

		if (scan.flags || scan.keycode || scan.timestamp) {
			ret = -EINVAL;
			goto out_unlock;
		}

		/*
		 * The scancode field in lirc_scancode is 64-bit simply
		 * to future-proof it, since there are IR protocols encode
		 * use more than 32 bits. For now only 32-bit protocols
		 * are supported.
		 */
		if (scan.scancode > U32_MAX ||
		    !rc_validate_scancode(scan.rc_proto, scan.scancode)) {
			ret = -EINVAL;
			goto out_unlock;
		}

		raw = kmalloc_array(LIRCBUF_SIZE, sizeof(*raw), GFP_KERNEL);
		if (!raw) {
			ret = -ENOMEM;
			goto out_unlock;
		}

		ret = ir_raw_encode_scancode(scan.rc_proto, scan.scancode,
					     raw, LIRCBUF_SIZE);
		if (ret < 0)
			goto out_kfree_raw;

		count = ret;

		txbuf = kmalloc_array(count, sizeof(unsigned int), GFP_KERNEL);
		if (!txbuf) {
			ret = -ENOMEM;
			goto out_kfree_raw;
		}

		for (i = 0; i < count; i++)
			/* Convert from NS to US */
			txbuf[i] = DIV_ROUND_UP(raw[i].duration, 1000);

		if (dev->s_tx_carrier) {
			int carrier = ir_raw_encode_carrier(scan.rc_proto);

			if (carrier > 0)
				dev->s_tx_carrier(dev, carrier);
		}
	} else {
		if (n < sizeof(unsigned int) || n % sizeof(unsigned int)) {
			ret = -EINVAL;
			goto out_unlock;
		}

<<<<<<< HEAD
__poll_t lirc_dev_fop_poll(struct file *file, poll_table *wait)
{
	struct lirc_dev *d = file->private_data;
	__poll_t ret;
=======
		count = n / sizeof(unsigned int);
		if (count > LIRCBUF_SIZE || count % 2 == 0) {
			ret = -EINVAL;
			goto out_unlock;
		}
>>>>>>> 273caa26

		txbuf = memdup_user(buf, n);
		if (IS_ERR(txbuf)) {
			ret = PTR_ERR(txbuf);
			goto out_unlock;
		}
	}

	for (i = 0; i < count; i++) {
		if (txbuf[i] > IR_MAX_DURATION / 1000 - duration || !txbuf[i]) {
			ret = -EINVAL;
			goto out_kfree;
		}

		duration += txbuf[i];
	}

	ret = dev->tx_ir(dev, txbuf, count);
	if (ret < 0)
		goto out_kfree;

	kfree(txbuf);
	kfree(raw);
	mutex_unlock(&dev->lock);

	/*
	 * The lircd gap calculation expects the write function to
	 * wait for the actual IR signal to be transmitted before
	 * returning.
	 */
	towait = ktime_us_delta(ktime_add_us(start, duration),
				ktime_get());
	if (towait > 0) {
		set_current_state(TASK_INTERRUPTIBLE);
		schedule_timeout(usecs_to_jiffies(towait));
	}

	return n;
out_kfree:
	kfree(txbuf);
out_kfree_raw:
	kfree(raw);
out_unlock:
	mutex_unlock(&dev->lock);
	return ret;
}

static long ir_lirc_ioctl(struct file *file, unsigned int cmd,
			  unsigned long arg)
{
	struct lirc_fh *fh = file->private_data;
	struct rc_dev *dev = fh->rc;
	u32 __user *argp = (u32 __user *)(arg);
	u32 val = 0;
	int ret;

	if (_IOC_DIR(cmd) & _IOC_WRITE) {
		ret = get_user(val, argp);
		if (ret)
			return ret;
	}

	ret = mutex_lock_interruptible(&dev->lock);
	if (ret)
		return ret;

	if (!dev->registered) {
		ret = -ENODEV;
		goto out;
	}

	switch (cmd) {
	case LIRC_GET_FEATURES:
		if (dev->driver_type == RC_DRIVER_SCANCODE)
			val |= LIRC_CAN_REC_SCANCODE;

		if (dev->driver_type == RC_DRIVER_IR_RAW) {
			val |= LIRC_CAN_REC_MODE2;
			if (dev->rx_resolution)
				val |= LIRC_CAN_GET_REC_RESOLUTION;
		}

		if (dev->tx_ir) {
			val |= LIRC_CAN_SEND_PULSE;
			if (dev->s_tx_mask)
				val |= LIRC_CAN_SET_TRANSMITTER_MASK;
			if (dev->s_tx_carrier)
				val |= LIRC_CAN_SET_SEND_CARRIER;
			if (dev->s_tx_duty_cycle)
				val |= LIRC_CAN_SET_SEND_DUTY_CYCLE;
		}

		if (dev->s_rx_carrier_range)
			val |= LIRC_CAN_SET_REC_CARRIER |
				LIRC_CAN_SET_REC_CARRIER_RANGE;

		if (dev->s_learning_mode)
			val |= LIRC_CAN_USE_WIDEBAND_RECEIVER;

		if (dev->s_carrier_report)
			val |= LIRC_CAN_MEASURE_CARRIER;

		if (dev->max_timeout)
			val |= LIRC_CAN_SET_REC_TIMEOUT;

		break;

	/* mode support */
	case LIRC_GET_REC_MODE:
		if (dev->driver_type == RC_DRIVER_IR_RAW_TX)
			ret = -ENOTTY;
		else
			val = fh->rec_mode;
		break;

	case LIRC_SET_REC_MODE:
		switch (dev->driver_type) {
		case RC_DRIVER_IR_RAW_TX:
			ret = -ENOTTY;
			break;
		case RC_DRIVER_SCANCODE:
			if (val != LIRC_MODE_SCANCODE)
				ret = -EINVAL;
			break;
		case RC_DRIVER_IR_RAW:
			if (!(val == LIRC_MODE_MODE2 ||
			      val == LIRC_MODE_SCANCODE))
				ret = -EINVAL;
			break;
		}

		if (!ret)
			fh->rec_mode = val;
		break;

	case LIRC_GET_SEND_MODE:
		if (!dev->tx_ir)
			ret = -ENOTTY;
		else
			val = fh->send_mode;
		break;

	case LIRC_SET_SEND_MODE:
		if (!dev->tx_ir)
			ret = -ENOTTY;
		else if (!(val == LIRC_MODE_PULSE || val == LIRC_MODE_SCANCODE))
			ret = -EINVAL;
		else
			fh->send_mode = val;
		break;

	/* TX settings */
	case LIRC_SET_TRANSMITTER_MASK:
		if (!dev->s_tx_mask)
			ret = -ENOTTY;
		else
			ret = dev->s_tx_mask(dev, val);
		break;

	case LIRC_SET_SEND_CARRIER:
		if (!dev->s_tx_carrier)
			ret = -ENOTTY;
		else
			ret = dev->s_tx_carrier(dev, val);
		break;

	case LIRC_SET_SEND_DUTY_CYCLE:
		if (!dev->s_tx_duty_cycle)
			ret = -ENOTTY;
		else if (val <= 0 || val >= 100)
			ret = -EINVAL;
		else
			ret = dev->s_tx_duty_cycle(dev, val);
		break;

	/* RX settings */
	case LIRC_SET_REC_CARRIER:
		if (!dev->s_rx_carrier_range)
			ret = -ENOTTY;
		else if (val <= 0)
			ret = -EINVAL;
		else
			ret = dev->s_rx_carrier_range(dev, fh->carrier_low,
						      val);
		break;

	case LIRC_SET_REC_CARRIER_RANGE:
		if (!dev->s_rx_carrier_range)
			ret = -ENOTTY;
		else if (val <= 0)
			ret = -EINVAL;
		else
			fh->carrier_low = val;
		break;

	case LIRC_GET_REC_RESOLUTION:
		if (!dev->rx_resolution)
			ret = -ENOTTY;
		else
			val = dev->rx_resolution / 1000;
		break;

	case LIRC_SET_WIDEBAND_RECEIVER:
		if (!dev->s_learning_mode)
			ret = -ENOTTY;
		else
			ret = dev->s_learning_mode(dev, !!val);
		break;

	case LIRC_SET_MEASURE_CARRIER_MODE:
		if (!dev->s_carrier_report)
			ret = -ENOTTY;
		else
			ret = dev->s_carrier_report(dev, !!val);
		break;

	/* Generic timeout support */
	case LIRC_GET_MIN_TIMEOUT:
		if (!dev->max_timeout)
			ret = -ENOTTY;
		else
			val = DIV_ROUND_UP(dev->min_timeout, 1000);
		break;

	case LIRC_GET_MAX_TIMEOUT:
		if (!dev->max_timeout)
			ret = -ENOTTY;
		else
			val = dev->max_timeout / 1000;
		break;

	case LIRC_SET_REC_TIMEOUT:
		if (!dev->max_timeout) {
			ret = -ENOTTY;
		} else if (val > U32_MAX / 1000) {
			/* Check for multiply overflow */
			ret = -EINVAL;
		} else {
			u32 tmp = val * 1000;

			if (tmp < dev->min_timeout || tmp > dev->max_timeout)
				ret = -EINVAL;
			else if (dev->s_timeout)
				ret = dev->s_timeout(dev, tmp);
			else if (!ret)
				dev->timeout = tmp;
		}
		break;

	case LIRC_SET_REC_TIMEOUT_REPORTS:
		if (!dev->timeout)
			ret = -ENOTTY;
		else
			fh->send_timeout_reports = !!val;
		break;

	default:
		ret = -ENOTTY;
	}

	if (!ret && _IOC_DIR(cmd) & _IOC_READ)
		ret = put_user(val, argp);

out:
	mutex_unlock(&dev->lock);
	return ret;
}

static unsigned int ir_lirc_poll(struct file *file,
				 struct poll_table_struct *wait)
{
	struct lirc_fh *fh = file->private_data;
	struct rc_dev *rcdev = fh->rc;
	unsigned int events = 0;

	poll_wait(file, &fh->wait_poll, wait);

	if (!rcdev->registered) {
		events = POLLHUP | POLLERR;
	} else if (rcdev->driver_type != RC_DRIVER_IR_RAW_TX) {
		if (fh->rec_mode == LIRC_MODE_SCANCODE &&
		    !kfifo_is_empty(&fh->scancodes))
			events = POLLIN | POLLRDNORM;

		if (fh->rec_mode == LIRC_MODE_MODE2 &&
		    !kfifo_is_empty(&fh->rawir))
			events = POLLIN | POLLRDNORM;
	}

	return events;
}

static ssize_t ir_lirc_read_mode2(struct file *file, char __user *buffer,
				  size_t length)
{
	struct lirc_fh *fh = file->private_data;
	struct rc_dev *rcdev = fh->rc;
	unsigned int copied;
	int ret;

	if (length < sizeof(unsigned int) || length % sizeof(unsigned int))
		return -EINVAL;

	do {
		if (kfifo_is_empty(&fh->rawir)) {
			if (file->f_flags & O_NONBLOCK)
				return -EAGAIN;

			ret = wait_event_interruptible(fh->wait_poll,
					!kfifo_is_empty(&fh->rawir) ||
					!rcdev->registered);
			if (ret)
				return ret;
		}

		if (!rcdev->registered)
			return -ENODEV;

		ret = mutex_lock_interruptible(&rcdev->lock);
		if (ret)
			return ret;
		ret = kfifo_to_user(&fh->rawir, buffer, length, &copied);
		mutex_unlock(&rcdev->lock);
		if (ret)
			return ret;
	} while (copied == 0);

	return copied;
}

static ssize_t ir_lirc_read_scancode(struct file *file, char __user *buffer,
				     size_t length)
{
	struct lirc_fh *fh = file->private_data;
	struct rc_dev *rcdev = fh->rc;
	unsigned int copied;
	int ret;

	if (length < sizeof(struct lirc_scancode) ||
	    length % sizeof(struct lirc_scancode))
		return -EINVAL;

	do {
		if (kfifo_is_empty(&fh->scancodes)) {
			if (file->f_flags & O_NONBLOCK)
				return -EAGAIN;

			ret = wait_event_interruptible(fh->wait_poll,
					!kfifo_is_empty(&fh->scancodes) ||
					!rcdev->registered);
			if (ret)
				return ret;
		}

		if (!rcdev->registered)
			return -ENODEV;

		ret = mutex_lock_interruptible(&rcdev->lock);
		if (ret)
			return ret;
		ret = kfifo_to_user(&fh->scancodes, buffer, length, &copied);
		mutex_unlock(&rcdev->lock);
		if (ret)
			return ret;
	} while (copied == 0);

	return copied;
}

static ssize_t ir_lirc_read(struct file *file, char __user *buffer,
			    size_t length, loff_t *ppos)
{
	struct lirc_fh *fh = file->private_data;
	struct rc_dev *rcdev = fh->rc;

	if (rcdev->driver_type == RC_DRIVER_IR_RAW_TX)
		return -EINVAL;

	if (!rcdev->registered)
		return -ENODEV;

	if (fh->rec_mode == LIRC_MODE_MODE2)
		return ir_lirc_read_mode2(file, buffer, length);
	else /* LIRC_MODE_SCANCODE */
		return ir_lirc_read_scancode(file, buffer, length);
}

static const struct file_operations lirc_fops = {
	.owner		= THIS_MODULE,
	.write		= ir_lirc_transmit_ir,
	.unlocked_ioctl	= ir_lirc_ioctl,
#ifdef CONFIG_COMPAT
	.compat_ioctl	= ir_lirc_ioctl,
#endif
	.read		= ir_lirc_read,
	.poll		= ir_lirc_poll,
	.open		= ir_lirc_open,
	.release	= ir_lirc_close,
	.llseek		= no_llseek,
};

static void lirc_release_device(struct device *ld)
{
	struct rc_dev *rcdev = container_of(ld, struct rc_dev, lirc_dev);

	put_device(&rcdev->dev);
}

int ir_lirc_register(struct rc_dev *dev)
{
	int err, minor;

	minor = ida_simple_get(&lirc_ida, 0, RC_DEV_MAX, GFP_KERNEL);
	if (minor < 0)
		return minor;

	device_initialize(&dev->lirc_dev);
	dev->lirc_dev.class = lirc_class;
	dev->lirc_dev.parent = &dev->dev;
	dev->lirc_dev.release = lirc_release_device;
	dev->lirc_dev.devt = MKDEV(MAJOR(lirc_base_dev), minor);
	dev_set_name(&dev->lirc_dev, "lirc%d", minor);

	INIT_LIST_HEAD(&dev->lirc_fh);
	spin_lock_init(&dev->lirc_fh_lock);

	cdev_init(&dev->lirc_cdev, &lirc_fops);

	err = cdev_device_add(&dev->lirc_cdev, &dev->lirc_dev);
	if (err)
		goto out_ida;

	get_device(&dev->dev);

	dev_info(&dev->dev, "lirc_dev: driver %s registered at minor = %d",
		 dev->driver_name, minor);

	return 0;

out_ida:
	ida_simple_remove(&lirc_ida, minor);
	return err;
}

void ir_lirc_unregister(struct rc_dev *dev)
{
	unsigned long flags;
	struct lirc_fh *fh;

	dev_dbg(&dev->dev, "lirc_dev: driver %s unregistered from minor = %d\n",
		dev->driver_name, MINOR(dev->lirc_dev.devt));

	spin_lock_irqsave(&dev->lirc_fh_lock, flags);
	list_for_each_entry(fh, &dev->lirc_fh, list)
		wake_up_poll(&fh->wait_poll, POLLHUP | POLLERR);
	spin_unlock_irqrestore(&dev->lirc_fh_lock, flags);

	cdev_device_del(&dev->lirc_cdev, &dev->lirc_dev);
	ida_simple_remove(&lirc_ida, MINOR(dev->lirc_dev.devt));
}

int __init lirc_dev_init(void)
{
	int retval;

	lirc_class = class_create(THIS_MODULE, "lirc");
	if (IS_ERR(lirc_class)) {
		pr_err("class_create failed\n");
		return PTR_ERR(lirc_class);
	}

	retval = alloc_chrdev_region(&lirc_base_dev, 0, RC_DEV_MAX,
				     "BaseRemoteCtl");
	if (retval) {
		class_destroy(lirc_class);
		pr_err("alloc_chrdev_region failed\n");
		return retval;
	}

	pr_info("IR Remote Control driver registered, major %d\n",
						MAJOR(lirc_base_dev));

	return 0;
}

void __exit lirc_dev_exit(void)
{
	class_destroy(lirc_class);
	unregister_chrdev_region(lirc_base_dev, RC_DEV_MAX);
}

MODULE_ALIAS("lirc_dev");<|MERGE_RESOLUTION|>--- conflicted
+++ resolved
@@ -321,18 +321,11 @@
 			goto out_unlock;
 		}
 
-<<<<<<< HEAD
-__poll_t lirc_dev_fop_poll(struct file *file, poll_table *wait)
-{
-	struct lirc_dev *d = file->private_data;
-	__poll_t ret;
-=======
 		count = n / sizeof(unsigned int);
 		if (count > LIRCBUF_SIZE || count % 2 == 0) {
 			ret = -EINVAL;
 			goto out_unlock;
 		}
->>>>>>> 273caa26
 
 		txbuf = memdup_user(buf, n);
 		if (IS_ERR(txbuf)) {
@@ -601,12 +594,11 @@
 	return ret;
 }
 
-static unsigned int ir_lirc_poll(struct file *file,
-				 struct poll_table_struct *wait)
+static __poll_t ir_lirc_poll(struct file *file, struct poll_table_struct *wait)
 {
 	struct lirc_fh *fh = file->private_data;
 	struct rc_dev *rcdev = fh->rc;
-	unsigned int events = 0;
+	__poll_t events = 0;
 
 	poll_wait(file, &fh->wait_poll, wait);
 
