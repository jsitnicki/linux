/*
 * QLogic Fibre Channel HBA Driver
 * Copyright (c)  2003-2014 QLogic Corporation
 *
 * See LICENSE.qla2xxx for copyright and licensing details.
 */
#include "qla_def.h"

#include <linux/moduleparam.h>
#include <linux/vmalloc.h>
#include <linux/delay.h>
#include <linux/kthread.h>
#include <linux/mutex.h>
#include <linux/kobject.h>
#include <linux/slab.h>
#include <linux/blk-mq-pci.h>
#include <linux/refcount.h>

#include <scsi/scsi_tcq.h>
#include <scsi/scsicam.h>
#include <scsi/scsi_transport.h>
#include <scsi/scsi_transport_fc.h>

#include "qla_target.h"

/*
 * Driver version
 */
char qla2x00_version_str[40];

static int apidev_major;

/*
 * SRB allocation cache
 */
struct kmem_cache *srb_cachep;

/*
 * CT6 CTX allocation cache
 */
static struct kmem_cache *ctx_cachep;
/*
 * error level for logging
 */
uint ql_errlev = 0x8001;

static int ql2xenableclass2;
module_param(ql2xenableclass2, int, S_IRUGO|S_IRUSR);
MODULE_PARM_DESC(ql2xenableclass2,
		"Specify if Class 2 operations are supported from the very "
		"beginning. Default is 0 - class 2 not supported.");


int ql2xlogintimeout = 20;
module_param(ql2xlogintimeout, int, S_IRUGO);
MODULE_PARM_DESC(ql2xlogintimeout,
		"Login timeout value in seconds.");

int qlport_down_retry;
module_param(qlport_down_retry, int, S_IRUGO);
MODULE_PARM_DESC(qlport_down_retry,
		"Maximum number of command retries to a port that returns "
		"a PORT-DOWN status.");

int ql2xplogiabsentdevice;
module_param(ql2xplogiabsentdevice, int, S_IRUGO|S_IWUSR);
MODULE_PARM_DESC(ql2xplogiabsentdevice,
		"Option to enable PLOGI to devices that are not present after "
		"a Fabric scan.  This is needed for several broken switches. "
		"Default is 0 - no PLOGI. 1 - perform PLOGI.");

int ql2xloginretrycount = 0;
module_param(ql2xloginretrycount, int, S_IRUGO);
MODULE_PARM_DESC(ql2xloginretrycount,
		"Specify an alternate value for the NVRAM login retry count.");

int ql2xallocfwdump = 1;
module_param(ql2xallocfwdump, int, S_IRUGO);
MODULE_PARM_DESC(ql2xallocfwdump,
		"Option to enable allocation of memory for a firmware dump "
		"during HBA initialization.  Memory allocation requirements "
		"vary by ISP type.  Default is 1 - allocate memory.");

int ql2xextended_error_logging;
module_param(ql2xextended_error_logging, int, S_IRUGO|S_IWUSR);
module_param_named(logging, ql2xextended_error_logging, int, S_IRUGO|S_IWUSR);
MODULE_PARM_DESC(ql2xextended_error_logging,
		"Option to enable extended error logging,\n"
		"\t\tDefault is 0 - no logging.  0x40000000 - Module Init & Probe.\n"
		"\t\t0x20000000 - Mailbox Cmnds. 0x10000000 - Device Discovery.\n"
		"\t\t0x08000000 - IO tracing.    0x04000000 - DPC Thread.\n"
		"\t\t0x02000000 - Async events.  0x01000000 - Timer routines.\n"
		"\t\t0x00800000 - User space.    0x00400000 - Task Management.\n"
		"\t\t0x00200000 - AER/EEH.       0x00100000 - Multi Q.\n"
		"\t\t0x00080000 - P3P Specific.  0x00040000 - Virtual Port.\n"
		"\t\t0x00020000 - Buffer Dump.   0x00010000 - Misc.\n"
		"\t\t0x00008000 - Verbose.       0x00004000 - Target.\n"
		"\t\t0x00002000 - Target Mgmt.   0x00001000 - Target TMF.\n"
		"\t\t0x7fffffff - For enabling all logs, can be too many logs.\n"
		"\t\t0x1e400000 - Preferred value for capturing essential "
		"debug information (equivalent to old "
		"ql2xextended_error_logging=1).\n"
		"\t\tDo LOGICAL OR of the value to enable more than one level");

int ql2xshiftctondsd = 6;
module_param(ql2xshiftctondsd, int, S_IRUGO);
MODULE_PARM_DESC(ql2xshiftctondsd,
		"Set to control shifting of command type processing "
		"based on total number of SG elements.");

int ql2xfdmienable = 1;
module_param(ql2xfdmienable, int, S_IRUGO|S_IWUSR);
module_param_named(fdmi, ql2xfdmienable, int, S_IRUGO|S_IWUSR);
MODULE_PARM_DESC(ql2xfdmienable,
		"Enables FDMI registrations. "
		"0 - no FDMI. Default is 1 - perform FDMI.");

#define MAX_Q_DEPTH	64
static int ql2xmaxqdepth = MAX_Q_DEPTH;
module_param(ql2xmaxqdepth, int, S_IRUGO|S_IWUSR);
MODULE_PARM_DESC(ql2xmaxqdepth,
		"Maximum queue depth to set for each LUN. "
		"Default is 64.");

#if (IS_ENABLED(CONFIG_NVME_FC))
int ql2xenabledif;
#else
int ql2xenabledif = 2;
#endif
module_param(ql2xenabledif, int, S_IRUGO);
MODULE_PARM_DESC(ql2xenabledif,
		" Enable T10-CRC-DIF:\n"
		" Default is 2.\n"
		"  0 -- No DIF Support\n"
		"  1 -- Enable DIF for all types\n"
		"  2 -- Enable DIF for all types, except Type 0.\n");

#if (IS_ENABLED(CONFIG_NVME_FC))
int ql2xnvmeenable = 1;
#else
int ql2xnvmeenable;
#endif
module_param(ql2xnvmeenable, int, 0644);
MODULE_PARM_DESC(ql2xnvmeenable,
    "Enables NVME support. "
    "0 - no NVMe.  Default is Y");

int ql2xenablehba_err_chk = 2;
module_param(ql2xenablehba_err_chk, int, S_IRUGO|S_IWUSR);
MODULE_PARM_DESC(ql2xenablehba_err_chk,
		" Enable T10-CRC-DIF Error isolation by HBA:\n"
		" Default is 2.\n"
		"  0 -- Error isolation disabled\n"
		"  1 -- Error isolation enabled only for DIX Type 0\n"
		"  2 -- Error isolation enabled for all Types\n");

int ql2xiidmaenable = 1;
module_param(ql2xiidmaenable, int, S_IRUGO);
MODULE_PARM_DESC(ql2xiidmaenable,
		"Enables iIDMA settings "
		"Default is 1 - perform iIDMA. 0 - no iIDMA.");

int ql2xmqsupport = 1;
module_param(ql2xmqsupport, int, S_IRUGO);
MODULE_PARM_DESC(ql2xmqsupport,
		"Enable on demand multiple queue pairs support "
		"Default is 1 for supported. "
		"Set it to 0 to turn off mq qpair support.");

int ql2xfwloadbin;
module_param(ql2xfwloadbin, int, S_IRUGO|S_IWUSR);
module_param_named(fwload, ql2xfwloadbin, int, S_IRUGO|S_IWUSR);
MODULE_PARM_DESC(ql2xfwloadbin,
		"Option to specify location from which to load ISP firmware:.\n"
		" 2 -- load firmware via the request_firmware() (hotplug).\n"
		"      interface.\n"
		" 1 -- load firmware from flash.\n"
		" 0 -- use default semantics.\n");

int ql2xetsenable;
module_param(ql2xetsenable, int, S_IRUGO);
MODULE_PARM_DESC(ql2xetsenable,
		"Enables firmware ETS burst."
		"Default is 0 - skip ETS enablement.");

int ql2xdbwr = 1;
module_param(ql2xdbwr, int, S_IRUGO|S_IWUSR);
MODULE_PARM_DESC(ql2xdbwr,
		"Option to specify scheme for request queue posting.\n"
		" 0 -- Regular doorbell.\n"
		" 1 -- CAMRAM doorbell (faster).\n");

int ql2xtargetreset = 1;
module_param(ql2xtargetreset, int, S_IRUGO);
MODULE_PARM_DESC(ql2xtargetreset,
		 "Enable target reset."
		 "Default is 1 - use hw defaults.");

int ql2xgffidenable;
module_param(ql2xgffidenable, int, S_IRUGO);
MODULE_PARM_DESC(ql2xgffidenable,
		"Enables GFF_ID checks of port type. "
		"Default is 0 - Do not use GFF_ID information.");

int ql2xasynctmfenable = 1;
module_param(ql2xasynctmfenable, int, S_IRUGO);
MODULE_PARM_DESC(ql2xasynctmfenable,
		"Enables issue of TM IOCBs asynchronously via IOCB mechanism"
		"Default is 1 - Issue TM IOCBs via mailbox mechanism.");

int ql2xdontresethba;
module_param(ql2xdontresethba, int, S_IRUGO|S_IWUSR);
MODULE_PARM_DESC(ql2xdontresethba,
		"Option to specify reset behaviour.\n"
		" 0 (Default) -- Reset on failure.\n"
		" 1 -- Do not reset on failure.\n");

uint64_t ql2xmaxlun = MAX_LUNS;
module_param(ql2xmaxlun, ullong, S_IRUGO);
MODULE_PARM_DESC(ql2xmaxlun,
		"Defines the maximum LU number to register with the SCSI "
		"midlayer. Default is 65535.");

int ql2xmdcapmask = 0x1F;
module_param(ql2xmdcapmask, int, S_IRUGO);
MODULE_PARM_DESC(ql2xmdcapmask,
		"Set the Minidump driver capture mask level. "
		"Default is 0x1F - Can be set to 0x3, 0x7, 0xF, 0x1F, 0x7F.");

int ql2xmdenable = 1;
module_param(ql2xmdenable, int, S_IRUGO);
MODULE_PARM_DESC(ql2xmdenable,
		"Enable/disable MiniDump. "
		"0 - MiniDump disabled. "
		"1 (Default) - MiniDump enabled.");

int ql2xexlogins = 0;
module_param(ql2xexlogins, uint, S_IRUGO|S_IWUSR);
MODULE_PARM_DESC(ql2xexlogins,
		 "Number of extended Logins. "
		 "0 (Default)- Disabled.");

int ql2xexchoffld = 1024;
module_param(ql2xexchoffld, uint, 0644);
MODULE_PARM_DESC(ql2xexchoffld,
	"Number of target exchanges.");

int ql2xiniexchg = 1024;
module_param(ql2xiniexchg, uint, 0644);
MODULE_PARM_DESC(ql2xiniexchg,
	"Number of initiator exchanges.");

int ql2xfwholdabts = 0;
module_param(ql2xfwholdabts, int, S_IRUGO);
MODULE_PARM_DESC(ql2xfwholdabts,
		"Allow FW to hold status IOCB until ABTS rsp received. "
		"0 (Default) Do not set fw option. "
		"1 - Set fw option to hold ABTS.");

int ql2xmvasynctoatio = 1;
module_param(ql2xmvasynctoatio, int, S_IRUGO|S_IWUSR);
MODULE_PARM_DESC(ql2xmvasynctoatio,
		"Move PUREX, ABTS RX and RIDA IOCBs to ATIOQ"
		"0 (Default). Do not move IOCBs"
		"1 - Move IOCBs.");

int ql2xautodetectsfp = 1;
module_param(ql2xautodetectsfp, int, 0444);
MODULE_PARM_DESC(ql2xautodetectsfp,
		 "Detect SFP range and set appropriate distance.\n"
		 "1 (Default): Enable\n");

int ql2xenablemsix = 1;
module_param(ql2xenablemsix, int, 0444);
MODULE_PARM_DESC(ql2xenablemsix,
		 "Set to enable MSI or MSI-X interrupt mechanism.\n"
		 " Default is 1, enable MSI-X interrupt mechanism.\n"
		 " 0 -- enable traditional pin-based mechanism.\n"
		 " 1 -- enable MSI-X interrupt mechanism.\n"
		 " 2 -- enable MSI interrupt mechanism.\n");

int qla2xuseresexchforels;
module_param(qla2xuseresexchforels, int, 0444);
MODULE_PARM_DESC(qla2xuseresexchforels,
		 "Reserve 1/2 of emergency exchanges for ELS.\n"
		 " 0 (default): disabled");

static int ql2xprotmask;
module_param(ql2xprotmask, int, 0644);
MODULE_PARM_DESC(ql2xprotmask,
		 "Override DIF/DIX protection capabilities mask\n"
		 "Default is 0 which sets protection mask based on "
		 "capabilities reported by HBA firmware.\n");

static int ql2xprotguard;
module_param(ql2xprotguard, int, 0644);
MODULE_PARM_DESC(ql2xprotguard, "Override choice of DIX checksum\n"
		 "  0 -- Let HBA firmware decide\n"
		 "  1 -- Force T10 CRC\n"
		 "  2 -- Force IP checksum\n");

int ql2xdifbundlinginternalbuffers;
module_param(ql2xdifbundlinginternalbuffers, int, 0644);
MODULE_PARM_DESC(ql2xdifbundlinginternalbuffers,
    "Force using internal buffers for DIF information\n"
    "0 (Default). Based on check.\n"
    "1 Force using internal buffers\n");

static void qla2x00_clear_drv_active(struct qla_hw_data *);
static void qla2x00_free_device(scsi_qla_host_t *);
static int qla2xxx_map_queues(struct Scsi_Host *shost);
static void qla2x00_destroy_deferred_work(struct qla_hw_data *);


static struct scsi_transport_template *qla2xxx_transport_template = NULL;
struct scsi_transport_template *qla2xxx_transport_vport_template = NULL;

/* TODO Convert to inlines
 *
 * Timer routines
 */

__inline__ void
qla2x00_start_timer(scsi_qla_host_t *vha, unsigned long interval)
{
	timer_setup(&vha->timer, qla2x00_timer, 0);
	vha->timer.expires = jiffies + interval * HZ;
	add_timer(&vha->timer);
	vha->timer_active = 1;
}

static inline void
qla2x00_restart_timer(scsi_qla_host_t *vha, unsigned long interval)
{
	/* Currently used for 82XX only. */
	if (vha->device_flags & DFLG_DEV_FAILED) {
		ql_dbg(ql_dbg_timer, vha, 0x600d,
		    "Device in a failed state, returning.\n");
		return;
	}

	mod_timer(&vha->timer, jiffies + interval * HZ);
}

static __inline__ void
qla2x00_stop_timer(scsi_qla_host_t *vha)
{
	del_timer_sync(&vha->timer);
	vha->timer_active = 0;
}

static int qla2x00_do_dpc(void *data);

static void qla2x00_rst_aen(scsi_qla_host_t *);

static int qla2x00_mem_alloc(struct qla_hw_data *, uint16_t, uint16_t,
	struct req_que **, struct rsp_que **);
static void qla2x00_free_fw_dump(struct qla_hw_data *);
static void qla2x00_mem_free(struct qla_hw_data *);
int qla2xxx_mqueuecommand(struct Scsi_Host *host, struct scsi_cmnd *cmd,
	struct qla_qpair *qpair);

/* -------------------------------------------------------------------------- */
static void qla_init_base_qpair(struct scsi_qla_host *vha, struct req_que *req,
    struct rsp_que *rsp)
{
	struct qla_hw_data *ha = vha->hw;

	rsp->qpair = ha->base_qpair;
	rsp->req = req;
	ha->base_qpair->hw = ha;
	ha->base_qpair->req = req;
	ha->base_qpair->rsp = rsp;
	ha->base_qpair->vha = vha;
	ha->base_qpair->qp_lock_ptr = &ha->hardware_lock;
	ha->base_qpair->use_shadow_reg = IS_SHADOW_REG_CAPABLE(ha) ? 1 : 0;
	ha->base_qpair->msix = &ha->msix_entries[QLA_MSIX_RSP_Q];
	ha->base_qpair->srb_mempool = ha->srb_mempool;
	INIT_LIST_HEAD(&ha->base_qpair->hints_list);
	ha->base_qpair->enable_class_2 = ql2xenableclass2;
	/* init qpair to this cpu. Will adjust at run time. */
	qla_cpu_update(rsp->qpair, raw_smp_processor_id());
	ha->base_qpair->pdev = ha->pdev;

	if (IS_QLA27XX(ha) || IS_QLA83XX(ha) || IS_QLA28XX(ha))
		ha->base_qpair->reqq_start_iocbs = qla_83xx_start_iocbs;
}

static int qla2x00_alloc_queues(struct qla_hw_data *ha, struct req_que *req,
				struct rsp_que *rsp)
{
	scsi_qla_host_t *vha = pci_get_drvdata(ha->pdev);

	ha->req_q_map = kcalloc(ha->max_req_queues, sizeof(struct req_que *),
				GFP_KERNEL);
	if (!ha->req_q_map) {
		ql_log(ql_log_fatal, vha, 0x003b,
		    "Unable to allocate memory for request queue ptrs.\n");
		goto fail_req_map;
	}

	ha->rsp_q_map = kcalloc(ha->max_rsp_queues, sizeof(struct rsp_que *),
				GFP_KERNEL);
	if (!ha->rsp_q_map) {
		ql_log(ql_log_fatal, vha, 0x003c,
		    "Unable to allocate memory for response queue ptrs.\n");
		goto fail_rsp_map;
	}

	ha->base_qpair = kzalloc(sizeof(struct qla_qpair), GFP_KERNEL);
	if (ha->base_qpair == NULL) {
		ql_log(ql_log_warn, vha, 0x00e0,
		    "Failed to allocate base queue pair memory.\n");
		goto fail_base_qpair;
	}

	qla_init_base_qpair(vha, req, rsp);

	if ((ql2xmqsupport || ql2xnvmeenable) && ha->max_qpairs) {
		ha->queue_pair_map = kcalloc(ha->max_qpairs, sizeof(struct qla_qpair *),
			GFP_KERNEL);
		if (!ha->queue_pair_map) {
			ql_log(ql_log_fatal, vha, 0x0180,
			    "Unable to allocate memory for queue pair ptrs.\n");
			goto fail_qpair_map;
		}
	}

	/*
	 * Make sure we record at least the request and response queue zero in
	 * case we need to free them if part of the probe fails.
	 */
	ha->rsp_q_map[0] = rsp;
	ha->req_q_map[0] = req;
	set_bit(0, ha->rsp_qid_map);
	set_bit(0, ha->req_qid_map);
	return 0;

fail_qpair_map:
	kfree(ha->base_qpair);
	ha->base_qpair = NULL;
fail_base_qpair:
	kfree(ha->rsp_q_map);
	ha->rsp_q_map = NULL;
fail_rsp_map:
	kfree(ha->req_q_map);
	ha->req_q_map = NULL;
fail_req_map:
	return -ENOMEM;
}

static void qla2x00_free_req_que(struct qla_hw_data *ha, struct req_que *req)
{
	if (IS_QLAFX00(ha)) {
		if (req && req->ring_fx00)
			dma_free_coherent(&ha->pdev->dev,
			    (req->length_fx00 + 1) * sizeof(request_t),
			    req->ring_fx00, req->dma_fx00);
	} else if (req && req->ring)
		dma_free_coherent(&ha->pdev->dev,
		(req->length + 1) * sizeof(request_t),
		req->ring, req->dma);

	if (req)
		kfree(req->outstanding_cmds);

	kfree(req);
}

static void qla2x00_free_rsp_que(struct qla_hw_data *ha, struct rsp_que *rsp)
{
	if (IS_QLAFX00(ha)) {
		if (rsp && rsp->ring_fx00)
			dma_free_coherent(&ha->pdev->dev,
			    (rsp->length_fx00 + 1) * sizeof(request_t),
			    rsp->ring_fx00, rsp->dma_fx00);
	} else if (rsp && rsp->ring) {
		dma_free_coherent(&ha->pdev->dev,
		(rsp->length + 1) * sizeof(response_t),
		rsp->ring, rsp->dma);
	}
	kfree(rsp);
}

static void qla2x00_free_queues(struct qla_hw_data *ha)
{
	struct req_que *req;
	struct rsp_que *rsp;
	int cnt;
	unsigned long flags;

	if (ha->queue_pair_map) {
		kfree(ha->queue_pair_map);
		ha->queue_pair_map = NULL;
	}
	if (ha->base_qpair) {
		kfree(ha->base_qpair);
		ha->base_qpair = NULL;
	}

	spin_lock_irqsave(&ha->hardware_lock, flags);
	for (cnt = 0; cnt < ha->max_req_queues; cnt++) {
		if (!test_bit(cnt, ha->req_qid_map))
			continue;

		req = ha->req_q_map[cnt];
		clear_bit(cnt, ha->req_qid_map);
		ha->req_q_map[cnt] = NULL;

		spin_unlock_irqrestore(&ha->hardware_lock, flags);
		qla2x00_free_req_que(ha, req);
		spin_lock_irqsave(&ha->hardware_lock, flags);
	}
	spin_unlock_irqrestore(&ha->hardware_lock, flags);

	kfree(ha->req_q_map);
	ha->req_q_map = NULL;


	spin_lock_irqsave(&ha->hardware_lock, flags);
	for (cnt = 0; cnt < ha->max_rsp_queues; cnt++) {
		if (!test_bit(cnt, ha->rsp_qid_map))
			continue;

		rsp = ha->rsp_q_map[cnt];
		clear_bit(cnt, ha->rsp_qid_map);
		ha->rsp_q_map[cnt] =  NULL;
		spin_unlock_irqrestore(&ha->hardware_lock, flags);
		qla2x00_free_rsp_que(ha, rsp);
		spin_lock_irqsave(&ha->hardware_lock, flags);
	}
	spin_unlock_irqrestore(&ha->hardware_lock, flags);

	kfree(ha->rsp_q_map);
	ha->rsp_q_map = NULL;
}

static char *
qla2x00_pci_info_str(struct scsi_qla_host *vha, char *str)
{
	struct qla_hw_data *ha = vha->hw;
	static char *pci_bus_modes[] = {
		"33", "66", "100", "133",
	};
	uint16_t pci_bus;

	strcpy(str, "PCI");
	pci_bus = (ha->pci_attr & (BIT_9 | BIT_10)) >> 9;
	if (pci_bus) {
		strcat(str, "-X (");
		strcat(str, pci_bus_modes[pci_bus]);
	} else {
		pci_bus = (ha->pci_attr & BIT_8) >> 8;
		strcat(str, " (");
		strcat(str, pci_bus_modes[pci_bus]);
	}
	strcat(str, " MHz)");

	return (str);
}

static char *
qla24xx_pci_info_str(struct scsi_qla_host *vha, char *str)
{
	static char *pci_bus_modes[] = { "33", "66", "100", "133", };
	struct qla_hw_data *ha = vha->hw;
	uint32_t pci_bus;

	if (pci_is_pcie(ha->pdev)) {
		char lwstr[6];
		uint32_t lstat, lspeed, lwidth;

		pcie_capability_read_dword(ha->pdev, PCI_EXP_LNKCAP, &lstat);
		lspeed = lstat & PCI_EXP_LNKCAP_SLS;
		lwidth = (lstat & PCI_EXP_LNKCAP_MLW) >> 4;

		strcpy(str, "PCIe (");
		switch (lspeed) {
		case 1:
			strcat(str, "2.5GT/s ");
			break;
		case 2:
			strcat(str, "5.0GT/s ");
			break;
		case 3:
			strcat(str, "8.0GT/s ");
			break;
		default:
			strcat(str, "<unknown> ");
			break;
		}
		snprintf(lwstr, sizeof(lwstr), "x%d)", lwidth);
		strcat(str, lwstr);

		return str;
	}

	strcpy(str, "PCI");
	pci_bus = (ha->pci_attr & CSRX_PCIX_BUS_MODE_MASK) >> 8;
	if (pci_bus == 0 || pci_bus == 8) {
		strcat(str, " (");
		strcat(str, pci_bus_modes[pci_bus >> 3]);
	} else {
		strcat(str, "-X ");
		if (pci_bus & BIT_2)
			strcat(str, "Mode 2");
		else
			strcat(str, "Mode 1");
		strcat(str, " (");
		strcat(str, pci_bus_modes[pci_bus & ~BIT_2]);
	}
	strcat(str, " MHz)");

	return str;
}

static char *
qla2x00_fw_version_str(struct scsi_qla_host *vha, char *str, size_t size)
{
	char un_str[10];
	struct qla_hw_data *ha = vha->hw;

	snprintf(str, size, "%d.%02d.%02d ", ha->fw_major_version,
	    ha->fw_minor_version, ha->fw_subminor_version);

	if (ha->fw_attributes & BIT_9) {
		strcat(str, "FLX");
		return (str);
	}

	switch (ha->fw_attributes & 0xFF) {
	case 0x7:
		strcat(str, "EF");
		break;
	case 0x17:
		strcat(str, "TP");
		break;
	case 0x37:
		strcat(str, "IP");
		break;
	case 0x77:
		strcat(str, "VI");
		break;
	default:
		sprintf(un_str, "(%x)", ha->fw_attributes);
		strcat(str, un_str);
		break;
	}
	if (ha->fw_attributes & 0x100)
		strcat(str, "X");

	return (str);
}

static char *
qla24xx_fw_version_str(struct scsi_qla_host *vha, char *str, size_t size)
{
	struct qla_hw_data *ha = vha->hw;

	snprintf(str, size, "%d.%02d.%02d (%x)", ha->fw_major_version,
	    ha->fw_minor_version, ha->fw_subminor_version, ha->fw_attributes);
	return str;
}

void
qla2x00_sp_free_dma(void *ptr)
{
	srb_t *sp = ptr;
	struct qla_hw_data *ha = sp->vha->hw;
	struct scsi_cmnd *cmd = GET_CMD_SP(sp);
	void *ctx = GET_CMD_CTX_SP(sp);

	if (sp->flags & SRB_DMA_VALID) {
		scsi_dma_unmap(cmd);
		sp->flags &= ~SRB_DMA_VALID;
	}

	if (sp->flags & SRB_CRC_PROT_DMA_VALID) {
		dma_unmap_sg(&ha->pdev->dev, scsi_prot_sglist(cmd),
		    scsi_prot_sg_count(cmd), cmd->sc_data_direction);
		sp->flags &= ~SRB_CRC_PROT_DMA_VALID;
	}

	if (!ctx)
		return;

	if (sp->flags & SRB_CRC_CTX_DSD_VALID) {
		/* List assured to be having elements */
		qla2x00_clean_dsd_pool(ha, ctx);
		sp->flags &= ~SRB_CRC_CTX_DSD_VALID;
	}

	if (sp->flags & SRB_CRC_CTX_DMA_VALID) {
		struct crc_context *ctx0 = ctx;

		dma_pool_free(ha->dl_dma_pool, ctx0, ctx0->crc_ctx_dma);
		sp->flags &= ~SRB_CRC_CTX_DMA_VALID;
	}

	if (sp->flags & SRB_FCP_CMND_DMA_VALID) {
		struct ct6_dsd *ctx1 = ctx;

		dma_pool_free(ha->fcp_cmnd_dma_pool, ctx1->fcp_cmnd,
		    ctx1->fcp_cmnd_dma);
		list_splice(&ctx1->dsd_list, &ha->gbl_dsd_list);
		ha->gbl_dsd_inuse -= ctx1->dsd_use_cnt;
		ha->gbl_dsd_avail += ctx1->dsd_use_cnt;
		mempool_free(ctx1, ha->ctx_mempool);
	}
}

void
qla2x00_sp_compl(void *ptr, int res)
{
	srb_t *sp = ptr;
	struct scsi_cmnd *cmd = GET_CMD_SP(sp);
	struct completion *comp = sp->comp;

	if (WARN_ON_ONCE(atomic_read(&sp->ref_count) == 0))
		return;

	atomic_dec(&sp->ref_count);

	sp->free(sp);
	cmd->result = res;
	CMD_SP(cmd) = NULL;
	cmd->scsi_done(cmd);
	if (comp)
		complete(comp);
	qla2x00_rel_sp(sp);
}

void
qla2xxx_qpair_sp_free_dma(void *ptr)
{
	srb_t *sp = (srb_t *)ptr;
	struct scsi_cmnd *cmd = GET_CMD_SP(sp);
	struct qla_hw_data *ha = sp->fcport->vha->hw;
	void *ctx = GET_CMD_CTX_SP(sp);

	if (sp->flags & SRB_DMA_VALID) {
		scsi_dma_unmap(cmd);
		sp->flags &= ~SRB_DMA_VALID;
	}

	if (sp->flags & SRB_CRC_PROT_DMA_VALID) {
		dma_unmap_sg(&ha->pdev->dev, scsi_prot_sglist(cmd),
		    scsi_prot_sg_count(cmd), cmd->sc_data_direction);
		sp->flags &= ~SRB_CRC_PROT_DMA_VALID;
	}

	if (!ctx)
		return;

	if (sp->flags & SRB_CRC_CTX_DSD_VALID) {
		/* List assured to be having elements */
		qla2x00_clean_dsd_pool(ha, ctx);
		sp->flags &= ~SRB_CRC_CTX_DSD_VALID;
	}

	if (sp->flags & SRB_DIF_BUNDL_DMA_VALID) {
		struct crc_context *difctx = ctx;
		struct dsd_dma *dif_dsd, *nxt_dsd;

		list_for_each_entry_safe(dif_dsd, nxt_dsd,
		    &difctx->ldif_dma_hndl_list, list) {
			list_del(&dif_dsd->list);
			dma_pool_free(ha->dif_bundl_pool, dif_dsd->dsd_addr,
			    dif_dsd->dsd_list_dma);
			kfree(dif_dsd);
			difctx->no_dif_bundl--;
		}

		list_for_each_entry_safe(dif_dsd, nxt_dsd,
		    &difctx->ldif_dsd_list, list) {
			list_del(&dif_dsd->list);
			dma_pool_free(ha->dl_dma_pool, dif_dsd->dsd_addr,
			    dif_dsd->dsd_list_dma);
			kfree(dif_dsd);
			difctx->no_ldif_dsd--;
		}

		if (difctx->no_ldif_dsd) {
			ql_dbg(ql_dbg_tgt+ql_dbg_verbose, sp->vha, 0xe022,
			    "%s: difctx->no_ldif_dsd=%x\n",
			    __func__, difctx->no_ldif_dsd);
		}

		if (difctx->no_dif_bundl) {
			ql_dbg(ql_dbg_tgt+ql_dbg_verbose, sp->vha, 0xe022,
			    "%s: difctx->no_dif_bundl=%x\n",
			    __func__, difctx->no_dif_bundl);
		}
		sp->flags &= ~SRB_DIF_BUNDL_DMA_VALID;
	}

	if (sp->flags & SRB_FCP_CMND_DMA_VALID) {
		struct ct6_dsd *ctx1 = ctx;

		dma_pool_free(ha->fcp_cmnd_dma_pool, ctx1->fcp_cmnd,
		    ctx1->fcp_cmnd_dma);
		list_splice(&ctx1->dsd_list, &ha->gbl_dsd_list);
		ha->gbl_dsd_inuse -= ctx1->dsd_use_cnt;
		ha->gbl_dsd_avail += ctx1->dsd_use_cnt;
		mempool_free(ctx1, ha->ctx_mempool);
		sp->flags &= ~SRB_FCP_CMND_DMA_VALID;
	}

	if (sp->flags & SRB_CRC_CTX_DMA_VALID) {
		struct crc_context *ctx0 = ctx;

		dma_pool_free(ha->dl_dma_pool, ctx, ctx0->crc_ctx_dma);
		sp->flags &= ~SRB_CRC_CTX_DMA_VALID;
	}
}

void
qla2xxx_qpair_sp_compl(void *ptr, int res)
{
	srb_t *sp = ptr;
	struct scsi_cmnd *cmd = GET_CMD_SP(sp);
	struct completion *comp = sp->comp;

	if (WARN_ON_ONCE(atomic_read(&sp->ref_count) == 0))
		return;

	atomic_dec(&sp->ref_count);

	sp->free(sp);
	cmd->result = res;
	CMD_SP(cmd) = NULL;
	cmd->scsi_done(cmd);
	if (comp)
		complete(comp);
	qla2xxx_rel_qpair_sp(sp->qpair, sp);
}

static int
qla2xxx_queuecommand(struct Scsi_Host *host, struct scsi_cmnd *cmd)
{
	scsi_qla_host_t *vha = shost_priv(host);
	fc_port_t *fcport = (struct fc_port *) cmd->device->hostdata;
	struct fc_rport *rport = starget_to_rport(scsi_target(cmd->device));
	struct qla_hw_data *ha = vha->hw;
	struct scsi_qla_host *base_vha = pci_get_drvdata(ha->pdev);
	srb_t *sp;
	int rval;
	struct qla_qpair *qpair = NULL;
	uint32_t tag;
	uint16_t hwq;

	if (unlikely(test_bit(UNLOADING, &base_vha->dpc_flags)) ||
	    WARN_ON_ONCE(!rport)) {
		cmd->result = DID_NO_CONNECT << 16;
		goto qc24_fail_command;
	}

	if (ha->mqenable) {
		tag = blk_mq_unique_tag(cmd->request);
		hwq = blk_mq_unique_tag_to_hwq(tag);
		qpair = ha->queue_pair_map[hwq];

		if (qpair)
			return qla2xxx_mqueuecommand(host, cmd, qpair);
	}

	if (ha->flags.eeh_busy) {
		if (ha->flags.pci_channel_io_perm_failure) {
			ql_dbg(ql_dbg_aer, vha, 0x9010,
			    "PCI Channel IO permanent failure, exiting "
			    "cmd=%p.\n", cmd);
			cmd->result = DID_NO_CONNECT << 16;
		} else {
			ql_dbg(ql_dbg_aer, vha, 0x9011,
			    "EEH_Busy, Requeuing the cmd=%p.\n", cmd);
			cmd->result = DID_REQUEUE << 16;
		}
		goto qc24_fail_command;
	}

	rval = fc_remote_port_chkready(rport);
	if (rval) {
		cmd->result = rval;
		ql_dbg(ql_dbg_io + ql_dbg_verbose, vha, 0x3003,
		    "fc_remote_port_chkready failed for cmd=%p, rval=0x%x.\n",
		    cmd, rval);
		goto qc24_fail_command;
	}

	if (!vha->flags.difdix_supported &&
		scsi_get_prot_op(cmd) != SCSI_PROT_NORMAL) {
			ql_dbg(ql_dbg_io, vha, 0x3004,
			    "DIF Cap not reg, fail DIF capable cmd's:%p.\n",
			    cmd);
			cmd->result = DID_NO_CONNECT << 16;
			goto qc24_fail_command;
	}

	if (!fcport) {
		cmd->result = DID_NO_CONNECT << 16;
		goto qc24_fail_command;
	}

	if (atomic_read(&fcport->state) != FCS_ONLINE) {
		if (atomic_read(&fcport->state) == FCS_DEVICE_DEAD ||
			atomic_read(&base_vha->loop_state) == LOOP_DEAD) {
			ql_dbg(ql_dbg_io, vha, 0x3005,
			    "Returning DNC, fcport_state=%d loop_state=%d.\n",
			    atomic_read(&fcport->state),
			    atomic_read(&base_vha->loop_state));
			cmd->result = DID_NO_CONNECT << 16;
			goto qc24_fail_command;
		}
		goto qc24_target_busy;
	}

	/*
	 * Return target busy if we've received a non-zero retry_delay_timer
	 * in a FCP_RSP.
	 */
	if (fcport->retry_delay_timestamp == 0) {
		/* retry delay not set */
	} else if (time_after(jiffies, fcport->retry_delay_timestamp))
		fcport->retry_delay_timestamp = 0;
	else
		goto qc24_target_busy;

	sp = qla2x00_get_sp(vha, fcport, GFP_ATOMIC);
	if (!sp)
		goto qc24_host_busy;

	sp->u.scmd.cmd = cmd;
	sp->type = SRB_SCSI_CMD;
	atomic_set(&sp->ref_count, 1);
	CMD_SP(cmd) = (void *)sp;
	sp->free = qla2x00_sp_free_dma;
	sp->done = qla2x00_sp_compl;

	rval = ha->isp_ops->start_scsi(sp);
	if (rval != QLA_SUCCESS) {
		ql_dbg(ql_dbg_io + ql_dbg_verbose, vha, 0x3013,
		    "Start scsi failed rval=%d for cmd=%p.\n", rval, cmd);
		goto qc24_host_busy_free_sp;
	}

	return 0;

qc24_host_busy_free_sp:
	sp->free(sp);

qc24_host_busy:
	return SCSI_MLQUEUE_HOST_BUSY;

qc24_target_busy:
	return SCSI_MLQUEUE_TARGET_BUSY;

qc24_fail_command:
	cmd->scsi_done(cmd);

	return 0;
}

/* For MQ supported I/O */
int
qla2xxx_mqueuecommand(struct Scsi_Host *host, struct scsi_cmnd *cmd,
    struct qla_qpair *qpair)
{
	scsi_qla_host_t *vha = shost_priv(host);
	fc_port_t *fcport = (struct fc_port *) cmd->device->hostdata;
	struct fc_rport *rport = starget_to_rport(scsi_target(cmd->device));
	struct qla_hw_data *ha = vha->hw;
	struct scsi_qla_host *base_vha = pci_get_drvdata(ha->pdev);
	srb_t *sp;
	int rval;

	rval = rport ? fc_remote_port_chkready(rport) : FC_PORTSTATE_OFFLINE;
	if (rval) {
		cmd->result = rval;
		ql_dbg(ql_dbg_io + ql_dbg_verbose, vha, 0x3076,
		    "fc_remote_port_chkready failed for cmd=%p, rval=0x%x.\n",
		    cmd, rval);
		goto qc24_fail_command;
	}

	if (!fcport) {
		cmd->result = DID_NO_CONNECT << 16;
		goto qc24_fail_command;
	}

	if (atomic_read(&fcport->state) != FCS_ONLINE) {
		if (atomic_read(&fcport->state) == FCS_DEVICE_DEAD ||
			atomic_read(&base_vha->loop_state) == LOOP_DEAD) {
			ql_dbg(ql_dbg_io, vha, 0x3077,
			    "Returning DNC, fcport_state=%d loop_state=%d.\n",
			    atomic_read(&fcport->state),
			    atomic_read(&base_vha->loop_state));
			cmd->result = DID_NO_CONNECT << 16;
			goto qc24_fail_command;
		}
		goto qc24_target_busy;
	}

	/*
	 * Return target busy if we've received a non-zero retry_delay_timer
	 * in a FCP_RSP.
	 */
	if (fcport->retry_delay_timestamp == 0) {
		/* retry delay not set */
	} else if (time_after(jiffies, fcport->retry_delay_timestamp))
		fcport->retry_delay_timestamp = 0;
	else
		goto qc24_target_busy;

	sp = qla2xxx_get_qpair_sp(vha, qpair, fcport, GFP_ATOMIC);
	if (!sp)
		goto qc24_host_busy;

	sp->u.scmd.cmd = cmd;
	sp->type = SRB_SCSI_CMD;
	atomic_set(&sp->ref_count, 1);
	CMD_SP(cmd) = (void *)sp;
	sp->free = qla2xxx_qpair_sp_free_dma;
	sp->done = qla2xxx_qpair_sp_compl;
	sp->qpair = qpair;

	rval = ha->isp_ops->start_scsi_mq(sp);
	if (rval != QLA_SUCCESS) {
		ql_dbg(ql_dbg_io + ql_dbg_verbose, vha, 0x3078,
		    "Start scsi failed rval=%d for cmd=%p.\n", rval, cmd);
		if (rval == QLA_INTERFACE_ERROR)
			goto qc24_fail_command;
		goto qc24_host_busy_free_sp;
	}

	return 0;

qc24_host_busy_free_sp:
	sp->free(sp);

qc24_host_busy:
	return SCSI_MLQUEUE_HOST_BUSY;

qc24_target_busy:
	return SCSI_MLQUEUE_TARGET_BUSY;

qc24_fail_command:
	cmd->scsi_done(cmd);

	return 0;
}

/*
 * qla2x00_eh_wait_on_command
 *    Waits for the command to be returned by the Firmware for some
 *    max time.
 *
 * Input:
 *    cmd = Scsi Command to wait on.
 *
 * Return:
 *    Not Found : 0
 *    Found : 1
 */
static int
qla2x00_eh_wait_on_command(struct scsi_cmnd *cmd)
{
#define ABORT_POLLING_PERIOD	1000
#define ABORT_WAIT_ITER		((2 * 1000) / (ABORT_POLLING_PERIOD))
	unsigned long wait_iter = ABORT_WAIT_ITER;
	scsi_qla_host_t *vha = shost_priv(cmd->device->host);
	struct qla_hw_data *ha = vha->hw;
	int ret = QLA_SUCCESS;

	if (unlikely(pci_channel_offline(ha->pdev)) || ha->flags.eeh_busy) {
		ql_dbg(ql_dbg_taskm, vha, 0x8005,
		    "Return:eh_wait.\n");
		return ret;
	}

	while (CMD_SP(cmd) && wait_iter--) {
		msleep(ABORT_POLLING_PERIOD);
	}
	if (CMD_SP(cmd))
		ret = QLA_FUNCTION_FAILED;

	return ret;
}

/*
 * qla2x00_wait_for_hba_online
 *    Wait till the HBA is online after going through
 *    <= MAX_RETRIES_OF_ISP_ABORT  or
 *    finally HBA is disabled ie marked offline
 *
 * Input:
 *     ha - pointer to host adapter structure
 *
 * Note:
 *    Does context switching-Release SPIN_LOCK
 *    (if any) before calling this routine.
 *
 * Return:
 *    Success (Adapter is online) : 0
 *    Failed  (Adapter is offline/disabled) : 1
 */
int
qla2x00_wait_for_hba_online(scsi_qla_host_t *vha)
{
	int		return_status;
	unsigned long	wait_online;
	struct qla_hw_data *ha = vha->hw;
	scsi_qla_host_t *base_vha = pci_get_drvdata(ha->pdev);

	wait_online = jiffies + (MAX_LOOP_TIMEOUT * HZ);
	while (((test_bit(ISP_ABORT_NEEDED, &base_vha->dpc_flags)) ||
	    test_bit(ABORT_ISP_ACTIVE, &base_vha->dpc_flags) ||
	    test_bit(ISP_ABORT_RETRY, &base_vha->dpc_flags) ||
	    ha->dpc_active) && time_before(jiffies, wait_online)) {

		msleep(1000);
	}
	if (base_vha->flags.online)
		return_status = QLA_SUCCESS;
	else
		return_status = QLA_FUNCTION_FAILED;

	return (return_status);
}

static inline int test_fcport_count(scsi_qla_host_t *vha)
{
	struct qla_hw_data *ha = vha->hw;
	unsigned long flags;
	int res;

	spin_lock_irqsave(&ha->tgt.sess_lock, flags);
	ql_dbg(ql_dbg_init, vha, 0x00ec,
	    "tgt %p, fcport_count=%d\n",
	    vha, vha->fcport_count);
	res = (vha->fcport_count == 0);
	spin_unlock_irqrestore(&ha->tgt.sess_lock, flags);

	return res;
}

/*
 * qla2x00_wait_for_sess_deletion can only be called from remove_one.
 * it has dependency on UNLOADING flag to stop device discovery
 */
void
qla2x00_wait_for_sess_deletion(scsi_qla_host_t *vha)
{
	qla2x00_mark_all_devices_lost(vha, 0);

	wait_event_timeout(vha->fcport_waitQ, test_fcport_count(vha), 10*HZ);
}

/*
 * qla2x00_wait_for_hba_ready
 * Wait till the HBA is ready before doing driver unload
 *
 * Input:
 *     ha - pointer to host adapter structure
 *
 * Note:
 *    Does context switching-Release SPIN_LOCK
 *    (if any) before calling this routine.
 *
 */
static void
qla2x00_wait_for_hba_ready(scsi_qla_host_t *vha)
{
	struct qla_hw_data *ha = vha->hw;
	scsi_qla_host_t *base_vha = pci_get_drvdata(ha->pdev);

	while ((qla2x00_reset_active(vha) || ha->dpc_active ||
		ha->flags.mbox_busy) ||
	       test_bit(FX00_RESET_RECOVERY, &vha->dpc_flags) ||
	       test_bit(FX00_TARGET_SCAN, &vha->dpc_flags)) {
		if (test_bit(UNLOADING, &base_vha->dpc_flags))
			break;
		msleep(1000);
	}
}

int
qla2x00_wait_for_chip_reset(scsi_qla_host_t *vha)
{
	int		return_status;
	unsigned long	wait_reset;
	struct qla_hw_data *ha = vha->hw;
	scsi_qla_host_t *base_vha = pci_get_drvdata(ha->pdev);

	wait_reset = jiffies + (MAX_LOOP_TIMEOUT * HZ);
	while (((test_bit(ISP_ABORT_NEEDED, &base_vha->dpc_flags)) ||
	    test_bit(ABORT_ISP_ACTIVE, &base_vha->dpc_flags) ||
	    test_bit(ISP_ABORT_RETRY, &base_vha->dpc_flags) ||
	    ha->dpc_active) && time_before(jiffies, wait_reset)) {

		msleep(1000);

		if (!test_bit(ISP_ABORT_NEEDED, &base_vha->dpc_flags) &&
		    ha->flags.chip_reset_done)
			break;
	}
	if (ha->flags.chip_reset_done)
		return_status = QLA_SUCCESS;
	else
		return_status = QLA_FUNCTION_FAILED;

	return return_status;
}

static int
sp_get(struct srb *sp)
{
	if (!refcount_inc_not_zero((refcount_t *)&sp->ref_count))
		/* kref get fail */
		return ENXIO;
	else
		return 0;
}

#define ISP_REG_DISCONNECT 0xffffffffU
/**************************************************************************
* qla2x00_isp_reg_stat
*
* Description:
*	Read the host status register of ISP before aborting the command.
*
* Input:
*	ha = pointer to host adapter structure.
*
*
* Returns:
*	Either true or false.
*
* Note:	Return true if there is register disconnect.
**************************************************************************/
static inline
uint32_t qla2x00_isp_reg_stat(struct qla_hw_data *ha)
{
	struct device_reg_24xx __iomem *reg = &ha->iobase->isp24;
	struct device_reg_82xx __iomem *reg82 = &ha->iobase->isp82;

	if (IS_P3P_TYPE(ha))
		return ((RD_REG_DWORD(&reg82->host_int)) == ISP_REG_DISCONNECT);
	else
		return ((RD_REG_DWORD(&reg->host_status)) ==
			ISP_REG_DISCONNECT);
}

/**************************************************************************
* qla2xxx_eh_abort
*
* Description:
*    The abort function will abort the specified command.
*
* Input:
*    cmd = Linux SCSI command packet to be aborted.
*
* Returns:
*    Either SUCCESS or FAILED.
*
* Note:
*    Only return FAILED if command not returned by firmware.
**************************************************************************/
static int
qla2xxx_eh_abort(struct scsi_cmnd *cmd)
{
	scsi_qla_host_t *vha = shost_priv(cmd->device->host);
	srb_t *sp;
	int ret;
	unsigned int id;
	uint64_t lun;
	unsigned long flags;
	int rval;
	struct qla_hw_data *ha = vha->hw;
	struct qla_qpair *qpair;

	if (qla2x00_isp_reg_stat(ha)) {
		ql_log(ql_log_info, vha, 0x8042,
		    "PCI/Register disconnect, exiting.\n");
		return FAILED;
	}

	ret = fc_block_scsi_eh(cmd);
	if (ret != 0)
		return ret;

	sp = (srb_t *) CMD_SP(cmd);
	if (!sp)
		return SUCCESS;

	qpair = sp->qpair;
	if (!qpair)
		return SUCCESS;

	spin_lock_irqsave(qpair->qp_lock_ptr, flags);
	if (sp->type != SRB_SCSI_CMD || GET_CMD_SP(sp) != cmd) {
		/* there's a chance an interrupt could clear
		   the ptr as part of done & free */
		spin_unlock_irqrestore(qpair->qp_lock_ptr, flags);
		return SUCCESS;
	}

	if (sp_get(sp)){
		/* ref_count is already 0 */
		spin_unlock_irqrestore(qpair->qp_lock_ptr, flags);
		return SUCCESS;
	}
	spin_unlock_irqrestore(qpair->qp_lock_ptr, flags);

	id = cmd->device->id;
	lun = cmd->device->lun;

	ql_dbg(ql_dbg_taskm, vha, 0x8002,
	    "Aborting from RISC nexus=%ld:%d:%llu sp=%p cmd=%p handle=%x\n",
	    vha->host_no, id, lun, sp, cmd, sp->handle);

	rval = ha->isp_ops->abort_command(sp);
	ql_dbg(ql_dbg_taskm, vha, 0x8003,
	       "Abort command mbx cmd=%p, rval=%x.\n", cmd, rval);

	switch (rval) {
	case QLA_SUCCESS:
		/*
		 * The command has been aborted. That means that the firmware
		 * won't report a completion.
		 */
		sp->done(sp, DID_ABORT << 16);
		ret = SUCCESS;
		break;
	default:
		/*
		 * Either abort failed or abort and completion raced. Let
		 * the SCSI core retry the abort in the former case.
		 */
		ret = FAILED;
		break;
	}

	ql_log(ql_log_info, vha, 0x801c,
	    "Abort command issued nexus=%ld:%d:%llu -- %x.\n",
	    vha->host_no, id, lun, ret);

	return ret;
}

int
qla2x00_eh_wait_for_pending_commands(scsi_qla_host_t *vha, unsigned int t,
	uint64_t l, enum nexus_wait_type type)
{
	int cnt, match, status;
	unsigned long flags;
	struct qla_hw_data *ha = vha->hw;
	struct req_que *req;
	srb_t *sp;
	struct scsi_cmnd *cmd;

	status = QLA_SUCCESS;

	spin_lock_irqsave(&ha->hardware_lock, flags);
	req = vha->req;
	for (cnt = 1; status == QLA_SUCCESS &&
		cnt < req->num_outstanding_cmds; cnt++) {
		sp = req->outstanding_cmds[cnt];
		if (!sp)
			continue;
		if (sp->type != SRB_SCSI_CMD)
			continue;
		if (vha->vp_idx != sp->vha->vp_idx)
			continue;
		match = 0;
		cmd = GET_CMD_SP(sp);
		switch (type) {
		case WAIT_HOST:
			match = 1;
			break;
		case WAIT_TARGET:
			match = cmd->device->id == t;
			break;
		case WAIT_LUN:
			match = (cmd->device->id == t &&
				cmd->device->lun == l);
			break;
		}
		if (!match)
			continue;

		spin_unlock_irqrestore(&ha->hardware_lock, flags);
		status = qla2x00_eh_wait_on_command(cmd);
		spin_lock_irqsave(&ha->hardware_lock, flags);
	}
	spin_unlock_irqrestore(&ha->hardware_lock, flags);

	return status;
}

static char *reset_errors[] = {
	"HBA not online",
	"HBA not ready",
	"Task management failed",
	"Waiting for command completions",
};

static int
__qla2xxx_eh_generic_reset(char *name, enum nexus_wait_type type,
    struct scsi_cmnd *cmd, int (*do_reset)(struct fc_port *, uint64_t, int))
{
	scsi_qla_host_t *vha = shost_priv(cmd->device->host);
	fc_port_t *fcport = (struct fc_port *) cmd->device->hostdata;
	int err;

	if (!fcport) {
		return FAILED;
	}

	err = fc_block_scsi_eh(cmd);
	if (err != 0)
		return err;

	ql_log(ql_log_info, vha, 0x8009,
	    "%s RESET ISSUED nexus=%ld:%d:%llu cmd=%p.\n", name, vha->host_no,
	    cmd->device->id, cmd->device->lun, cmd);

	err = 0;
	if (qla2x00_wait_for_hba_online(vha) != QLA_SUCCESS) {
		ql_log(ql_log_warn, vha, 0x800a,
		    "Wait for hba online failed for cmd=%p.\n", cmd);
		goto eh_reset_failed;
	}
	err = 2;
	if (do_reset(fcport, cmd->device->lun, 1)
		!= QLA_SUCCESS) {
		ql_log(ql_log_warn, vha, 0x800c,
		    "do_reset failed for cmd=%p.\n", cmd);
		goto eh_reset_failed;
	}
	err = 3;
	if (qla2x00_eh_wait_for_pending_commands(vha, cmd->device->id,
	    cmd->device->lun, type) != QLA_SUCCESS) {
		ql_log(ql_log_warn, vha, 0x800d,
		    "wait for pending cmds failed for cmd=%p.\n", cmd);
		goto eh_reset_failed;
	}

	ql_log(ql_log_info, vha, 0x800e,
	    "%s RESET SUCCEEDED nexus:%ld:%d:%llu cmd=%p.\n", name,
	    vha->host_no, cmd->device->id, cmd->device->lun, cmd);

	return SUCCESS;

eh_reset_failed:
	ql_log(ql_log_info, vha, 0x800f,
	    "%s RESET FAILED: %s nexus=%ld:%d:%llu cmd=%p.\n", name,
	    reset_errors[err], vha->host_no, cmd->device->id, cmd->device->lun,
	    cmd);
	return FAILED;
}

static int
qla2xxx_eh_device_reset(struct scsi_cmnd *cmd)
{
	scsi_qla_host_t *vha = shost_priv(cmd->device->host);
	struct qla_hw_data *ha = vha->hw;

	if (qla2x00_isp_reg_stat(ha)) {
		ql_log(ql_log_info, vha, 0x803e,
		    "PCI/Register disconnect, exiting.\n");
		return FAILED;
	}

	return __qla2xxx_eh_generic_reset("DEVICE", WAIT_LUN, cmd,
	    ha->isp_ops->lun_reset);
}

static int
qla2xxx_eh_target_reset(struct scsi_cmnd *cmd)
{
	scsi_qla_host_t *vha = shost_priv(cmd->device->host);
	struct qla_hw_data *ha = vha->hw;

	if (qla2x00_isp_reg_stat(ha)) {
		ql_log(ql_log_info, vha, 0x803f,
		    "PCI/Register disconnect, exiting.\n");
		return FAILED;
	}

	return __qla2xxx_eh_generic_reset("TARGET", WAIT_TARGET, cmd,
	    ha->isp_ops->target_reset);
}

/**************************************************************************
* qla2xxx_eh_bus_reset
*
* Description:
*    The bus reset function will reset the bus and abort any executing
*    commands.
*
* Input:
*    cmd = Linux SCSI command packet of the command that cause the
*          bus reset.
*
* Returns:
*    SUCCESS/FAILURE (defined as macro in scsi.h).
*
**************************************************************************/
static int
qla2xxx_eh_bus_reset(struct scsi_cmnd *cmd)
{
	scsi_qla_host_t *vha = shost_priv(cmd->device->host);
	fc_port_t *fcport = (struct fc_port *) cmd->device->hostdata;
	int ret = FAILED;
	unsigned int id;
	uint64_t lun;
	struct qla_hw_data *ha = vha->hw;

	if (qla2x00_isp_reg_stat(ha)) {
		ql_log(ql_log_info, vha, 0x8040,
		    "PCI/Register disconnect, exiting.\n");
		return FAILED;
	}

	id = cmd->device->id;
	lun = cmd->device->lun;

	if (!fcport) {
		return ret;
	}

	ret = fc_block_scsi_eh(cmd);
	if (ret != 0)
		return ret;
	ret = FAILED;

	ql_log(ql_log_info, vha, 0x8012,
	    "BUS RESET ISSUED nexus=%ld:%d:%llu.\n", vha->host_no, id, lun);

	if (qla2x00_wait_for_hba_online(vha) != QLA_SUCCESS) {
		ql_log(ql_log_fatal, vha, 0x8013,
		    "Wait for hba online failed board disabled.\n");
		goto eh_bus_reset_done;
	}

	if (qla2x00_loop_reset(vha) == QLA_SUCCESS)
		ret = SUCCESS;

	if (ret == FAILED)
		goto eh_bus_reset_done;

	/* Flush outstanding commands. */
	if (qla2x00_eh_wait_for_pending_commands(vha, 0, 0, WAIT_HOST) !=
	    QLA_SUCCESS) {
		ql_log(ql_log_warn, vha, 0x8014,
		    "Wait for pending commands failed.\n");
		ret = FAILED;
	}

eh_bus_reset_done:
	ql_log(ql_log_warn, vha, 0x802b,
	    "BUS RESET %s nexus=%ld:%d:%llu.\n",
	    (ret == FAILED) ? "FAILED" : "SUCCEEDED", vha->host_no, id, lun);

	return ret;
}

/**************************************************************************
* qla2xxx_eh_host_reset
*
* Description:
*    The reset function will reset the Adapter.
*
* Input:
*      cmd = Linux SCSI command packet of the command that cause the
*            adapter reset.
*
* Returns:
*      Either SUCCESS or FAILED.
*
* Note:
**************************************************************************/
static int
qla2xxx_eh_host_reset(struct scsi_cmnd *cmd)
{
	scsi_qla_host_t *vha = shost_priv(cmd->device->host);
	struct qla_hw_data *ha = vha->hw;
	int ret = FAILED;
	unsigned int id;
	uint64_t lun;
	scsi_qla_host_t *base_vha = pci_get_drvdata(ha->pdev);

	if (qla2x00_isp_reg_stat(ha)) {
		ql_log(ql_log_info, vha, 0x8041,
		    "PCI/Register disconnect, exiting.\n");
		schedule_work(&ha->board_disable);
		return SUCCESS;
	}

	id = cmd->device->id;
	lun = cmd->device->lun;

	ql_log(ql_log_info, vha, 0x8018,
	    "ADAPTER RESET ISSUED nexus=%ld:%d:%llu.\n", vha->host_no, id, lun);

	/*
	 * No point in issuing another reset if one is active.  Also do not
	 * attempt a reset if we are updating flash.
	 */
	if (qla2x00_reset_active(vha) || ha->optrom_state != QLA_SWAITING)
		goto eh_host_reset_lock;

	if (vha != base_vha) {
		if (qla2x00_vp_abort_isp(vha))
			goto eh_host_reset_lock;
	} else {
		if (IS_P3P_TYPE(vha->hw)) {
			if (!qla82xx_fcoe_ctx_reset(vha)) {
				/* Ctx reset success */
				ret = SUCCESS;
				goto eh_host_reset_lock;
			}
			/* fall thru if ctx reset failed */
		}
		if (ha->wq)
			flush_workqueue(ha->wq);

		set_bit(ABORT_ISP_ACTIVE, &base_vha->dpc_flags);
		if (ha->isp_ops->abort_isp(base_vha)) {
			clear_bit(ABORT_ISP_ACTIVE, &base_vha->dpc_flags);
			/* failed. schedule dpc to try */
			set_bit(ISP_ABORT_NEEDED, &base_vha->dpc_flags);

			if (qla2x00_wait_for_hba_online(vha) != QLA_SUCCESS) {
				ql_log(ql_log_warn, vha, 0x802a,
				    "wait for hba online failed.\n");
				goto eh_host_reset_lock;
			}
		}
		clear_bit(ABORT_ISP_ACTIVE, &base_vha->dpc_flags);
	}

	/* Waiting for command to be returned to OS.*/
	if (qla2x00_eh_wait_for_pending_commands(vha, 0, 0, WAIT_HOST) ==
		QLA_SUCCESS)
		ret = SUCCESS;

eh_host_reset_lock:
	ql_log(ql_log_info, vha, 0x8017,
	    "ADAPTER RESET %s nexus=%ld:%d:%llu.\n",
	    (ret == FAILED) ? "FAILED" : "SUCCEEDED", vha->host_no, id, lun);

	return ret;
}

/*
* qla2x00_loop_reset
*      Issue loop reset.
*
* Input:
*      ha = adapter block pointer.
*
* Returns:
*      0 = success
*/
int
qla2x00_loop_reset(scsi_qla_host_t *vha)
{
	int ret;
	struct fc_port *fcport;
	struct qla_hw_data *ha = vha->hw;

	if (IS_QLAFX00(ha)) {
		return qlafx00_loop_reset(vha);
	}

	if (ql2xtargetreset == 1 && ha->flags.enable_target_reset) {
		list_for_each_entry(fcport, &vha->vp_fcports, list) {
			if (fcport->port_type != FCT_TARGET)
				continue;

			ret = ha->isp_ops->target_reset(fcport, 0, 0);
			if (ret != QLA_SUCCESS) {
				ql_dbg(ql_dbg_taskm, vha, 0x802c,
				    "Bus Reset failed: Reset=%d "
				    "d_id=%x.\n", ret, fcport->d_id.b24);
			}
		}
	}


	if (ha->flags.enable_lip_full_login && !IS_CNA_CAPABLE(ha)) {
		atomic_set(&vha->loop_state, LOOP_DOWN);
		atomic_set(&vha->loop_down_timer, LOOP_DOWN_TIME);
		qla2x00_mark_all_devices_lost(vha, 0);
		ret = qla2x00_full_login_lip(vha);
		if (ret != QLA_SUCCESS) {
			ql_dbg(ql_dbg_taskm, vha, 0x802d,
			    "full_login_lip=%d.\n", ret);
		}
	}

	if (ha->flags.enable_lip_reset) {
		ret = qla2x00_lip_reset(vha);
		if (ret != QLA_SUCCESS)
			ql_dbg(ql_dbg_taskm, vha, 0x802e,
			    "lip_reset failed (%d).\n", ret);
	}

	/* Issue marker command only when we are going to start the I/O */
	vha->marker_needed = 1;

	return QLA_SUCCESS;
}

static void qla2x00_abort_srb(struct qla_qpair *qp, srb_t *sp, const int res,
			      unsigned long *flags)
	__releases(qp->qp_lock_ptr)
	__acquires(qp->qp_lock_ptr)
{
	DECLARE_COMPLETION_ONSTACK(comp);
	scsi_qla_host_t *vha = qp->vha;
	struct qla_hw_data *ha = vha->hw;
	int rval;

	if (sp_get(sp))
		return;

	if (sp->type == SRB_NVME_CMD || sp->type == SRB_NVME_LS ||
	    (sp->type == SRB_SCSI_CMD && !ha->flags.eeh_busy &&
	     !test_bit(ABORT_ISP_ACTIVE, &vha->dpc_flags) &&
	     !qla2x00_isp_reg_stat(ha))) {
		sp->comp = &comp;
<<<<<<< HEAD
		rval = ha->isp_ops->abort_command(sp);
		spin_unlock_irqrestore(qp->qp_lock_ptr, *flags);
=======
		spin_unlock_irqrestore(qp->qp_lock_ptr, *flags);
		rval = ha->isp_ops->abort_command(sp);
>>>>>>> 4b972a01

		switch (rval) {
		case QLA_SUCCESS:
			sp->done(sp, res);
			break;
		case QLA_FUNCTION_PARAMETER_ERROR:
			wait_for_completion(&comp);
			break;
		}

		spin_lock_irqsave(qp->qp_lock_ptr, *flags);
		sp->comp = NULL;
	}
}

static void
__qla2x00_abort_all_cmds(struct qla_qpair *qp, int res)
{
	int cnt;
	unsigned long flags;
	srb_t *sp;
	scsi_qla_host_t *vha = qp->vha;
	struct qla_hw_data *ha = vha->hw;
	struct req_que *req;
	struct qla_tgt *tgt = vha->vha_tgt.qla_tgt;
	struct qla_tgt_cmd *cmd;

	if (!ha->req_q_map)
		return;
	spin_lock_irqsave(qp->qp_lock_ptr, flags);
	req = qp->req;
	for (cnt = 1; cnt < req->num_outstanding_cmds; cnt++) {
		sp = req->outstanding_cmds[cnt];
		if (sp) {
			req->outstanding_cmds[cnt] = NULL;
			switch (sp->cmd_type) {
			case TYPE_SRB:
				qla2x00_abort_srb(qp, sp, res, &flags);
				break;
			case TYPE_TGT_CMD:
				if (!vha->hw->tgt.tgt_ops || !tgt ||
				    qla_ini_mode_enabled(vha)) {
					ql_dbg(ql_dbg_tgt_mgt, vha, 0xf003,
					    "HOST-ABORT-HNDLR: dpc_flags=%lx. Target mode disabled\n",
					    vha->dpc_flags);
					continue;
				}
				cmd = (struct qla_tgt_cmd *)sp;
				cmd->aborted = 1;
				break;
			case TYPE_TGT_TMCMD:
				/* Skip task management functions. */
				break;
			default:
				break;
			}
		}
	}
	spin_unlock_irqrestore(qp->qp_lock_ptr, flags);
}

void
qla2x00_abort_all_cmds(scsi_qla_host_t *vha, int res)
{
	int que;
	struct qla_hw_data *ha = vha->hw;

	__qla2x00_abort_all_cmds(ha->base_qpair, res);

	for (que = 0; que < ha->max_qpairs; que++) {
		if (!ha->queue_pair_map[que])
			continue;

		__qla2x00_abort_all_cmds(ha->queue_pair_map[que], res);
	}
}

static int
qla2xxx_slave_alloc(struct scsi_device *sdev)
{
	struct fc_rport *rport = starget_to_rport(scsi_target(sdev));

	if (!rport || fc_remote_port_chkready(rport))
		return -ENXIO;

	sdev->hostdata = *(fc_port_t **)rport->dd_data;

	return 0;
}

static int
qla2xxx_slave_configure(struct scsi_device *sdev)
{
	scsi_qla_host_t *vha = shost_priv(sdev->host);
	struct req_que *req = vha->req;

	if (IS_T10_PI_CAPABLE(vha->hw))
		blk_queue_update_dma_alignment(sdev->request_queue, 0x7);

	scsi_change_queue_depth(sdev, req->max_q_depth);
	return 0;
}

static void
qla2xxx_slave_destroy(struct scsi_device *sdev)
{
	sdev->hostdata = NULL;
}

/**
 * qla2x00_config_dma_addressing() - Configure OS DMA addressing method.
 * @ha: HA context
 *
 * At exit, the @ha's flags.enable_64bit_addressing set to indicated
 * supported addressing method.
 */
static void
qla2x00_config_dma_addressing(struct qla_hw_data *ha)
{
	/* Assume a 32bit DMA mask. */
	ha->flags.enable_64bit_addressing = 0;

	if (!dma_set_mask(&ha->pdev->dev, DMA_BIT_MASK(64))) {
		/* Any upper-dword bits set? */
		if (MSD(dma_get_required_mask(&ha->pdev->dev)) &&
		    !pci_set_consistent_dma_mask(ha->pdev, DMA_BIT_MASK(64))) {
			/* Ok, a 64bit DMA mask is applicable. */
			ha->flags.enable_64bit_addressing = 1;
			ha->isp_ops->calc_req_entries = qla2x00_calc_iocbs_64;
			ha->isp_ops->build_iocbs = qla2x00_build_scsi_iocbs_64;
			return;
		}
	}

	dma_set_mask(&ha->pdev->dev, DMA_BIT_MASK(32));
	pci_set_consistent_dma_mask(ha->pdev, DMA_BIT_MASK(32));
}

static void
qla2x00_enable_intrs(struct qla_hw_data *ha)
{
	unsigned long flags = 0;
	struct device_reg_2xxx __iomem *reg = &ha->iobase->isp;

	spin_lock_irqsave(&ha->hardware_lock, flags);
	ha->interrupts_on = 1;
	/* enable risc and host interrupts */
	WRT_REG_WORD(&reg->ictrl, ICR_EN_INT | ICR_EN_RISC);
	RD_REG_WORD(&reg->ictrl);
	spin_unlock_irqrestore(&ha->hardware_lock, flags);

}

static void
qla2x00_disable_intrs(struct qla_hw_data *ha)
{
	unsigned long flags = 0;
	struct device_reg_2xxx __iomem *reg = &ha->iobase->isp;

	spin_lock_irqsave(&ha->hardware_lock, flags);
	ha->interrupts_on = 0;
	/* disable risc and host interrupts */
	WRT_REG_WORD(&reg->ictrl, 0);
	RD_REG_WORD(&reg->ictrl);
	spin_unlock_irqrestore(&ha->hardware_lock, flags);
}

static void
qla24xx_enable_intrs(struct qla_hw_data *ha)
{
	unsigned long flags = 0;
	struct device_reg_24xx __iomem *reg = &ha->iobase->isp24;

	spin_lock_irqsave(&ha->hardware_lock, flags);
	ha->interrupts_on = 1;
	WRT_REG_DWORD(&reg->ictrl, ICRX_EN_RISC_INT);
	RD_REG_DWORD(&reg->ictrl);
	spin_unlock_irqrestore(&ha->hardware_lock, flags);
}

static void
qla24xx_disable_intrs(struct qla_hw_data *ha)
{
	unsigned long flags = 0;
	struct device_reg_24xx __iomem *reg = &ha->iobase->isp24;

	if (IS_NOPOLLING_TYPE(ha))
		return;
	spin_lock_irqsave(&ha->hardware_lock, flags);
	ha->interrupts_on = 0;
	WRT_REG_DWORD(&reg->ictrl, 0);
	RD_REG_DWORD(&reg->ictrl);
	spin_unlock_irqrestore(&ha->hardware_lock, flags);
}

static int
qla2x00_iospace_config(struct qla_hw_data *ha)
{
	resource_size_t pio;
	uint16_t msix;

	if (pci_request_selected_regions(ha->pdev, ha->bars,
	    QLA2XXX_DRIVER_NAME)) {
		ql_log_pci(ql_log_fatal, ha->pdev, 0x0011,
		    "Failed to reserve PIO/MMIO regions (%s), aborting.\n",
		    pci_name(ha->pdev));
		goto iospace_error_exit;
	}
	if (!(ha->bars & 1))
		goto skip_pio;

	/* We only need PIO for Flash operations on ISP2312 v2 chips. */
	pio = pci_resource_start(ha->pdev, 0);
	if (pci_resource_flags(ha->pdev, 0) & IORESOURCE_IO) {
		if (pci_resource_len(ha->pdev, 0) < MIN_IOBASE_LEN) {
			ql_log_pci(ql_log_warn, ha->pdev, 0x0012,
			    "Invalid pci I/O region size (%s).\n",
			    pci_name(ha->pdev));
			pio = 0;
		}
	} else {
		ql_log_pci(ql_log_warn, ha->pdev, 0x0013,
		    "Region #0 no a PIO resource (%s).\n",
		    pci_name(ha->pdev));
		pio = 0;
	}
	ha->pio_address = pio;
	ql_dbg_pci(ql_dbg_init, ha->pdev, 0x0014,
	    "PIO address=%llu.\n",
	    (unsigned long long)ha->pio_address);

skip_pio:
	/* Use MMIO operations for all accesses. */
	if (!(pci_resource_flags(ha->pdev, 1) & IORESOURCE_MEM)) {
		ql_log_pci(ql_log_fatal, ha->pdev, 0x0015,
		    "Region #1 not an MMIO resource (%s), aborting.\n",
		    pci_name(ha->pdev));
		goto iospace_error_exit;
	}
	if (pci_resource_len(ha->pdev, 1) < MIN_IOBASE_LEN) {
		ql_log_pci(ql_log_fatal, ha->pdev, 0x0016,
		    "Invalid PCI mem region size (%s), aborting.\n",
		    pci_name(ha->pdev));
		goto iospace_error_exit;
	}

	ha->iobase = ioremap(pci_resource_start(ha->pdev, 1), MIN_IOBASE_LEN);
	if (!ha->iobase) {
		ql_log_pci(ql_log_fatal, ha->pdev, 0x0017,
		    "Cannot remap MMIO (%s), aborting.\n",
		    pci_name(ha->pdev));
		goto iospace_error_exit;
	}

	/* Determine queue resources */
	ha->max_req_queues = ha->max_rsp_queues = 1;
	ha->msix_count = QLA_BASE_VECTORS;
	if (!ql2xmqsupport || !ql2xnvmeenable ||
	    (!IS_QLA25XX(ha) && !IS_QLA81XX(ha)))
		goto mqiobase_exit;

	ha->mqiobase = ioremap(pci_resource_start(ha->pdev, 3),
			pci_resource_len(ha->pdev, 3));
	if (ha->mqiobase) {
		ql_dbg_pci(ql_dbg_init, ha->pdev, 0x0018,
		    "MQIO Base=%p.\n", ha->mqiobase);
		/* Read MSIX vector size of the board */
		pci_read_config_word(ha->pdev, QLA_PCI_MSIX_CONTROL, &msix);
		ha->msix_count = msix + 1;
		/* Max queues are bounded by available msix vectors */
		/* MB interrupt uses 1 vector */
		ha->max_req_queues = ha->msix_count - 1;
		ha->max_rsp_queues = ha->max_req_queues;
		/* Queue pairs is the max value minus the base queue pair */
		ha->max_qpairs = ha->max_rsp_queues - 1;
		ql_dbg_pci(ql_dbg_init, ha->pdev, 0x0188,
		    "Max no of queues pairs: %d.\n", ha->max_qpairs);

		ql_log_pci(ql_log_info, ha->pdev, 0x001a,
		    "MSI-X vector count: %d.\n", ha->msix_count);
	} else
		ql_log_pci(ql_log_info, ha->pdev, 0x001b,
		    "BAR 3 not enabled.\n");

mqiobase_exit:
	ql_dbg_pci(ql_dbg_init, ha->pdev, 0x001c,
	    "MSIX Count: %d.\n", ha->msix_count);
	return (0);

iospace_error_exit:
	return (-ENOMEM);
}


static int
qla83xx_iospace_config(struct qla_hw_data *ha)
{
	uint16_t msix;

	if (pci_request_selected_regions(ha->pdev, ha->bars,
	    QLA2XXX_DRIVER_NAME)) {
		ql_log_pci(ql_log_fatal, ha->pdev, 0x0117,
		    "Failed to reserve PIO/MMIO regions (%s), aborting.\n",
		    pci_name(ha->pdev));

		goto iospace_error_exit;
	}

	/* Use MMIO operations for all accesses. */
	if (!(pci_resource_flags(ha->pdev, 0) & IORESOURCE_MEM)) {
		ql_log_pci(ql_log_warn, ha->pdev, 0x0118,
		    "Invalid pci I/O region size (%s).\n",
		    pci_name(ha->pdev));
		goto iospace_error_exit;
	}
	if (pci_resource_len(ha->pdev, 0) < MIN_IOBASE_LEN) {
		ql_log_pci(ql_log_warn, ha->pdev, 0x0119,
		    "Invalid PCI mem region size (%s), aborting\n",
			pci_name(ha->pdev));
		goto iospace_error_exit;
	}

	ha->iobase = ioremap(pci_resource_start(ha->pdev, 0), MIN_IOBASE_LEN);
	if (!ha->iobase) {
		ql_log_pci(ql_log_fatal, ha->pdev, 0x011a,
		    "Cannot remap MMIO (%s), aborting.\n",
		    pci_name(ha->pdev));
		goto iospace_error_exit;
	}

	/* 64bit PCI BAR - BAR2 will correspoond to region 4 */
	/* 83XX 26XX always use MQ type access for queues
	 * - mbar 2, a.k.a region 4 */
	ha->max_req_queues = ha->max_rsp_queues = 1;
	ha->msix_count = QLA_BASE_VECTORS;
	ha->mqiobase = ioremap(pci_resource_start(ha->pdev, 4),
			pci_resource_len(ha->pdev, 4));

	if (!ha->mqiobase) {
		ql_log_pci(ql_log_fatal, ha->pdev, 0x011d,
		    "BAR2/region4 not enabled\n");
		goto mqiobase_exit;
	}

	ha->msixbase = ioremap(pci_resource_start(ha->pdev, 2),
			pci_resource_len(ha->pdev, 2));
	if (ha->msixbase) {
		/* Read MSIX vector size of the board */
		pci_read_config_word(ha->pdev,
		    QLA_83XX_PCI_MSIX_CONTROL, &msix);
		ha->msix_count = (msix & PCI_MSIX_FLAGS_QSIZE)  + 1;
		/*
		 * By default, driver uses at least two msix vectors
		 * (default & rspq)
		 */
		if (ql2xmqsupport || ql2xnvmeenable) {
			/* MB interrupt uses 1 vector */
			ha->max_req_queues = ha->msix_count - 1;

			/* ATIOQ needs 1 vector. That's 1 less QPair */
			if (QLA_TGT_MODE_ENABLED())
				ha->max_req_queues--;

			ha->max_rsp_queues = ha->max_req_queues;

			/* Queue pairs is the max value minus
			 * the base queue pair */
			ha->max_qpairs = ha->max_req_queues - 1;
			ql_dbg_pci(ql_dbg_init, ha->pdev, 0x00e3,
			    "Max no of queues pairs: %d.\n", ha->max_qpairs);
		}
		ql_log_pci(ql_log_info, ha->pdev, 0x011c,
		    "MSI-X vector count: %d.\n", ha->msix_count);
	} else
		ql_log_pci(ql_log_info, ha->pdev, 0x011e,
		    "BAR 1 not enabled.\n");

mqiobase_exit:
	ql_dbg_pci(ql_dbg_init, ha->pdev, 0x011f,
	    "MSIX Count: %d.\n", ha->msix_count);
	return 0;

iospace_error_exit:
	return -ENOMEM;
}

static struct isp_operations qla2100_isp_ops = {
	.pci_config		= qla2100_pci_config,
	.reset_chip		= qla2x00_reset_chip,
	.chip_diag		= qla2x00_chip_diag,
	.config_rings		= qla2x00_config_rings,
	.reset_adapter		= qla2x00_reset_adapter,
	.nvram_config		= qla2x00_nvram_config,
	.update_fw_options	= qla2x00_update_fw_options,
	.load_risc		= qla2x00_load_risc,
	.pci_info_str		= qla2x00_pci_info_str,
	.fw_version_str		= qla2x00_fw_version_str,
	.intr_handler		= qla2100_intr_handler,
	.enable_intrs		= qla2x00_enable_intrs,
	.disable_intrs		= qla2x00_disable_intrs,
	.abort_command		= qla2x00_abort_command,
	.target_reset		= qla2x00_abort_target,
	.lun_reset		= qla2x00_lun_reset,
	.fabric_login		= qla2x00_login_fabric,
	.fabric_logout		= qla2x00_fabric_logout,
	.calc_req_entries	= qla2x00_calc_iocbs_32,
	.build_iocbs		= qla2x00_build_scsi_iocbs_32,
	.prep_ms_iocb		= qla2x00_prep_ms_iocb,
	.prep_ms_fdmi_iocb	= qla2x00_prep_ms_fdmi_iocb,
	.read_nvram		= qla2x00_read_nvram_data,
	.write_nvram		= qla2x00_write_nvram_data,
	.fw_dump		= qla2100_fw_dump,
	.beacon_on		= NULL,
	.beacon_off		= NULL,
	.beacon_blink		= NULL,
	.read_optrom		= qla2x00_read_optrom_data,
	.write_optrom		= qla2x00_write_optrom_data,
	.get_flash_version	= qla2x00_get_flash_version,
	.start_scsi		= qla2x00_start_scsi,
	.start_scsi_mq          = NULL,
	.abort_isp		= qla2x00_abort_isp,
	.iospace_config     	= qla2x00_iospace_config,
	.initialize_adapter	= qla2x00_initialize_adapter,
};

static struct isp_operations qla2300_isp_ops = {
	.pci_config		= qla2300_pci_config,
	.reset_chip		= qla2x00_reset_chip,
	.chip_diag		= qla2x00_chip_diag,
	.config_rings		= qla2x00_config_rings,
	.reset_adapter		= qla2x00_reset_adapter,
	.nvram_config		= qla2x00_nvram_config,
	.update_fw_options	= qla2x00_update_fw_options,
	.load_risc		= qla2x00_load_risc,
	.pci_info_str		= qla2x00_pci_info_str,
	.fw_version_str		= qla2x00_fw_version_str,
	.intr_handler		= qla2300_intr_handler,
	.enable_intrs		= qla2x00_enable_intrs,
	.disable_intrs		= qla2x00_disable_intrs,
	.abort_command		= qla2x00_abort_command,
	.target_reset		= qla2x00_abort_target,
	.lun_reset		= qla2x00_lun_reset,
	.fabric_login		= qla2x00_login_fabric,
	.fabric_logout		= qla2x00_fabric_logout,
	.calc_req_entries	= qla2x00_calc_iocbs_32,
	.build_iocbs		= qla2x00_build_scsi_iocbs_32,
	.prep_ms_iocb		= qla2x00_prep_ms_iocb,
	.prep_ms_fdmi_iocb	= qla2x00_prep_ms_fdmi_iocb,
	.read_nvram		= qla2x00_read_nvram_data,
	.write_nvram		= qla2x00_write_nvram_data,
	.fw_dump		= qla2300_fw_dump,
	.beacon_on		= qla2x00_beacon_on,
	.beacon_off		= qla2x00_beacon_off,
	.beacon_blink		= qla2x00_beacon_blink,
	.read_optrom		= qla2x00_read_optrom_data,
	.write_optrom		= qla2x00_write_optrom_data,
	.get_flash_version	= qla2x00_get_flash_version,
	.start_scsi		= qla2x00_start_scsi,
	.start_scsi_mq          = NULL,
	.abort_isp		= qla2x00_abort_isp,
	.iospace_config		= qla2x00_iospace_config,
	.initialize_adapter	= qla2x00_initialize_adapter,
};

static struct isp_operations qla24xx_isp_ops = {
	.pci_config		= qla24xx_pci_config,
	.reset_chip		= qla24xx_reset_chip,
	.chip_diag		= qla24xx_chip_diag,
	.config_rings		= qla24xx_config_rings,
	.reset_adapter		= qla24xx_reset_adapter,
	.nvram_config		= qla24xx_nvram_config,
	.update_fw_options	= qla24xx_update_fw_options,
	.load_risc		= qla24xx_load_risc,
	.pci_info_str		= qla24xx_pci_info_str,
	.fw_version_str		= qla24xx_fw_version_str,
	.intr_handler		= qla24xx_intr_handler,
	.enable_intrs		= qla24xx_enable_intrs,
	.disable_intrs		= qla24xx_disable_intrs,
	.abort_command		= qla24xx_abort_command,
	.target_reset		= qla24xx_abort_target,
	.lun_reset		= qla24xx_lun_reset,
	.fabric_login		= qla24xx_login_fabric,
	.fabric_logout		= qla24xx_fabric_logout,
	.calc_req_entries	= NULL,
	.build_iocbs		= NULL,
	.prep_ms_iocb		= qla24xx_prep_ms_iocb,
	.prep_ms_fdmi_iocb	= qla24xx_prep_ms_fdmi_iocb,
	.read_nvram		= qla24xx_read_nvram_data,
	.write_nvram		= qla24xx_write_nvram_data,
	.fw_dump		= qla24xx_fw_dump,
	.beacon_on		= qla24xx_beacon_on,
	.beacon_off		= qla24xx_beacon_off,
	.beacon_blink		= qla24xx_beacon_blink,
	.read_optrom		= qla24xx_read_optrom_data,
	.write_optrom		= qla24xx_write_optrom_data,
	.get_flash_version	= qla24xx_get_flash_version,
	.start_scsi		= qla24xx_start_scsi,
	.start_scsi_mq          = NULL,
	.abort_isp		= qla2x00_abort_isp,
	.iospace_config		= qla2x00_iospace_config,
	.initialize_adapter	= qla2x00_initialize_adapter,
};

static struct isp_operations qla25xx_isp_ops = {
	.pci_config		= qla25xx_pci_config,
	.reset_chip		= qla24xx_reset_chip,
	.chip_diag		= qla24xx_chip_diag,
	.config_rings		= qla24xx_config_rings,
	.reset_adapter		= qla24xx_reset_adapter,
	.nvram_config		= qla24xx_nvram_config,
	.update_fw_options	= qla24xx_update_fw_options,
	.load_risc		= qla24xx_load_risc,
	.pci_info_str		= qla24xx_pci_info_str,
	.fw_version_str		= qla24xx_fw_version_str,
	.intr_handler		= qla24xx_intr_handler,
	.enable_intrs		= qla24xx_enable_intrs,
	.disable_intrs		= qla24xx_disable_intrs,
	.abort_command		= qla24xx_abort_command,
	.target_reset		= qla24xx_abort_target,
	.lun_reset		= qla24xx_lun_reset,
	.fabric_login		= qla24xx_login_fabric,
	.fabric_logout		= qla24xx_fabric_logout,
	.calc_req_entries	= NULL,
	.build_iocbs		= NULL,
	.prep_ms_iocb		= qla24xx_prep_ms_iocb,
	.prep_ms_fdmi_iocb	= qla24xx_prep_ms_fdmi_iocb,
	.read_nvram		= qla25xx_read_nvram_data,
	.write_nvram		= qla25xx_write_nvram_data,
	.fw_dump		= qla25xx_fw_dump,
	.beacon_on		= qla24xx_beacon_on,
	.beacon_off		= qla24xx_beacon_off,
	.beacon_blink		= qla24xx_beacon_blink,
	.read_optrom		= qla25xx_read_optrom_data,
	.write_optrom		= qla24xx_write_optrom_data,
	.get_flash_version	= qla24xx_get_flash_version,
	.start_scsi		= qla24xx_dif_start_scsi,
	.start_scsi_mq          = qla2xxx_dif_start_scsi_mq,
	.abort_isp		= qla2x00_abort_isp,
	.iospace_config		= qla2x00_iospace_config,
	.initialize_adapter	= qla2x00_initialize_adapter,
};

static struct isp_operations qla81xx_isp_ops = {
	.pci_config		= qla25xx_pci_config,
	.reset_chip		= qla24xx_reset_chip,
	.chip_diag		= qla24xx_chip_diag,
	.config_rings		= qla24xx_config_rings,
	.reset_adapter		= qla24xx_reset_adapter,
	.nvram_config		= qla81xx_nvram_config,
	.update_fw_options	= qla81xx_update_fw_options,
	.load_risc		= qla81xx_load_risc,
	.pci_info_str		= qla24xx_pci_info_str,
	.fw_version_str		= qla24xx_fw_version_str,
	.intr_handler		= qla24xx_intr_handler,
	.enable_intrs		= qla24xx_enable_intrs,
	.disable_intrs		= qla24xx_disable_intrs,
	.abort_command		= qla24xx_abort_command,
	.target_reset		= qla24xx_abort_target,
	.lun_reset		= qla24xx_lun_reset,
	.fabric_login		= qla24xx_login_fabric,
	.fabric_logout		= qla24xx_fabric_logout,
	.calc_req_entries	= NULL,
	.build_iocbs		= NULL,
	.prep_ms_iocb		= qla24xx_prep_ms_iocb,
	.prep_ms_fdmi_iocb	= qla24xx_prep_ms_fdmi_iocb,
	.read_nvram		= NULL,
	.write_nvram		= NULL,
	.fw_dump		= qla81xx_fw_dump,
	.beacon_on		= qla24xx_beacon_on,
	.beacon_off		= qla24xx_beacon_off,
	.beacon_blink		= qla83xx_beacon_blink,
	.read_optrom		= qla25xx_read_optrom_data,
	.write_optrom		= qla24xx_write_optrom_data,
	.get_flash_version	= qla24xx_get_flash_version,
	.start_scsi		= qla24xx_dif_start_scsi,
	.start_scsi_mq          = qla2xxx_dif_start_scsi_mq,
	.abort_isp		= qla2x00_abort_isp,
	.iospace_config		= qla2x00_iospace_config,
	.initialize_adapter	= qla2x00_initialize_adapter,
};

static struct isp_operations qla82xx_isp_ops = {
	.pci_config		= qla82xx_pci_config,
	.reset_chip		= qla82xx_reset_chip,
	.chip_diag		= qla24xx_chip_diag,
	.config_rings		= qla82xx_config_rings,
	.reset_adapter		= qla24xx_reset_adapter,
	.nvram_config		= qla81xx_nvram_config,
	.update_fw_options	= qla24xx_update_fw_options,
	.load_risc		= qla82xx_load_risc,
	.pci_info_str		= qla24xx_pci_info_str,
	.fw_version_str		= qla24xx_fw_version_str,
	.intr_handler		= qla82xx_intr_handler,
	.enable_intrs		= qla82xx_enable_intrs,
	.disable_intrs		= qla82xx_disable_intrs,
	.abort_command		= qla24xx_abort_command,
	.target_reset		= qla24xx_abort_target,
	.lun_reset		= qla24xx_lun_reset,
	.fabric_login		= qla24xx_login_fabric,
	.fabric_logout		= qla24xx_fabric_logout,
	.calc_req_entries	= NULL,
	.build_iocbs		= NULL,
	.prep_ms_iocb		= qla24xx_prep_ms_iocb,
	.prep_ms_fdmi_iocb	= qla24xx_prep_ms_fdmi_iocb,
	.read_nvram		= qla24xx_read_nvram_data,
	.write_nvram		= qla24xx_write_nvram_data,
	.fw_dump		= qla82xx_fw_dump,
	.beacon_on		= qla82xx_beacon_on,
	.beacon_off		= qla82xx_beacon_off,
	.beacon_blink		= NULL,
	.read_optrom		= qla82xx_read_optrom_data,
	.write_optrom		= qla82xx_write_optrom_data,
	.get_flash_version	= qla82xx_get_flash_version,
	.start_scsi             = qla82xx_start_scsi,
	.start_scsi_mq          = NULL,
	.abort_isp		= qla82xx_abort_isp,
	.iospace_config     	= qla82xx_iospace_config,
	.initialize_adapter	= qla2x00_initialize_adapter,
};

static struct isp_operations qla8044_isp_ops = {
	.pci_config		= qla82xx_pci_config,
	.reset_chip		= qla82xx_reset_chip,
	.chip_diag		= qla24xx_chip_diag,
	.config_rings		= qla82xx_config_rings,
	.reset_adapter		= qla24xx_reset_adapter,
	.nvram_config		= qla81xx_nvram_config,
	.update_fw_options	= qla24xx_update_fw_options,
	.load_risc		= qla82xx_load_risc,
	.pci_info_str		= qla24xx_pci_info_str,
	.fw_version_str		= qla24xx_fw_version_str,
	.intr_handler		= qla8044_intr_handler,
	.enable_intrs		= qla82xx_enable_intrs,
	.disable_intrs		= qla82xx_disable_intrs,
	.abort_command		= qla24xx_abort_command,
	.target_reset		= qla24xx_abort_target,
	.lun_reset		= qla24xx_lun_reset,
	.fabric_login		= qla24xx_login_fabric,
	.fabric_logout		= qla24xx_fabric_logout,
	.calc_req_entries	= NULL,
	.build_iocbs		= NULL,
	.prep_ms_iocb		= qla24xx_prep_ms_iocb,
	.prep_ms_fdmi_iocb	= qla24xx_prep_ms_fdmi_iocb,
	.read_nvram		= NULL,
	.write_nvram		= NULL,
	.fw_dump		= qla8044_fw_dump,
	.beacon_on		= qla82xx_beacon_on,
	.beacon_off		= qla82xx_beacon_off,
	.beacon_blink		= NULL,
	.read_optrom		= qla8044_read_optrom_data,
	.write_optrom		= qla8044_write_optrom_data,
	.get_flash_version	= qla82xx_get_flash_version,
	.start_scsi             = qla82xx_start_scsi,
	.start_scsi_mq          = NULL,
	.abort_isp		= qla8044_abort_isp,
	.iospace_config		= qla82xx_iospace_config,
	.initialize_adapter	= qla2x00_initialize_adapter,
};

static struct isp_operations qla83xx_isp_ops = {
	.pci_config		= qla25xx_pci_config,
	.reset_chip		= qla24xx_reset_chip,
	.chip_diag		= qla24xx_chip_diag,
	.config_rings		= qla24xx_config_rings,
	.reset_adapter		= qla24xx_reset_adapter,
	.nvram_config		= qla81xx_nvram_config,
	.update_fw_options	= qla81xx_update_fw_options,
	.load_risc		= qla81xx_load_risc,
	.pci_info_str		= qla24xx_pci_info_str,
	.fw_version_str		= qla24xx_fw_version_str,
	.intr_handler		= qla24xx_intr_handler,
	.enable_intrs		= qla24xx_enable_intrs,
	.disable_intrs		= qla24xx_disable_intrs,
	.abort_command		= qla24xx_abort_command,
	.target_reset		= qla24xx_abort_target,
	.lun_reset		= qla24xx_lun_reset,
	.fabric_login		= qla24xx_login_fabric,
	.fabric_logout		= qla24xx_fabric_logout,
	.calc_req_entries	= NULL,
	.build_iocbs		= NULL,
	.prep_ms_iocb		= qla24xx_prep_ms_iocb,
	.prep_ms_fdmi_iocb	= qla24xx_prep_ms_fdmi_iocb,
	.read_nvram		= NULL,
	.write_nvram		= NULL,
	.fw_dump		= qla83xx_fw_dump,
	.beacon_on		= qla24xx_beacon_on,
	.beacon_off		= qla24xx_beacon_off,
	.beacon_blink		= qla83xx_beacon_blink,
	.read_optrom		= qla25xx_read_optrom_data,
	.write_optrom		= qla24xx_write_optrom_data,
	.get_flash_version	= qla24xx_get_flash_version,
	.start_scsi		= qla24xx_dif_start_scsi,
	.start_scsi_mq          = qla2xxx_dif_start_scsi_mq,
	.abort_isp		= qla2x00_abort_isp,
	.iospace_config		= qla83xx_iospace_config,
	.initialize_adapter	= qla2x00_initialize_adapter,
};

static struct isp_operations qlafx00_isp_ops = {
	.pci_config		= qlafx00_pci_config,
	.reset_chip		= qlafx00_soft_reset,
	.chip_diag		= qlafx00_chip_diag,
	.config_rings		= qlafx00_config_rings,
	.reset_adapter		= qlafx00_soft_reset,
	.nvram_config		= NULL,
	.update_fw_options	= NULL,
	.load_risc		= NULL,
	.pci_info_str		= qlafx00_pci_info_str,
	.fw_version_str		= qlafx00_fw_version_str,
	.intr_handler		= qlafx00_intr_handler,
	.enable_intrs		= qlafx00_enable_intrs,
	.disable_intrs		= qlafx00_disable_intrs,
	.abort_command		= qla24xx_async_abort_command,
	.target_reset		= qlafx00_abort_target,
	.lun_reset		= qlafx00_lun_reset,
	.fabric_login		= NULL,
	.fabric_logout		= NULL,
	.calc_req_entries	= NULL,
	.build_iocbs		= NULL,
	.prep_ms_iocb		= qla24xx_prep_ms_iocb,
	.prep_ms_fdmi_iocb	= qla24xx_prep_ms_fdmi_iocb,
	.read_nvram		= qla24xx_read_nvram_data,
	.write_nvram		= qla24xx_write_nvram_data,
	.fw_dump		= NULL,
	.beacon_on		= qla24xx_beacon_on,
	.beacon_off		= qla24xx_beacon_off,
	.beacon_blink		= NULL,
	.read_optrom		= qla24xx_read_optrom_data,
	.write_optrom		= qla24xx_write_optrom_data,
	.get_flash_version	= qla24xx_get_flash_version,
	.start_scsi		= qlafx00_start_scsi,
	.start_scsi_mq          = NULL,
	.abort_isp		= qlafx00_abort_isp,
	.iospace_config		= qlafx00_iospace_config,
	.initialize_adapter	= qlafx00_initialize_adapter,
};

static struct isp_operations qla27xx_isp_ops = {
	.pci_config		= qla25xx_pci_config,
	.reset_chip		= qla24xx_reset_chip,
	.chip_diag		= qla24xx_chip_diag,
	.config_rings		= qla24xx_config_rings,
	.reset_adapter		= qla24xx_reset_adapter,
	.nvram_config		= qla81xx_nvram_config,
	.update_fw_options	= qla81xx_update_fw_options,
	.load_risc		= qla81xx_load_risc,
	.pci_info_str		= qla24xx_pci_info_str,
	.fw_version_str		= qla24xx_fw_version_str,
	.intr_handler		= qla24xx_intr_handler,
	.enable_intrs		= qla24xx_enable_intrs,
	.disable_intrs		= qla24xx_disable_intrs,
	.abort_command		= qla24xx_abort_command,
	.target_reset		= qla24xx_abort_target,
	.lun_reset		= qla24xx_lun_reset,
	.fabric_login		= qla24xx_login_fabric,
	.fabric_logout		= qla24xx_fabric_logout,
	.calc_req_entries	= NULL,
	.build_iocbs		= NULL,
	.prep_ms_iocb		= qla24xx_prep_ms_iocb,
	.prep_ms_fdmi_iocb	= qla24xx_prep_ms_fdmi_iocb,
	.read_nvram		= NULL,
	.write_nvram		= NULL,
	.fw_dump		= qla27xx_fwdump,
	.beacon_on		= qla24xx_beacon_on,
	.beacon_off		= qla24xx_beacon_off,
	.beacon_blink		= qla83xx_beacon_blink,
	.read_optrom		= qla25xx_read_optrom_data,
	.write_optrom		= qla24xx_write_optrom_data,
	.get_flash_version	= qla24xx_get_flash_version,
	.start_scsi		= qla24xx_dif_start_scsi,
	.start_scsi_mq          = qla2xxx_dif_start_scsi_mq,
	.abort_isp		= qla2x00_abort_isp,
	.iospace_config		= qla83xx_iospace_config,
	.initialize_adapter	= qla2x00_initialize_adapter,
};

static inline void
qla2x00_set_isp_flags(struct qla_hw_data *ha)
{
	ha->device_type = DT_EXTENDED_IDS;
	switch (ha->pdev->device) {
	case PCI_DEVICE_ID_QLOGIC_ISP2100:
		ha->isp_type |= DT_ISP2100;
		ha->device_type &= ~DT_EXTENDED_IDS;
		ha->fw_srisc_address = RISC_START_ADDRESS_2100;
		break;
	case PCI_DEVICE_ID_QLOGIC_ISP2200:
		ha->isp_type |= DT_ISP2200;
		ha->device_type &= ~DT_EXTENDED_IDS;
		ha->fw_srisc_address = RISC_START_ADDRESS_2100;
		break;
	case PCI_DEVICE_ID_QLOGIC_ISP2300:
		ha->isp_type |= DT_ISP2300;
		ha->device_type |= DT_ZIO_SUPPORTED;
		ha->fw_srisc_address = RISC_START_ADDRESS_2300;
		break;
	case PCI_DEVICE_ID_QLOGIC_ISP2312:
		ha->isp_type |= DT_ISP2312;
		ha->device_type |= DT_ZIO_SUPPORTED;
		ha->fw_srisc_address = RISC_START_ADDRESS_2300;
		break;
	case PCI_DEVICE_ID_QLOGIC_ISP2322:
		ha->isp_type |= DT_ISP2322;
		ha->device_type |= DT_ZIO_SUPPORTED;
		if (ha->pdev->subsystem_vendor == 0x1028 &&
		    ha->pdev->subsystem_device == 0x0170)
			ha->device_type |= DT_OEM_001;
		ha->fw_srisc_address = RISC_START_ADDRESS_2300;
		break;
	case PCI_DEVICE_ID_QLOGIC_ISP6312:
		ha->isp_type |= DT_ISP6312;
		ha->fw_srisc_address = RISC_START_ADDRESS_2300;
		break;
	case PCI_DEVICE_ID_QLOGIC_ISP6322:
		ha->isp_type |= DT_ISP6322;
		ha->fw_srisc_address = RISC_START_ADDRESS_2300;
		break;
	case PCI_DEVICE_ID_QLOGIC_ISP2422:
		ha->isp_type |= DT_ISP2422;
		ha->device_type |= DT_ZIO_SUPPORTED;
		ha->device_type |= DT_FWI2;
		ha->device_type |= DT_IIDMA;
		ha->fw_srisc_address = RISC_START_ADDRESS_2400;
		break;
	case PCI_DEVICE_ID_QLOGIC_ISP2432:
		ha->isp_type |= DT_ISP2432;
		ha->device_type |= DT_ZIO_SUPPORTED;
		ha->device_type |= DT_FWI2;
		ha->device_type |= DT_IIDMA;
		ha->fw_srisc_address = RISC_START_ADDRESS_2400;
		break;
	case PCI_DEVICE_ID_QLOGIC_ISP8432:
		ha->isp_type |= DT_ISP8432;
		ha->device_type |= DT_ZIO_SUPPORTED;
		ha->device_type |= DT_FWI2;
		ha->device_type |= DT_IIDMA;
		ha->fw_srisc_address = RISC_START_ADDRESS_2400;
		break;
	case PCI_DEVICE_ID_QLOGIC_ISP5422:
		ha->isp_type |= DT_ISP5422;
		ha->device_type |= DT_FWI2;
		ha->fw_srisc_address = RISC_START_ADDRESS_2400;
		break;
	case PCI_DEVICE_ID_QLOGIC_ISP5432:
		ha->isp_type |= DT_ISP5432;
		ha->device_type |= DT_FWI2;
		ha->fw_srisc_address = RISC_START_ADDRESS_2400;
		break;
	case PCI_DEVICE_ID_QLOGIC_ISP2532:
		ha->isp_type |= DT_ISP2532;
		ha->device_type |= DT_ZIO_SUPPORTED;
		ha->device_type |= DT_FWI2;
		ha->device_type |= DT_IIDMA;
		ha->fw_srisc_address = RISC_START_ADDRESS_2400;
		break;
	case PCI_DEVICE_ID_QLOGIC_ISP8001:
		ha->isp_type |= DT_ISP8001;
		ha->device_type |= DT_ZIO_SUPPORTED;
		ha->device_type |= DT_FWI2;
		ha->device_type |= DT_IIDMA;
		ha->fw_srisc_address = RISC_START_ADDRESS_2400;
		break;
	case PCI_DEVICE_ID_QLOGIC_ISP8021:
		ha->isp_type |= DT_ISP8021;
		ha->device_type |= DT_ZIO_SUPPORTED;
		ha->device_type |= DT_FWI2;
		ha->fw_srisc_address = RISC_START_ADDRESS_2400;
		/* Initialize 82XX ISP flags */
		qla82xx_init_flags(ha);
		break;
	 case PCI_DEVICE_ID_QLOGIC_ISP8044:
		ha->isp_type |= DT_ISP8044;
		ha->device_type |= DT_ZIO_SUPPORTED;
		ha->device_type |= DT_FWI2;
		ha->fw_srisc_address = RISC_START_ADDRESS_2400;
		/* Initialize 82XX ISP flags */
		qla82xx_init_flags(ha);
		break;
	case PCI_DEVICE_ID_QLOGIC_ISP2031:
		ha->isp_type |= DT_ISP2031;
		ha->device_type |= DT_ZIO_SUPPORTED;
		ha->device_type |= DT_FWI2;
		ha->device_type |= DT_IIDMA;
		ha->device_type |= DT_T10_PI;
		ha->fw_srisc_address = RISC_START_ADDRESS_2400;
		break;
	case PCI_DEVICE_ID_QLOGIC_ISP8031:
		ha->isp_type |= DT_ISP8031;
		ha->device_type |= DT_ZIO_SUPPORTED;
		ha->device_type |= DT_FWI2;
		ha->device_type |= DT_IIDMA;
		ha->device_type |= DT_T10_PI;
		ha->fw_srisc_address = RISC_START_ADDRESS_2400;
		break;
	case PCI_DEVICE_ID_QLOGIC_ISPF001:
		ha->isp_type |= DT_ISPFX00;
		break;
	case PCI_DEVICE_ID_QLOGIC_ISP2071:
		ha->isp_type |= DT_ISP2071;
		ha->device_type |= DT_ZIO_SUPPORTED;
		ha->device_type |= DT_FWI2;
		ha->device_type |= DT_IIDMA;
		ha->device_type |= DT_T10_PI;
		ha->fw_srisc_address = RISC_START_ADDRESS_2400;
		break;
	case PCI_DEVICE_ID_QLOGIC_ISP2271:
		ha->isp_type |= DT_ISP2271;
		ha->device_type |= DT_ZIO_SUPPORTED;
		ha->device_type |= DT_FWI2;
		ha->device_type |= DT_IIDMA;
		ha->device_type |= DT_T10_PI;
		ha->fw_srisc_address = RISC_START_ADDRESS_2400;
		break;
	case PCI_DEVICE_ID_QLOGIC_ISP2261:
		ha->isp_type |= DT_ISP2261;
		ha->device_type |= DT_ZIO_SUPPORTED;
		ha->device_type |= DT_FWI2;
		ha->device_type |= DT_IIDMA;
		ha->device_type |= DT_T10_PI;
		ha->fw_srisc_address = RISC_START_ADDRESS_2400;
		break;
	case PCI_DEVICE_ID_QLOGIC_ISP2081:
	case PCI_DEVICE_ID_QLOGIC_ISP2089:
		ha->isp_type |= DT_ISP2081;
		ha->device_type |= DT_ZIO_SUPPORTED;
		ha->device_type |= DT_FWI2;
		ha->device_type |= DT_IIDMA;
		ha->device_type |= DT_T10_PI;
		ha->fw_srisc_address = RISC_START_ADDRESS_2400;
		break;
	case PCI_DEVICE_ID_QLOGIC_ISP2281:
	case PCI_DEVICE_ID_QLOGIC_ISP2289:
		ha->isp_type |= DT_ISP2281;
		ha->device_type |= DT_ZIO_SUPPORTED;
		ha->device_type |= DT_FWI2;
		ha->device_type |= DT_IIDMA;
		ha->device_type |= DT_T10_PI;
		ha->fw_srisc_address = RISC_START_ADDRESS_2400;
		break;
	}

	if (IS_QLA82XX(ha))
		ha->port_no = ha->portnum & 1;
	else {
		/* Get adapter physical port no from interrupt pin register. */
		pci_read_config_byte(ha->pdev, PCI_INTERRUPT_PIN, &ha->port_no);
		if (IS_QLA25XX(ha) || IS_QLA2031(ha) ||
		    IS_QLA27XX(ha) || IS_QLA28XX(ha))
			ha->port_no--;
		else
			ha->port_no = !(ha->port_no & 1);
	}

	ql_dbg_pci(ql_dbg_init, ha->pdev, 0x000b,
	    "device_type=0x%x port=%d fw_srisc_address=0x%x.\n",
	    ha->device_type, ha->port_no, ha->fw_srisc_address);
}

static void
qla2xxx_scan_start(struct Scsi_Host *shost)
{
	scsi_qla_host_t *vha = shost_priv(shost);

	if (vha->hw->flags.running_gold_fw)
		return;

	set_bit(LOOP_RESYNC_NEEDED, &vha->dpc_flags);
	set_bit(LOCAL_LOOP_UPDATE, &vha->dpc_flags);
	set_bit(RSCN_UPDATE, &vha->dpc_flags);
	set_bit(NPIV_CONFIG_NEEDED, &vha->dpc_flags);
}

static int
qla2xxx_scan_finished(struct Scsi_Host *shost, unsigned long time)
{
	scsi_qla_host_t *vha = shost_priv(shost);

	if (test_bit(UNLOADING, &vha->dpc_flags))
		return 1;
	if (!vha->host)
		return 1;
	if (time > vha->hw->loop_reset_delay * HZ)
		return 1;

	return atomic_read(&vha->loop_state) == LOOP_READY;
}

static void qla2x00_iocb_work_fn(struct work_struct *work)
{
	struct scsi_qla_host *vha = container_of(work,
		struct scsi_qla_host, iocb_work);
	struct qla_hw_data *ha = vha->hw;
	struct scsi_qla_host *base_vha = pci_get_drvdata(ha->pdev);
	int i = 2;
	unsigned long flags;

	if (test_bit(UNLOADING, &base_vha->dpc_flags))
		return;

	while (!list_empty(&vha->work_list) && i > 0) {
		qla2x00_do_work(vha);
		i--;
	}

	spin_lock_irqsave(&vha->work_lock, flags);
	clear_bit(IOCB_WORK_ACTIVE, &vha->dpc_flags);
	spin_unlock_irqrestore(&vha->work_lock, flags);
}

/*
 * PCI driver interface
 */
static int
qla2x00_probe_one(struct pci_dev *pdev, const struct pci_device_id *id)
{
	int	ret = -ENODEV;
	struct Scsi_Host *host;
	scsi_qla_host_t *base_vha = NULL;
	struct qla_hw_data *ha;
	char pci_info[30];
	char fw_str[30], wq_name[30];
	struct scsi_host_template *sht;
	int bars, mem_only = 0;
	uint16_t req_length = 0, rsp_length = 0;
	struct req_que *req = NULL;
	struct rsp_que *rsp = NULL;
	int i;

	bars = pci_select_bars(pdev, IORESOURCE_MEM | IORESOURCE_IO);
	sht = &qla2xxx_driver_template;
	if (pdev->device == PCI_DEVICE_ID_QLOGIC_ISP2422 ||
	    pdev->device == PCI_DEVICE_ID_QLOGIC_ISP2432 ||
	    pdev->device == PCI_DEVICE_ID_QLOGIC_ISP8432 ||
	    pdev->device == PCI_DEVICE_ID_QLOGIC_ISP5422 ||
	    pdev->device == PCI_DEVICE_ID_QLOGIC_ISP5432 ||
	    pdev->device == PCI_DEVICE_ID_QLOGIC_ISP2532 ||
	    pdev->device == PCI_DEVICE_ID_QLOGIC_ISP8001 ||
	    pdev->device == PCI_DEVICE_ID_QLOGIC_ISP8021 ||
	    pdev->device == PCI_DEVICE_ID_QLOGIC_ISP2031 ||
	    pdev->device == PCI_DEVICE_ID_QLOGIC_ISP8031 ||
	    pdev->device == PCI_DEVICE_ID_QLOGIC_ISPF001 ||
	    pdev->device == PCI_DEVICE_ID_QLOGIC_ISP8044 ||
	    pdev->device == PCI_DEVICE_ID_QLOGIC_ISP2071 ||
	    pdev->device == PCI_DEVICE_ID_QLOGIC_ISP2271 ||
	    pdev->device == PCI_DEVICE_ID_QLOGIC_ISP2261 ||
	    pdev->device == PCI_DEVICE_ID_QLOGIC_ISP2081 ||
	    pdev->device == PCI_DEVICE_ID_QLOGIC_ISP2281 ||
	    pdev->device == PCI_DEVICE_ID_QLOGIC_ISP2089 ||
	    pdev->device == PCI_DEVICE_ID_QLOGIC_ISP2289) {
		bars = pci_select_bars(pdev, IORESOURCE_MEM);
		mem_only = 1;
		ql_dbg_pci(ql_dbg_init, pdev, 0x0007,
		    "Mem only adapter.\n");
	}
	ql_dbg_pci(ql_dbg_init, pdev, 0x0008,
	    "Bars=%d.\n", bars);

	if (mem_only) {
		if (pci_enable_device_mem(pdev))
			return ret;
	} else {
		if (pci_enable_device(pdev))
			return ret;
	}

	/* This may fail but that's ok */
	pci_enable_pcie_error_reporting(pdev);

	/* Turn off T10-DIF when FC-NVMe is enabled */
	if (ql2xnvmeenable)
		ql2xenabledif = 0;

	ha = kzalloc(sizeof(struct qla_hw_data), GFP_KERNEL);
	if (!ha) {
		ql_log_pci(ql_log_fatal, pdev, 0x0009,
		    "Unable to allocate memory for ha.\n");
		goto disable_device;
	}
	ql_dbg_pci(ql_dbg_init, pdev, 0x000a,
	    "Memory allocated for ha=%p.\n", ha);
	ha->pdev = pdev;
	INIT_LIST_HEAD(&ha->tgt.q_full_list);
	spin_lock_init(&ha->tgt.q_full_lock);
	spin_lock_init(&ha->tgt.sess_lock);
	spin_lock_init(&ha->tgt.atio_lock);

	atomic_set(&ha->nvme_active_aen_cnt, 0);

	/* Clear our data area */
	ha->bars = bars;
	ha->mem_only = mem_only;
	spin_lock_init(&ha->hardware_lock);
	spin_lock_init(&ha->vport_slock);
	mutex_init(&ha->selflogin_lock);
	mutex_init(&ha->optrom_mutex);

	/* Set ISP-type information. */
	qla2x00_set_isp_flags(ha);

	/* Set EEH reset type to fundamental if required by hba */
	if (IS_QLA24XX(ha) || IS_QLA25XX(ha) || IS_QLA81XX(ha) ||
	    IS_QLA83XX(ha) || IS_QLA27XX(ha) || IS_QLA28XX(ha))
		pdev->needs_freset = 1;

	ha->prev_topology = 0;
	ha->init_cb_size = sizeof(init_cb_t);
	ha->link_data_rate = PORT_SPEED_UNKNOWN;
	ha->optrom_size = OPTROM_SIZE_2300;
	ha->max_exchg = FW_MAX_EXCHANGES_CNT;
	atomic_set(&ha->num_pend_mbx_stage1, 0);
	atomic_set(&ha->num_pend_mbx_stage2, 0);
	atomic_set(&ha->num_pend_mbx_stage3, 0);
	atomic_set(&ha->zio_threshold, DEFAULT_ZIO_THRESHOLD);
	ha->last_zio_threshold = DEFAULT_ZIO_THRESHOLD;

	/* Assign ISP specific operations. */
	if (IS_QLA2100(ha)) {
		ha->max_fibre_devices = MAX_FIBRE_DEVICES_2100;
		ha->mbx_count = MAILBOX_REGISTER_COUNT_2100;
		req_length = REQUEST_ENTRY_CNT_2100;
		rsp_length = RESPONSE_ENTRY_CNT_2100;
		ha->max_loop_id = SNS_LAST_LOOP_ID_2100;
		ha->gid_list_info_size = 4;
		ha->flash_conf_off = ~0;
		ha->flash_data_off = ~0;
		ha->nvram_conf_off = ~0;
		ha->nvram_data_off = ~0;
		ha->isp_ops = &qla2100_isp_ops;
	} else if (IS_QLA2200(ha)) {
		ha->max_fibre_devices = MAX_FIBRE_DEVICES_2100;
		ha->mbx_count = MAILBOX_REGISTER_COUNT_2200;
		req_length = REQUEST_ENTRY_CNT_2200;
		rsp_length = RESPONSE_ENTRY_CNT_2100;
		ha->max_loop_id = SNS_LAST_LOOP_ID_2100;
		ha->gid_list_info_size = 4;
		ha->flash_conf_off = ~0;
		ha->flash_data_off = ~0;
		ha->nvram_conf_off = ~0;
		ha->nvram_data_off = ~0;
		ha->isp_ops = &qla2100_isp_ops;
	} else if (IS_QLA23XX(ha)) {
		ha->max_fibre_devices = MAX_FIBRE_DEVICES_2100;
		ha->mbx_count = MAILBOX_REGISTER_COUNT;
		req_length = REQUEST_ENTRY_CNT_2200;
		rsp_length = RESPONSE_ENTRY_CNT_2300;
		ha->max_loop_id = SNS_LAST_LOOP_ID_2300;
		ha->gid_list_info_size = 6;
		if (IS_QLA2322(ha) || IS_QLA6322(ha))
			ha->optrom_size = OPTROM_SIZE_2322;
		ha->flash_conf_off = ~0;
		ha->flash_data_off = ~0;
		ha->nvram_conf_off = ~0;
		ha->nvram_data_off = ~0;
		ha->isp_ops = &qla2300_isp_ops;
	} else if (IS_QLA24XX_TYPE(ha)) {
		ha->max_fibre_devices = MAX_FIBRE_DEVICES_2400;
		ha->mbx_count = MAILBOX_REGISTER_COUNT;
		req_length = REQUEST_ENTRY_CNT_24XX;
		rsp_length = RESPONSE_ENTRY_CNT_2300;
		ha->tgt.atio_q_length = ATIO_ENTRY_CNT_24XX;
		ha->max_loop_id = SNS_LAST_LOOP_ID_2300;
		ha->init_cb_size = sizeof(struct mid_init_cb_24xx);
		ha->gid_list_info_size = 8;
		ha->optrom_size = OPTROM_SIZE_24XX;
		ha->nvram_npiv_size = QLA_MAX_VPORTS_QLA24XX;
		ha->isp_ops = &qla24xx_isp_ops;
		ha->flash_conf_off = FARX_ACCESS_FLASH_CONF;
		ha->flash_data_off = FARX_ACCESS_FLASH_DATA;
		ha->nvram_conf_off = FARX_ACCESS_NVRAM_CONF;
		ha->nvram_data_off = FARX_ACCESS_NVRAM_DATA;
	} else if (IS_QLA25XX(ha)) {
		ha->max_fibre_devices = MAX_FIBRE_DEVICES_2400;
		ha->mbx_count = MAILBOX_REGISTER_COUNT;
		req_length = REQUEST_ENTRY_CNT_24XX;
		rsp_length = RESPONSE_ENTRY_CNT_2300;
		ha->tgt.atio_q_length = ATIO_ENTRY_CNT_24XX;
		ha->max_loop_id = SNS_LAST_LOOP_ID_2300;
		ha->init_cb_size = sizeof(struct mid_init_cb_24xx);
		ha->gid_list_info_size = 8;
		ha->optrom_size = OPTROM_SIZE_25XX;
		ha->nvram_npiv_size = QLA_MAX_VPORTS_QLA25XX;
		ha->isp_ops = &qla25xx_isp_ops;
		ha->flash_conf_off = FARX_ACCESS_FLASH_CONF;
		ha->flash_data_off = FARX_ACCESS_FLASH_DATA;
		ha->nvram_conf_off = FARX_ACCESS_NVRAM_CONF;
		ha->nvram_data_off = FARX_ACCESS_NVRAM_DATA;
	} else if (IS_QLA81XX(ha)) {
		ha->max_fibre_devices = MAX_FIBRE_DEVICES_2400;
		ha->mbx_count = MAILBOX_REGISTER_COUNT;
		req_length = REQUEST_ENTRY_CNT_24XX;
		rsp_length = RESPONSE_ENTRY_CNT_2300;
		ha->tgt.atio_q_length = ATIO_ENTRY_CNT_24XX;
		ha->max_loop_id = SNS_LAST_LOOP_ID_2300;
		ha->init_cb_size = sizeof(struct mid_init_cb_81xx);
		ha->gid_list_info_size = 8;
		ha->optrom_size = OPTROM_SIZE_81XX;
		ha->nvram_npiv_size = QLA_MAX_VPORTS_QLA25XX;
		ha->isp_ops = &qla81xx_isp_ops;
		ha->flash_conf_off = FARX_ACCESS_FLASH_CONF_81XX;
		ha->flash_data_off = FARX_ACCESS_FLASH_DATA_81XX;
		ha->nvram_conf_off = ~0;
		ha->nvram_data_off = ~0;
	} else if (IS_QLA82XX(ha)) {
		ha->max_fibre_devices = MAX_FIBRE_DEVICES_2400;
		ha->mbx_count = MAILBOX_REGISTER_COUNT;
		req_length = REQUEST_ENTRY_CNT_82XX;
		rsp_length = RESPONSE_ENTRY_CNT_82XX;
		ha->max_loop_id = SNS_LAST_LOOP_ID_2300;
		ha->init_cb_size = sizeof(struct mid_init_cb_81xx);
		ha->gid_list_info_size = 8;
		ha->optrom_size = OPTROM_SIZE_82XX;
		ha->nvram_npiv_size = QLA_MAX_VPORTS_QLA25XX;
		ha->isp_ops = &qla82xx_isp_ops;
		ha->flash_conf_off = FARX_ACCESS_FLASH_CONF;
		ha->flash_data_off = FARX_ACCESS_FLASH_DATA;
		ha->nvram_conf_off = FARX_ACCESS_NVRAM_CONF;
		ha->nvram_data_off = FARX_ACCESS_NVRAM_DATA;
	} else if (IS_QLA8044(ha)) {
		ha->max_fibre_devices = MAX_FIBRE_DEVICES_2400;
		ha->mbx_count = MAILBOX_REGISTER_COUNT;
		req_length = REQUEST_ENTRY_CNT_82XX;
		rsp_length = RESPONSE_ENTRY_CNT_82XX;
		ha->max_loop_id = SNS_LAST_LOOP_ID_2300;
		ha->init_cb_size = sizeof(struct mid_init_cb_81xx);
		ha->gid_list_info_size = 8;
		ha->optrom_size = OPTROM_SIZE_83XX;
		ha->nvram_npiv_size = QLA_MAX_VPORTS_QLA25XX;
		ha->isp_ops = &qla8044_isp_ops;
		ha->flash_conf_off = FARX_ACCESS_FLASH_CONF;
		ha->flash_data_off = FARX_ACCESS_FLASH_DATA;
		ha->nvram_conf_off = FARX_ACCESS_NVRAM_CONF;
		ha->nvram_data_off = FARX_ACCESS_NVRAM_DATA;
	} else if (IS_QLA83XX(ha)) {
		ha->portnum = PCI_FUNC(ha->pdev->devfn);
		ha->max_fibre_devices = MAX_FIBRE_DEVICES_2400;
		ha->mbx_count = MAILBOX_REGISTER_COUNT;
		req_length = REQUEST_ENTRY_CNT_83XX;
		rsp_length = RESPONSE_ENTRY_CNT_83XX;
		ha->tgt.atio_q_length = ATIO_ENTRY_CNT_24XX;
		ha->max_loop_id = SNS_LAST_LOOP_ID_2300;
		ha->init_cb_size = sizeof(struct mid_init_cb_81xx);
		ha->gid_list_info_size = 8;
		ha->optrom_size = OPTROM_SIZE_83XX;
		ha->nvram_npiv_size = QLA_MAX_VPORTS_QLA25XX;
		ha->isp_ops = &qla83xx_isp_ops;
		ha->flash_conf_off = FARX_ACCESS_FLASH_CONF_81XX;
		ha->flash_data_off = FARX_ACCESS_FLASH_DATA_81XX;
		ha->nvram_conf_off = ~0;
		ha->nvram_data_off = ~0;
	}  else if (IS_QLAFX00(ha)) {
		ha->max_fibre_devices = MAX_FIBRE_DEVICES_FX00;
		ha->mbx_count = MAILBOX_REGISTER_COUNT_FX00;
		ha->aen_mbx_count = AEN_MAILBOX_REGISTER_COUNT_FX00;
		req_length = REQUEST_ENTRY_CNT_FX00;
		rsp_length = RESPONSE_ENTRY_CNT_FX00;
		ha->isp_ops = &qlafx00_isp_ops;
		ha->port_down_retry_count = 30; /* default value */
		ha->mr.fw_hbt_cnt = QLAFX00_HEARTBEAT_INTERVAL;
		ha->mr.fw_reset_timer_tick = QLAFX00_RESET_INTERVAL;
		ha->mr.fw_critemp_timer_tick = QLAFX00_CRITEMP_INTERVAL;
		ha->mr.fw_hbt_en = 1;
		ha->mr.host_info_resend = false;
		ha->mr.hinfo_resend_timer_tick = QLAFX00_HINFO_RESEND_INTERVAL;
	} else if (IS_QLA27XX(ha)) {
		ha->portnum = PCI_FUNC(ha->pdev->devfn);
		ha->max_fibre_devices = MAX_FIBRE_DEVICES_2400;
		ha->mbx_count = MAILBOX_REGISTER_COUNT;
		req_length = REQUEST_ENTRY_CNT_83XX;
		rsp_length = RESPONSE_ENTRY_CNT_83XX;
		ha->tgt.atio_q_length = ATIO_ENTRY_CNT_24XX;
		ha->max_loop_id = SNS_LAST_LOOP_ID_2300;
		ha->init_cb_size = sizeof(struct mid_init_cb_81xx);
		ha->gid_list_info_size = 8;
		ha->optrom_size = OPTROM_SIZE_83XX;
		ha->nvram_npiv_size = QLA_MAX_VPORTS_QLA25XX;
		ha->isp_ops = &qla27xx_isp_ops;
		ha->flash_conf_off = FARX_ACCESS_FLASH_CONF_81XX;
		ha->flash_data_off = FARX_ACCESS_FLASH_DATA_81XX;
		ha->nvram_conf_off = ~0;
		ha->nvram_data_off = ~0;
	} else if (IS_QLA28XX(ha)) {
		ha->portnum = PCI_FUNC(ha->pdev->devfn);
		ha->max_fibre_devices = MAX_FIBRE_DEVICES_2400;
		ha->mbx_count = MAILBOX_REGISTER_COUNT;
		req_length = REQUEST_ENTRY_CNT_24XX;
		rsp_length = RESPONSE_ENTRY_CNT_2300;
		ha->tgt.atio_q_length = ATIO_ENTRY_CNT_24XX;
		ha->max_loop_id = SNS_LAST_LOOP_ID_2300;
		ha->init_cb_size = sizeof(struct mid_init_cb_81xx);
		ha->gid_list_info_size = 8;
		ha->optrom_size = OPTROM_SIZE_28XX;
		ha->nvram_npiv_size = QLA_MAX_VPORTS_QLA25XX;
		ha->isp_ops = &qla27xx_isp_ops;
		ha->flash_conf_off = FARX_ACCESS_FLASH_CONF_28XX;
		ha->flash_data_off = FARX_ACCESS_FLASH_DATA_28XX;
		ha->nvram_conf_off = ~0;
		ha->nvram_data_off = ~0;
	}

	ql_dbg_pci(ql_dbg_init, pdev, 0x001e,
	    "mbx_count=%d, req_length=%d, "
	    "rsp_length=%d, max_loop_id=%d, init_cb_size=%d, "
	    "gid_list_info_size=%d, optrom_size=%d, nvram_npiv_size=%d, "
	    "max_fibre_devices=%d.\n",
	    ha->mbx_count, req_length, rsp_length, ha->max_loop_id,
	    ha->init_cb_size, ha->gid_list_info_size, ha->optrom_size,
	    ha->nvram_npiv_size, ha->max_fibre_devices);
	ql_dbg_pci(ql_dbg_init, pdev, 0x001f,
	    "isp_ops=%p, flash_conf_off=%d, "
	    "flash_data_off=%d, nvram_conf_off=%d, nvram_data_off=%d.\n",
	    ha->isp_ops, ha->flash_conf_off, ha->flash_data_off,
	    ha->nvram_conf_off, ha->nvram_data_off);

	/* Configure PCI I/O space */
	ret = ha->isp_ops->iospace_config(ha);
	if (ret)
		goto iospace_config_failed;

	ql_log_pci(ql_log_info, pdev, 0x001d,
	    "Found an ISP%04X irq %d iobase 0x%p.\n",
	    pdev->device, pdev->irq, ha->iobase);
	mutex_init(&ha->vport_lock);
	mutex_init(&ha->mq_lock);
	init_completion(&ha->mbx_cmd_comp);
	complete(&ha->mbx_cmd_comp);
	init_completion(&ha->mbx_intr_comp);
	init_completion(&ha->dcbx_comp);
	init_completion(&ha->lb_portup_comp);

	set_bit(0, (unsigned long *) ha->vp_idx_map);

	qla2x00_config_dma_addressing(ha);
	ql_dbg_pci(ql_dbg_init, pdev, 0x0020,
	    "64 Bit addressing is %s.\n",
	    ha->flags.enable_64bit_addressing ? "enable" :
	    "disable");
	ret = qla2x00_mem_alloc(ha, req_length, rsp_length, &req, &rsp);
	if (ret) {
		ql_log_pci(ql_log_fatal, pdev, 0x0031,
		    "Failed to allocate memory for adapter, aborting.\n");

		goto probe_hw_failed;
	}

	req->max_q_depth = MAX_Q_DEPTH;
	if (ql2xmaxqdepth != 0 && ql2xmaxqdepth <= 0xffffU)
		req->max_q_depth = ql2xmaxqdepth;


	base_vha = qla2x00_create_host(sht, ha);
	if (!base_vha) {
		ret = -ENOMEM;
		goto probe_hw_failed;
	}

	pci_set_drvdata(pdev, base_vha);
	set_bit(PFLG_DRIVER_PROBING, &base_vha->pci_flags);

	host = base_vha->host;
	base_vha->req = req;
	if (IS_QLA2XXX_MIDTYPE(ha))
		base_vha->mgmt_svr_loop_id =
			qla2x00_reserve_mgmt_server_loop_id(base_vha);
	else
		base_vha->mgmt_svr_loop_id = MANAGEMENT_SERVER +
						base_vha->vp_idx;

	/* Setup fcport template structure. */
	ha->mr.fcport.vha = base_vha;
	ha->mr.fcport.port_type = FCT_UNKNOWN;
	ha->mr.fcport.loop_id = FC_NO_LOOP_ID;
	qla2x00_set_fcport_state(&ha->mr.fcport, FCS_UNCONFIGURED);
	ha->mr.fcport.supported_classes = FC_COS_UNSPECIFIED;
	ha->mr.fcport.scan_state = 1;

	/* Set the SG table size based on ISP type */
	if (!IS_FWI2_CAPABLE(ha)) {
		if (IS_QLA2100(ha))
			host->sg_tablesize = 32;
	} else {
		if (!IS_QLA82XX(ha))
			host->sg_tablesize = QLA_SG_ALL;
	}
	host->max_id = ha->max_fibre_devices;
	host->cmd_per_lun = 3;
	host->unique_id = host->host_no;
	if (IS_T10_PI_CAPABLE(ha) && ql2xenabledif)
		host->max_cmd_len = 32;
	else
		host->max_cmd_len = MAX_CMDSZ;
	host->max_channel = MAX_BUSES - 1;
	/* Older HBAs support only 16-bit LUNs */
	if (!IS_QLAFX00(ha) && !IS_FWI2_CAPABLE(ha) &&
	    ql2xmaxlun > 0xffff)
		host->max_lun = 0xffff;
	else
		host->max_lun = ql2xmaxlun;
	host->transportt = qla2xxx_transport_template;
	sht->vendor_id = (SCSI_NL_VID_TYPE_PCI | PCI_VENDOR_ID_QLOGIC);

	ql_dbg(ql_dbg_init, base_vha, 0x0033,
	    "max_id=%d this_id=%d "
	    "cmd_per_len=%d unique_id=%d max_cmd_len=%d max_channel=%d "
	    "max_lun=%llu transportt=%p, vendor_id=%llu.\n", host->max_id,
	    host->this_id, host->cmd_per_lun, host->unique_id,
	    host->max_cmd_len, host->max_channel, host->max_lun,
	    host->transportt, sht->vendor_id);

	INIT_WORK(&base_vha->iocb_work, qla2x00_iocb_work_fn);

	/* Set up the irqs */
	ret = qla2x00_request_irqs(ha, rsp);
	if (ret)
		goto probe_failed;

	/* Alloc arrays of request and response ring ptrs */
	ret = qla2x00_alloc_queues(ha, req, rsp);
	if (ret) {
		ql_log(ql_log_fatal, base_vha, 0x003d,
		    "Failed to allocate memory for queue pointers..."
		    "aborting.\n");
		goto probe_failed;
	}

	if (ha->mqenable) {
		/* number of hardware queues supported by blk/scsi-mq*/
		host->nr_hw_queues = ha->max_qpairs;

		ql_dbg(ql_dbg_init, base_vha, 0x0192,
			"blk/scsi-mq enabled, HW queues = %d.\n", host->nr_hw_queues);
	} else {
		if (ql2xnvmeenable) {
			host->nr_hw_queues = ha->max_qpairs;
			ql_dbg(ql_dbg_init, base_vha, 0x0194,
			    "FC-NVMe support is enabled, HW queues=%d\n",
			    host->nr_hw_queues);
		} else {
			ql_dbg(ql_dbg_init, base_vha, 0x0193,
			    "blk/scsi-mq disabled.\n");
		}
	}

	qlt_probe_one_stage1(base_vha, ha);

	pci_save_state(pdev);

	/* Assign back pointers */
	rsp->req = req;
	req->rsp = rsp;

	if (IS_QLAFX00(ha)) {
		ha->rsp_q_map[0] = rsp;
		ha->req_q_map[0] = req;
		set_bit(0, ha->req_qid_map);
		set_bit(0, ha->rsp_qid_map);
	}

	/* FWI2-capable only. */
	req->req_q_in = &ha->iobase->isp24.req_q_in;
	req->req_q_out = &ha->iobase->isp24.req_q_out;
	rsp->rsp_q_in = &ha->iobase->isp24.rsp_q_in;
	rsp->rsp_q_out = &ha->iobase->isp24.rsp_q_out;
	if (ha->mqenable || IS_QLA83XX(ha) || IS_QLA27XX(ha) ||
	    IS_QLA28XX(ha)) {
		req->req_q_in = &ha->mqiobase->isp25mq.req_q_in;
		req->req_q_out = &ha->mqiobase->isp25mq.req_q_out;
		rsp->rsp_q_in = &ha->mqiobase->isp25mq.rsp_q_in;
		rsp->rsp_q_out =  &ha->mqiobase->isp25mq.rsp_q_out;
	}

	if (IS_QLAFX00(ha)) {
		req->req_q_in = &ha->iobase->ispfx00.req_q_in;
		req->req_q_out = &ha->iobase->ispfx00.req_q_out;
		rsp->rsp_q_in = &ha->iobase->ispfx00.rsp_q_in;
		rsp->rsp_q_out = &ha->iobase->ispfx00.rsp_q_out;
	}

	if (IS_P3P_TYPE(ha)) {
		req->req_q_out = &ha->iobase->isp82.req_q_out[0];
		rsp->rsp_q_in = &ha->iobase->isp82.rsp_q_in[0];
		rsp->rsp_q_out = &ha->iobase->isp82.rsp_q_out[0];
	}

	ql_dbg(ql_dbg_multiq, base_vha, 0xc009,
	    "rsp_q_map=%p req_q_map=%p rsp->req=%p req->rsp=%p.\n",
	    ha->rsp_q_map, ha->req_q_map, rsp->req, req->rsp);
	ql_dbg(ql_dbg_multiq, base_vha, 0xc00a,
	    "req->req_q_in=%p req->req_q_out=%p "
	    "rsp->rsp_q_in=%p rsp->rsp_q_out=%p.\n",
	    req->req_q_in, req->req_q_out,
	    rsp->rsp_q_in, rsp->rsp_q_out);
	ql_dbg(ql_dbg_init, base_vha, 0x003e,
	    "rsp_q_map=%p req_q_map=%p rsp->req=%p req->rsp=%p.\n",
	    ha->rsp_q_map, ha->req_q_map, rsp->req, req->rsp);
	ql_dbg(ql_dbg_init, base_vha, 0x003f,
	    "req->req_q_in=%p req->req_q_out=%p rsp->rsp_q_in=%p rsp->rsp_q_out=%p.\n",
	    req->req_q_in, req->req_q_out, rsp->rsp_q_in, rsp->rsp_q_out);

	ha->wq = alloc_workqueue("qla2xxx_wq", 0, 0);

	if (ha->isp_ops->initialize_adapter(base_vha)) {
		ql_log(ql_log_fatal, base_vha, 0x00d6,
		    "Failed to initialize adapter - Adapter flags %x.\n",
		    base_vha->device_flags);

		if (IS_QLA82XX(ha)) {
			qla82xx_idc_lock(ha);
			qla82xx_wr_32(ha, QLA82XX_CRB_DEV_STATE,
				QLA8XXX_DEV_FAILED);
			qla82xx_idc_unlock(ha);
			ql_log(ql_log_fatal, base_vha, 0x00d7,
			    "HW State: FAILED.\n");
		} else if (IS_QLA8044(ha)) {
			qla8044_idc_lock(ha);
			qla8044_wr_direct(base_vha,
				QLA8044_CRB_DEV_STATE_INDEX,
				QLA8XXX_DEV_FAILED);
			qla8044_idc_unlock(ha);
			ql_log(ql_log_fatal, base_vha, 0x0150,
			    "HW State: FAILED.\n");
		}

		ret = -ENODEV;
		goto probe_failed;
	}

	if (IS_QLAFX00(ha))
		host->can_queue = QLAFX00_MAX_CANQUEUE;
	else
		host->can_queue = req->num_outstanding_cmds - 10;

	ql_dbg(ql_dbg_init, base_vha, 0x0032,
	    "can_queue=%d, req=%p, mgmt_svr_loop_id=%d, sg_tablesize=%d.\n",
	    host->can_queue, base_vha->req,
	    base_vha->mgmt_svr_loop_id, host->sg_tablesize);

	if (ha->mqenable) {
		bool startit = false;

		if (QLA_TGT_MODE_ENABLED())
			startit = false;

		if (ql2x_ini_mode == QLA2XXX_INI_MODE_ENABLED)
			startit = true;

		/* Create start of day qpairs for Block MQ */
		for (i = 0; i < ha->max_qpairs; i++)
			qla2xxx_create_qpair(base_vha, 5, 0, startit);
	}

	if (ha->flags.running_gold_fw)
		goto skip_dpc;

	/*
	 * Startup the kernel thread for this host adapter
	 */
	ha->dpc_thread = kthread_create(qla2x00_do_dpc, ha,
	    "%s_dpc", base_vha->host_str);
	if (IS_ERR(ha->dpc_thread)) {
		ql_log(ql_log_fatal, base_vha, 0x00ed,
		    "Failed to start DPC thread.\n");
		ret = PTR_ERR(ha->dpc_thread);
		ha->dpc_thread = NULL;
		goto probe_failed;
	}
	ql_dbg(ql_dbg_init, base_vha, 0x00ee,
	    "DPC thread started successfully.\n");

	/*
	 * If we're not coming up in initiator mode, we might sit for
	 * a while without waking up the dpc thread, which leads to a
	 * stuck process warning.  So just kick the dpc once here and
	 * let the kthread start (and go back to sleep in qla2x00_do_dpc).
	 */
	qla2xxx_wake_dpc(base_vha);

	INIT_WORK(&ha->board_disable, qla2x00_disable_board_on_pci_error);

	if (IS_QLA8031(ha) || IS_MCTP_CAPABLE(ha)) {
		sprintf(wq_name, "qla2xxx_%lu_dpc_lp_wq", base_vha->host_no);
		ha->dpc_lp_wq = create_singlethread_workqueue(wq_name);
		INIT_WORK(&ha->idc_aen, qla83xx_service_idc_aen);

		sprintf(wq_name, "qla2xxx_%lu_dpc_hp_wq", base_vha->host_no);
		ha->dpc_hp_wq = create_singlethread_workqueue(wq_name);
		INIT_WORK(&ha->nic_core_reset, qla83xx_nic_core_reset_work);
		INIT_WORK(&ha->idc_state_handler,
		    qla83xx_idc_state_handler_work);
		INIT_WORK(&ha->nic_core_unrecoverable,
		    qla83xx_nic_core_unrecoverable_work);
	}

skip_dpc:
	list_add_tail(&base_vha->list, &ha->vp_list);
	base_vha->host->irq = ha->pdev->irq;

	/* Initialized the timer */
	qla2x00_start_timer(base_vha, WATCH_INTERVAL);
	ql_dbg(ql_dbg_init, base_vha, 0x00ef,
	    "Started qla2x00_timer with "
	    "interval=%d.\n", WATCH_INTERVAL);
	ql_dbg(ql_dbg_init, base_vha, 0x00f0,
	    "Detected hba at address=%p.\n",
	    ha);

	if (IS_T10_PI_CAPABLE(ha) && ql2xenabledif) {
		if (ha->fw_attributes & BIT_4) {
			int prot = 0, guard;

			base_vha->flags.difdix_supported = 1;
			ql_dbg(ql_dbg_init, base_vha, 0x00f1,
			    "Registering for DIF/DIX type 1 and 3 protection.\n");
			if (ql2xenabledif == 1)
				prot = SHOST_DIX_TYPE0_PROTECTION;
			if (ql2xprotmask)
				scsi_host_set_prot(host, ql2xprotmask);
			else
				scsi_host_set_prot(host,
				    prot | SHOST_DIF_TYPE1_PROTECTION
				    | SHOST_DIF_TYPE2_PROTECTION
				    | SHOST_DIF_TYPE3_PROTECTION
				    | SHOST_DIX_TYPE1_PROTECTION
				    | SHOST_DIX_TYPE2_PROTECTION
				    | SHOST_DIX_TYPE3_PROTECTION);

			guard = SHOST_DIX_GUARD_CRC;

			if (IS_PI_IPGUARD_CAPABLE(ha) &&
			    (ql2xenabledif > 1 || IS_PI_DIFB_DIX0_CAPABLE(ha)))
				guard |= SHOST_DIX_GUARD_IP;

			if (ql2xprotguard)
				scsi_host_set_guard(host, ql2xprotguard);
			else
				scsi_host_set_guard(host, guard);
		} else
			base_vha->flags.difdix_supported = 0;
	}

	ha->isp_ops->enable_intrs(ha);

	if (IS_QLAFX00(ha)) {
		ret = qlafx00_fx_disc(base_vha,
			&base_vha->hw->mr.fcport, FXDISC_GET_CONFIG_INFO);
		host->sg_tablesize = (ha->mr.extended_io_enabled) ?
		    QLA_SG_ALL : 128;
	}

	ret = scsi_add_host(host, &pdev->dev);
	if (ret)
		goto probe_failed;

	base_vha->flags.init_done = 1;
	base_vha->flags.online = 1;
	ha->prev_minidump_failed = 0;

	ql_dbg(ql_dbg_init, base_vha, 0x00f2,
	    "Init done and hba is online.\n");

	if (qla_ini_mode_enabled(base_vha) ||
		qla_dual_mode_enabled(base_vha))
		scsi_scan_host(host);
	else
		ql_dbg(ql_dbg_init, base_vha, 0x0122,
			"skipping scsi_scan_host() for non-initiator port\n");

	qla2x00_alloc_sysfs_attr(base_vha);

	if (IS_QLAFX00(ha)) {
		ret = qlafx00_fx_disc(base_vha,
			&base_vha->hw->mr.fcport, FXDISC_GET_PORT_INFO);

		/* Register system information */
		ret =  qlafx00_fx_disc(base_vha,
			&base_vha->hw->mr.fcport, FXDISC_REG_HOST_INFO);
	}

	qla2x00_init_host_attr(base_vha);

	qla2x00_dfs_setup(base_vha);

	ql_log(ql_log_info, base_vha, 0x00fb,
	    "QLogic %s - %s.\n", ha->model_number, ha->model_desc);
	ql_log(ql_log_info, base_vha, 0x00fc,
	    "ISP%04X: %s @ %s hdma%c host#=%ld fw=%s.\n",
	    pdev->device, ha->isp_ops->pci_info_str(base_vha, pci_info),
	    pci_name(pdev), ha->flags.enable_64bit_addressing ? '+' : '-',
	    base_vha->host_no,
	    ha->isp_ops->fw_version_str(base_vha, fw_str, sizeof(fw_str)));

	qlt_add_target(ha, base_vha);

	clear_bit(PFLG_DRIVER_PROBING, &base_vha->pci_flags);

	if (test_bit(UNLOADING, &base_vha->dpc_flags))
		return -ENODEV;

	if (ha->flags.detected_lr_sfp) {
		ql_log(ql_log_info, base_vha, 0xffff,
		    "Reset chip to pick up LR SFP setting\n");
		set_bit(ISP_ABORT_NEEDED, &base_vha->dpc_flags);
		qla2xxx_wake_dpc(base_vha);
	}

	return 0;

probe_failed:
	if (base_vha->timer_active)
		qla2x00_stop_timer(base_vha);
	base_vha->flags.online = 0;
	if (ha->dpc_thread) {
		struct task_struct *t = ha->dpc_thread;

		ha->dpc_thread = NULL;
		kthread_stop(t);
	}

	qla2x00_free_device(base_vha);
	scsi_host_put(base_vha->host);
	/*
	 * Need to NULL out local req/rsp after
	 * qla2x00_free_device => qla2x00_free_queues frees
	 * what these are pointing to. Or else we'll
	 * fall over below in qla2x00_free_req/rsp_que.
	 */
	req = NULL;
	rsp = NULL;

probe_hw_failed:
	qla2x00_mem_free(ha);
	qla2x00_free_req_que(ha, req);
	qla2x00_free_rsp_que(ha, rsp);
	qla2x00_clear_drv_active(ha);

iospace_config_failed:
	if (IS_P3P_TYPE(ha)) {
		if (!ha->nx_pcibase)
			iounmap((device_reg_t *)ha->nx_pcibase);
		if (!ql2xdbwr)
			iounmap((device_reg_t *)ha->nxdb_wr_ptr);
	} else {
		if (ha->iobase)
			iounmap(ha->iobase);
		if (ha->cregbase)
			iounmap(ha->cregbase);
	}
	pci_release_selected_regions(ha->pdev, ha->bars);
	kfree(ha);

disable_device:
	pci_disable_device(pdev);
	return ret;
}

static void
qla2x00_shutdown(struct pci_dev *pdev)
{
	scsi_qla_host_t *vha;
	struct qla_hw_data  *ha;

	vha = pci_get_drvdata(pdev);
	ha = vha->hw;

	ql_log(ql_log_info, vha, 0xfffa,
		"Adapter shutdown\n");

	/*
	 * Prevent future board_disable and wait
	 * until any pending board_disable has completed.
	 */
	set_bit(PFLG_DRIVER_REMOVING, &vha->pci_flags);
	cancel_work_sync(&ha->board_disable);

	if (!atomic_read(&pdev->enable_cnt))
		return;

	/* Notify ISPFX00 firmware */
	if (IS_QLAFX00(ha))
		qlafx00_driver_shutdown(vha, 20);

	/* Turn-off FCE trace */
	if (ha->flags.fce_enabled) {
		qla2x00_disable_fce_trace(vha, NULL, NULL);
		ha->flags.fce_enabled = 0;
	}

	/* Turn-off EFT trace */
	if (ha->eft)
		qla2x00_disable_eft_trace(vha);

	if (IS_QLA25XX(ha) ||  IS_QLA2031(ha) || IS_QLA27XX(ha) ||
	    IS_QLA28XX(ha)) {
		if (ha->flags.fw_started)
			qla2x00_abort_isp_cleanup(vha);
	} else {
		/* Stop currently executing firmware. */
		qla2x00_try_to_stop_firmware(vha);
	}

	/* Turn adapter off line */
	vha->flags.online = 0;

	/* turn-off interrupts on the card */
	if (ha->interrupts_on) {
		vha->flags.init_done = 0;
		ha->isp_ops->disable_intrs(ha);
	}

	qla2x00_free_irqs(vha);

	qla2x00_free_fw_dump(ha);

	pci_disable_device(pdev);
	ql_log(ql_log_info, vha, 0xfffe,
		"Adapter shutdown successfully.\n");
}

/* Deletes all the virtual ports for a given ha */
static void
qla2x00_delete_all_vps(struct qla_hw_data *ha, scsi_qla_host_t *base_vha)
{
	scsi_qla_host_t *vha;
	unsigned long flags;

	mutex_lock(&ha->vport_lock);
	while (ha->cur_vport_count) {
		spin_lock_irqsave(&ha->vport_slock, flags);

		BUG_ON(base_vha->list.next == &ha->vp_list);
		/* This assumes first entry in ha->vp_list is always base vha */
		vha = list_first_entry(&base_vha->list, scsi_qla_host_t, list);
		scsi_host_get(vha->host);

		spin_unlock_irqrestore(&ha->vport_slock, flags);
		mutex_unlock(&ha->vport_lock);

		qla_nvme_delete(vha);

		fc_vport_terminate(vha->fc_vport);
		scsi_host_put(vha->host);

		mutex_lock(&ha->vport_lock);
	}
	mutex_unlock(&ha->vport_lock);
}

/* Stops all deferred work threads */
static void
qla2x00_destroy_deferred_work(struct qla_hw_data *ha)
{
	/* Cancel all work and destroy DPC workqueues */
	if (ha->dpc_lp_wq) {
		cancel_work_sync(&ha->idc_aen);
		destroy_workqueue(ha->dpc_lp_wq);
		ha->dpc_lp_wq = NULL;
	}

	if (ha->dpc_hp_wq) {
		cancel_work_sync(&ha->nic_core_reset);
		cancel_work_sync(&ha->idc_state_handler);
		cancel_work_sync(&ha->nic_core_unrecoverable);
		destroy_workqueue(ha->dpc_hp_wq);
		ha->dpc_hp_wq = NULL;
	}

	/* Kill the kernel thread for this host */
	if (ha->dpc_thread) {
		struct task_struct *t = ha->dpc_thread;

		/*
		 * qla2xxx_wake_dpc checks for ->dpc_thread
		 * so we need to zero it out.
		 */
		ha->dpc_thread = NULL;
		kthread_stop(t);
	}
}

static void
qla2x00_unmap_iobases(struct qla_hw_data *ha)
{
	if (IS_QLA82XX(ha)) {

		iounmap((device_reg_t *)ha->nx_pcibase);
		if (!ql2xdbwr)
			iounmap((device_reg_t *)ha->nxdb_wr_ptr);
	} else {
		if (ha->iobase)
			iounmap(ha->iobase);

		if (ha->cregbase)
			iounmap(ha->cregbase);

		if (ha->mqiobase)
			iounmap(ha->mqiobase);

		if ((IS_QLA83XX(ha) || IS_QLA27XX(ha) || IS_QLA28XX(ha)) &&
		    ha->msixbase)
			iounmap(ha->msixbase);
	}
}

static void
qla2x00_clear_drv_active(struct qla_hw_data *ha)
{
	if (IS_QLA8044(ha)) {
		qla8044_idc_lock(ha);
		qla8044_clear_drv_active(ha);
		qla8044_idc_unlock(ha);
	} else if (IS_QLA82XX(ha)) {
		qla82xx_idc_lock(ha);
		qla82xx_clear_drv_active(ha);
		qla82xx_idc_unlock(ha);
	}
}

static void
qla2x00_remove_one(struct pci_dev *pdev)
{
	scsi_qla_host_t *base_vha;
	struct qla_hw_data  *ha;

	base_vha = pci_get_drvdata(pdev);
	ha = base_vha->hw;
	ql_log(ql_log_info, base_vha, 0xb079,
	    "Removing driver\n");

	/* Indicate device removal to prevent future board_disable and wait
	 * until any pending board_disable has completed. */
	set_bit(PFLG_DRIVER_REMOVING, &base_vha->pci_flags);
	cancel_work_sync(&ha->board_disable);

	/*
	 * If the PCI device is disabled then there was a PCI-disconnect and
	 * qla2x00_disable_board_on_pci_error has taken care of most of the
	 * resources.
	 */
	if (!atomic_read(&pdev->enable_cnt)) {
		dma_free_coherent(&ha->pdev->dev, base_vha->gnl.size,
		    base_vha->gnl.l, base_vha->gnl.ldma);

		scsi_host_put(base_vha->host);
		kfree(ha);
		pci_set_drvdata(pdev, NULL);
		return;
	}
	qla2x00_wait_for_hba_ready(base_vha);

	if (IS_QLA25XX(ha) || IS_QLA2031(ha) || IS_QLA27XX(ha) ||
	    IS_QLA28XX(ha)) {
		if (ha->flags.fw_started)
			qla2x00_abort_isp_cleanup(base_vha);
	} else if (!IS_QLAFX00(ha)) {
		if (IS_QLA8031(ha)) {
			ql_dbg(ql_dbg_p3p, base_vha, 0xb07e,
			    "Clearing fcoe driver presence.\n");
			if (qla83xx_clear_drv_presence(base_vha) != QLA_SUCCESS)
				ql_dbg(ql_dbg_p3p, base_vha, 0xb079,
				    "Error while clearing DRV-Presence.\n");
		}

		qla2x00_try_to_stop_firmware(base_vha);
	}

	qla2x00_wait_for_sess_deletion(base_vha);

	/*
	 * if UNLOAD flag is already set, then continue unload,
	 * where it was set first.
	 */
	if (test_bit(UNLOADING, &base_vha->dpc_flags))
		return;

	set_bit(UNLOADING, &base_vha->dpc_flags);

	qla_nvme_delete(base_vha);

	dma_free_coherent(&ha->pdev->dev,
		base_vha->gnl.size, base_vha->gnl.l, base_vha->gnl.ldma);

	vfree(base_vha->scan.l);

	if (IS_QLAFX00(ha))
		qlafx00_driver_shutdown(base_vha, 20);

	qla2x00_delete_all_vps(ha, base_vha);

	qla2x00_dfs_remove(base_vha);

	qla84xx_put_chip(base_vha);

	/* Disable timer */
	if (base_vha->timer_active)
		qla2x00_stop_timer(base_vha);

	base_vha->flags.online = 0;

	/* free DMA memory */
	if (ha->exlogin_buf)
		qla2x00_free_exlogin_buffer(ha);

	/* free DMA memory */
	if (ha->exchoffld_buf)
		qla2x00_free_exchoffld_buffer(ha);

	qla2x00_destroy_deferred_work(ha);

	qlt_remove_target(ha, base_vha);

	qla2x00_free_sysfs_attr(base_vha, true);

	fc_remove_host(base_vha->host);
	qlt_remove_target_resources(ha);

	scsi_remove_host(base_vha->host);

	qla2x00_free_device(base_vha);

	qla2x00_clear_drv_active(ha);

	scsi_host_put(base_vha->host);

	qla2x00_unmap_iobases(ha);

	pci_release_selected_regions(ha->pdev, ha->bars);
	kfree(ha);

	pci_disable_pcie_error_reporting(pdev);

	pci_disable_device(pdev);
}

static void
qla2x00_free_device(scsi_qla_host_t *vha)
{
	struct qla_hw_data *ha = vha->hw;

	qla2x00_abort_all_cmds(vha, DID_NO_CONNECT << 16);

	/* Disable timer */
	if (vha->timer_active)
		qla2x00_stop_timer(vha);

	qla25xx_delete_queues(vha);
	vha->flags.online = 0;

	/* turn-off interrupts on the card */
	if (ha->interrupts_on) {
		vha->flags.init_done = 0;
		ha->isp_ops->disable_intrs(ha);
	}

	qla2x00_free_fcports(vha);

	qla2x00_free_irqs(vha);

	/* Flush the work queue and remove it */
	if (ha->wq) {
		flush_workqueue(ha->wq);
		destroy_workqueue(ha->wq);
		ha->wq = NULL;
	}


	qla2x00_mem_free(ha);

	qla82xx_md_free(vha);

	qla2x00_free_queues(ha);
}

void qla2x00_free_fcports(struct scsi_qla_host *vha)
{
	fc_port_t *fcport, *tfcport;

	list_for_each_entry_safe(fcport, tfcport, &vha->vp_fcports, list)
		qla2x00_free_fcport(fcport);
}

static inline void
qla2x00_schedule_rport_del(struct scsi_qla_host *vha, fc_port_t *fcport,
    int defer)
{
	struct fc_rport *rport;
	scsi_qla_host_t *base_vha;
	unsigned long flags;

	if (!fcport->rport)
		return;

	rport = fcport->rport;
	if (defer) {
		base_vha = pci_get_drvdata(vha->hw->pdev);
		spin_lock_irqsave(vha->host->host_lock, flags);
		fcport->drport = rport;
		spin_unlock_irqrestore(vha->host->host_lock, flags);
		qlt_do_generation_tick(vha, &base_vha->total_fcport_update_gen);
		set_bit(FCPORT_UPDATE_NEEDED, &base_vha->dpc_flags);
		qla2xxx_wake_dpc(base_vha);
	} else {
		int now;

		if (rport) {
			ql_dbg(ql_dbg_disc, fcport->vha, 0x2109,
			    "%s %8phN. rport %p roles %x\n",
			    __func__, fcport->port_name, rport,
			    rport->roles);
			fc_remote_port_delete(rport);
		}
		qlt_do_generation_tick(vha, &now);
	}
}

/*
 * qla2x00_mark_device_lost Updates fcport state when device goes offline.
 *
 * Input: ha = adapter block pointer.  fcport = port structure pointer.
 *
 * Return: None.
 *
 * Context:
 */
void qla2x00_mark_device_lost(scsi_qla_host_t *vha, fc_port_t *fcport,
    int do_login, int defer)
{
	if (IS_QLAFX00(vha->hw)) {
		qla2x00_set_fcport_state(fcport, FCS_DEVICE_LOST);
		qla2x00_schedule_rport_del(vha, fcport, defer);
		return;
	}

	if (atomic_read(&fcport->state) == FCS_ONLINE &&
	    vha->vp_idx == fcport->vha->vp_idx) {
		qla2x00_set_fcport_state(fcport, FCS_DEVICE_LOST);
		qla2x00_schedule_rport_del(vha, fcport, defer);
	}
	/*
	 * We may need to retry the login, so don't change the state of the
	 * port but do the retries.
	 */
	if (atomic_read(&fcport->state) != FCS_DEVICE_DEAD)
		qla2x00_set_fcport_state(fcport, FCS_DEVICE_LOST);

	if (!do_login)
		return;

	set_bit(RELOGIN_NEEDED, &vha->dpc_flags);
}

/*
 * qla2x00_mark_all_devices_lost
 *	Updates fcport state when device goes offline.
 *
 * Input:
 *	ha = adapter block pointer.
 *	fcport = port structure pointer.
 *
 * Return:
 *	None.
 *
 * Context:
 */
void
qla2x00_mark_all_devices_lost(scsi_qla_host_t *vha, int defer)
{
	fc_port_t *fcport;

	ql_dbg(ql_dbg_disc, vha, 0x20f1,
	    "Mark all dev lost\n");

	list_for_each_entry(fcport, &vha->vp_fcports, list) {
		fcport->scan_state = 0;
		qlt_schedule_sess_for_deletion(fcport);

		if (vha->vp_idx != 0 && vha->vp_idx != fcport->vha->vp_idx)
			continue;

		/*
		 * No point in marking the device as lost, if the device is
		 * already DEAD.
		 */
		if (atomic_read(&fcport->state) == FCS_DEVICE_DEAD)
			continue;
		if (atomic_read(&fcport->state) == FCS_ONLINE) {
			qla2x00_set_fcport_state(fcport, FCS_DEVICE_LOST);
			if (defer)
				qla2x00_schedule_rport_del(vha, fcport, defer);
			else if (vha->vp_idx == fcport->vha->vp_idx)
				qla2x00_schedule_rport_del(vha, fcport, defer);
		}
	}
}

static void qla2x00_set_reserved_loop_ids(struct qla_hw_data *ha)
{
	int i;

	if (IS_FWI2_CAPABLE(ha))
		return;

	for (i = 0; i < SNS_FIRST_LOOP_ID; i++)
		set_bit(i, ha->loop_id_map);
	set_bit(MANAGEMENT_SERVER, ha->loop_id_map);
	set_bit(BROADCAST, ha->loop_id_map);
}

/*
* qla2x00_mem_alloc
*      Allocates adapter memory.
*
* Returns:
*      0  = success.
*      !0  = failure.
*/
static int
qla2x00_mem_alloc(struct qla_hw_data *ha, uint16_t req_len, uint16_t rsp_len,
	struct req_que **req, struct rsp_que **rsp)
{
	char	name[16];

	ha->init_cb = dma_alloc_coherent(&ha->pdev->dev, ha->init_cb_size,
		&ha->init_cb_dma, GFP_KERNEL);
	if (!ha->init_cb)
		goto fail;

	if (qlt_mem_alloc(ha) < 0)
		goto fail_free_init_cb;

	ha->gid_list = dma_alloc_coherent(&ha->pdev->dev,
		qla2x00_gid_list_size(ha), &ha->gid_list_dma, GFP_KERNEL);
	if (!ha->gid_list)
		goto fail_free_tgt_mem;

	ha->srb_mempool = mempool_create_slab_pool(SRB_MIN_REQ, srb_cachep);
	if (!ha->srb_mempool)
		goto fail_free_gid_list;

	if (IS_P3P_TYPE(ha)) {
		/* Allocate cache for CT6 Ctx. */
		if (!ctx_cachep) {
			ctx_cachep = kmem_cache_create("qla2xxx_ctx",
				sizeof(struct ct6_dsd), 0,
				SLAB_HWCACHE_ALIGN, NULL);
			if (!ctx_cachep)
				goto fail_free_srb_mempool;
		}
		ha->ctx_mempool = mempool_create_slab_pool(SRB_MIN_REQ,
			ctx_cachep);
		if (!ha->ctx_mempool)
			goto fail_free_srb_mempool;
		ql_dbg_pci(ql_dbg_init, ha->pdev, 0x0021,
		    "ctx_cachep=%p ctx_mempool=%p.\n",
		    ctx_cachep, ha->ctx_mempool);
	}

	/* Get memory for cached NVRAM */
	ha->nvram = kzalloc(MAX_NVRAM_SIZE, GFP_KERNEL);
	if (!ha->nvram)
		goto fail_free_ctx_mempool;

	snprintf(name, sizeof(name), "%s_%d", QLA2XXX_DRIVER_NAME,
		ha->pdev->device);
	ha->s_dma_pool = dma_pool_create(name, &ha->pdev->dev,
		DMA_POOL_SIZE, 8, 0);
	if (!ha->s_dma_pool)
		goto fail_free_nvram;

	ql_dbg_pci(ql_dbg_init, ha->pdev, 0x0022,
	    "init_cb=%p gid_list=%p, srb_mempool=%p s_dma_pool=%p.\n",
	    ha->init_cb, ha->gid_list, ha->srb_mempool, ha->s_dma_pool);

	if (IS_P3P_TYPE(ha) || ql2xenabledif) {
		ha->dl_dma_pool = dma_pool_create(name, &ha->pdev->dev,
			DSD_LIST_DMA_POOL_SIZE, 8, 0);
		if (!ha->dl_dma_pool) {
			ql_log_pci(ql_log_fatal, ha->pdev, 0x0023,
			    "Failed to allocate memory for dl_dma_pool.\n");
			goto fail_s_dma_pool;
		}

		ha->fcp_cmnd_dma_pool = dma_pool_create(name, &ha->pdev->dev,
			FCP_CMND_DMA_POOL_SIZE, 8, 0);
		if (!ha->fcp_cmnd_dma_pool) {
			ql_log_pci(ql_log_fatal, ha->pdev, 0x0024,
			    "Failed to allocate memory for fcp_cmnd_dma_pool.\n");
			goto fail_dl_dma_pool;
		}

		if (ql2xenabledif) {
			u64 bufsize = DIF_BUNDLING_DMA_POOL_SIZE;
			struct dsd_dma *dsd, *nxt;
			uint i;
			/* Creata a DMA pool of buffers for DIF bundling */
			ha->dif_bundl_pool = dma_pool_create(name,
			    &ha->pdev->dev, DIF_BUNDLING_DMA_POOL_SIZE, 8, 0);
			if (!ha->dif_bundl_pool) {
				ql_dbg_pci(ql_dbg_init, ha->pdev, 0x0024,
				    "%s: failed create dif_bundl_pool\n",
				    __func__);
				goto fail_dif_bundl_dma_pool;
			}

			INIT_LIST_HEAD(&ha->pool.good.head);
			INIT_LIST_HEAD(&ha->pool.unusable.head);
			ha->pool.good.count = 0;
			ha->pool.unusable.count = 0;
			for (i = 0; i < 128; i++) {
				dsd = kzalloc(sizeof(*dsd), GFP_ATOMIC);
				if (!dsd) {
					ql_dbg_pci(ql_dbg_init, ha->pdev,
					    0xe0ee, "%s: failed alloc dsd\n",
					    __func__);
					return 1;
				}
				ha->dif_bundle_kallocs++;

				dsd->dsd_addr = dma_pool_alloc(
				    ha->dif_bundl_pool, GFP_ATOMIC,
				    &dsd->dsd_list_dma);
				if (!dsd->dsd_addr) {
					ql_dbg_pci(ql_dbg_init, ha->pdev,
					    0xe0ee,
					    "%s: failed alloc ->dsd_addr\n",
					    __func__);
					kfree(dsd);
					ha->dif_bundle_kallocs--;
					continue;
				}
				ha->dif_bundle_dma_allocs++;

				/*
				 * if DMA buffer crosses 4G boundary,
				 * put it on bad list
				 */
				if (MSD(dsd->dsd_list_dma) ^
				    MSD(dsd->dsd_list_dma + bufsize)) {
					list_add_tail(&dsd->list,
					    &ha->pool.unusable.head);
					ha->pool.unusable.count++;
				} else {
					list_add_tail(&dsd->list,
					    &ha->pool.good.head);
					ha->pool.good.count++;
				}
			}

			/* return the good ones back to the pool */
			list_for_each_entry_safe(dsd, nxt,
			    &ha->pool.good.head, list) {
				list_del(&dsd->list);
				dma_pool_free(ha->dif_bundl_pool,
				    dsd->dsd_addr, dsd->dsd_list_dma);
				ha->dif_bundle_dma_allocs--;
				kfree(dsd);
				ha->dif_bundle_kallocs--;
			}

			ql_dbg_pci(ql_dbg_init, ha->pdev, 0x0024,
			    "%s: dif dma pool (good=%u unusable=%u)\n",
			    __func__, ha->pool.good.count,
			    ha->pool.unusable.count);
		}

		ql_dbg_pci(ql_dbg_init, ha->pdev, 0x0025,
		    "dl_dma_pool=%p fcp_cmnd_dma_pool=%p dif_bundl_pool=%p.\n",
		    ha->dl_dma_pool, ha->fcp_cmnd_dma_pool,
		    ha->dif_bundl_pool);
	}

	/* Allocate memory for SNS commands */
	if (IS_QLA2100(ha) || IS_QLA2200(ha)) {
	/* Get consistent memory allocated for SNS commands */
		ha->sns_cmd = dma_alloc_coherent(&ha->pdev->dev,
		sizeof(struct sns_cmd_pkt), &ha->sns_cmd_dma, GFP_KERNEL);
		if (!ha->sns_cmd)
			goto fail_dma_pool;
		ql_dbg_pci(ql_dbg_init, ha->pdev, 0x0026,
		    "sns_cmd: %p.\n", ha->sns_cmd);
	} else {
	/* Get consistent memory allocated for MS IOCB */
		ha->ms_iocb = dma_pool_alloc(ha->s_dma_pool, GFP_KERNEL,
			&ha->ms_iocb_dma);
		if (!ha->ms_iocb)
			goto fail_dma_pool;
	/* Get consistent memory allocated for CT SNS commands */
		ha->ct_sns = dma_alloc_coherent(&ha->pdev->dev,
			sizeof(struct ct_sns_pkt), &ha->ct_sns_dma, GFP_KERNEL);
		if (!ha->ct_sns)
			goto fail_free_ms_iocb;
		ql_dbg_pci(ql_dbg_init, ha->pdev, 0x0027,
		    "ms_iocb=%p ct_sns=%p.\n",
		    ha->ms_iocb, ha->ct_sns);
	}

	/* Allocate memory for request ring */
	*req = kzalloc(sizeof(struct req_que), GFP_KERNEL);
	if (!*req) {
		ql_log_pci(ql_log_fatal, ha->pdev, 0x0028,
		    "Failed to allocate memory for req.\n");
		goto fail_req;
	}
	(*req)->length = req_len;
	(*req)->ring = dma_alloc_coherent(&ha->pdev->dev,
		((*req)->length + 1) * sizeof(request_t),
		&(*req)->dma, GFP_KERNEL);
	if (!(*req)->ring) {
		ql_log_pci(ql_log_fatal, ha->pdev, 0x0029,
		    "Failed to allocate memory for req_ring.\n");
		goto fail_req_ring;
	}
	/* Allocate memory for response ring */
	*rsp = kzalloc(sizeof(struct rsp_que), GFP_KERNEL);
	if (!*rsp) {
		ql_log_pci(ql_log_fatal, ha->pdev, 0x002a,
		    "Failed to allocate memory for rsp.\n");
		goto fail_rsp;
	}
	(*rsp)->hw = ha;
	(*rsp)->length = rsp_len;
	(*rsp)->ring = dma_alloc_coherent(&ha->pdev->dev,
		((*rsp)->length + 1) * sizeof(response_t),
		&(*rsp)->dma, GFP_KERNEL);
	if (!(*rsp)->ring) {
		ql_log_pci(ql_log_fatal, ha->pdev, 0x002b,
		    "Failed to allocate memory for rsp_ring.\n");
		goto fail_rsp_ring;
	}
	(*req)->rsp = *rsp;
	(*rsp)->req = *req;
	ql_dbg_pci(ql_dbg_init, ha->pdev, 0x002c,
	    "req=%p req->length=%d req->ring=%p rsp=%p "
	    "rsp->length=%d rsp->ring=%p.\n",
	    *req, (*req)->length, (*req)->ring, *rsp, (*rsp)->length,
	    (*rsp)->ring);
	/* Allocate memory for NVRAM data for vports */
	if (ha->nvram_npiv_size) {
		ha->npiv_info = kcalloc(ha->nvram_npiv_size,
					sizeof(struct qla_npiv_entry),
					GFP_KERNEL);
		if (!ha->npiv_info) {
			ql_log_pci(ql_log_fatal, ha->pdev, 0x002d,
			    "Failed to allocate memory for npiv_info.\n");
			goto fail_npiv_info;
		}
	} else
		ha->npiv_info = NULL;

	/* Get consistent memory allocated for EX-INIT-CB. */
	if (IS_CNA_CAPABLE(ha) || IS_QLA2031(ha) || IS_QLA27XX(ha) ||
	    IS_QLA28XX(ha)) {
		ha->ex_init_cb = dma_pool_alloc(ha->s_dma_pool, GFP_KERNEL,
		    &ha->ex_init_cb_dma);
		if (!ha->ex_init_cb)
			goto fail_ex_init_cb;
		ql_dbg_pci(ql_dbg_init, ha->pdev, 0x002e,
		    "ex_init_cb=%p.\n", ha->ex_init_cb);
	}

	INIT_LIST_HEAD(&ha->gbl_dsd_list);

	/* Get consistent memory allocated for Async Port-Database. */
	if (!IS_FWI2_CAPABLE(ha)) {
		ha->async_pd = dma_pool_alloc(ha->s_dma_pool, GFP_KERNEL,
			&ha->async_pd_dma);
		if (!ha->async_pd)
			goto fail_async_pd;
		ql_dbg_pci(ql_dbg_init, ha->pdev, 0x002f,
		    "async_pd=%p.\n", ha->async_pd);
	}

	INIT_LIST_HEAD(&ha->vp_list);

	/* Allocate memory for our loop_id bitmap */
	ha->loop_id_map = kcalloc(BITS_TO_LONGS(LOOPID_MAP_SIZE),
				  sizeof(long),
				  GFP_KERNEL);
	if (!ha->loop_id_map)
		goto fail_loop_id_map;
	else {
		qla2x00_set_reserved_loop_ids(ha);
		ql_dbg_pci(ql_dbg_init, ha->pdev, 0x0123,
		    "loop_id_map=%p.\n", ha->loop_id_map);
	}

	ha->sfp_data = dma_alloc_coherent(&ha->pdev->dev,
	    SFP_DEV_SIZE, &ha->sfp_data_dma, GFP_KERNEL);
	if (!ha->sfp_data) {
		ql_dbg_pci(ql_dbg_init, ha->pdev, 0x011b,
		    "Unable to allocate memory for SFP read-data.\n");
		goto fail_sfp_data;
	}

	ha->flt = dma_alloc_coherent(&ha->pdev->dev,
	    sizeof(struct qla_flt_header) + FLT_REGIONS_SIZE, &ha->flt_dma,
	    GFP_KERNEL);
	if (!ha->flt) {
		ql_dbg_pci(ql_dbg_init, ha->pdev, 0x011b,
		    "Unable to allocate memory for FLT.\n");
		goto fail_flt_buffer;
	}

	return 0;

fail_flt_buffer:
	dma_free_coherent(&ha->pdev->dev, SFP_DEV_SIZE,
	    ha->sfp_data, ha->sfp_data_dma);
fail_sfp_data:
	kfree(ha->loop_id_map);
fail_loop_id_map:
	dma_pool_free(ha->s_dma_pool, ha->async_pd, ha->async_pd_dma);
fail_async_pd:
	dma_pool_free(ha->s_dma_pool, ha->ex_init_cb, ha->ex_init_cb_dma);
fail_ex_init_cb:
	kfree(ha->npiv_info);
fail_npiv_info:
	dma_free_coherent(&ha->pdev->dev, ((*rsp)->length + 1) *
		sizeof(response_t), (*rsp)->ring, (*rsp)->dma);
	(*rsp)->ring = NULL;
	(*rsp)->dma = 0;
fail_rsp_ring:
	kfree(*rsp);
	*rsp = NULL;
fail_rsp:
	dma_free_coherent(&ha->pdev->dev, ((*req)->length + 1) *
		sizeof(request_t), (*req)->ring, (*req)->dma);
	(*req)->ring = NULL;
	(*req)->dma = 0;
fail_req_ring:
	kfree(*req);
	*req = NULL;
fail_req:
	dma_free_coherent(&ha->pdev->dev, sizeof(struct ct_sns_pkt),
		ha->ct_sns, ha->ct_sns_dma);
	ha->ct_sns = NULL;
	ha->ct_sns_dma = 0;
fail_free_ms_iocb:
	dma_pool_free(ha->s_dma_pool, ha->ms_iocb, ha->ms_iocb_dma);
	ha->ms_iocb = NULL;
	ha->ms_iocb_dma = 0;

	if (ha->sns_cmd)
		dma_free_coherent(&ha->pdev->dev, sizeof(struct sns_cmd_pkt),
		    ha->sns_cmd, ha->sns_cmd_dma);
fail_dma_pool:
	if (ql2xenabledif) {
		struct dsd_dma *dsd, *nxt;

		list_for_each_entry_safe(dsd, nxt, &ha->pool.unusable.head,
		    list) {
			list_del(&dsd->list);
			dma_pool_free(ha->dif_bundl_pool, dsd->dsd_addr,
			    dsd->dsd_list_dma);
			ha->dif_bundle_dma_allocs--;
			kfree(dsd);
			ha->dif_bundle_kallocs--;
			ha->pool.unusable.count--;
		}
		dma_pool_destroy(ha->dif_bundl_pool);
		ha->dif_bundl_pool = NULL;
	}

fail_dif_bundl_dma_pool:
	if (IS_QLA82XX(ha) || ql2xenabledif) {
		dma_pool_destroy(ha->fcp_cmnd_dma_pool);
		ha->fcp_cmnd_dma_pool = NULL;
	}
fail_dl_dma_pool:
	if (IS_QLA82XX(ha) || ql2xenabledif) {
		dma_pool_destroy(ha->dl_dma_pool);
		ha->dl_dma_pool = NULL;
	}
fail_s_dma_pool:
	dma_pool_destroy(ha->s_dma_pool);
	ha->s_dma_pool = NULL;
fail_free_nvram:
	kfree(ha->nvram);
	ha->nvram = NULL;
fail_free_ctx_mempool:
	mempool_destroy(ha->ctx_mempool);
	ha->ctx_mempool = NULL;
fail_free_srb_mempool:
	mempool_destroy(ha->srb_mempool);
	ha->srb_mempool = NULL;
fail_free_gid_list:
	dma_free_coherent(&ha->pdev->dev, qla2x00_gid_list_size(ha),
	ha->gid_list,
	ha->gid_list_dma);
	ha->gid_list = NULL;
	ha->gid_list_dma = 0;
fail_free_tgt_mem:
	qlt_mem_free(ha);
fail_free_init_cb:
	dma_free_coherent(&ha->pdev->dev, ha->init_cb_size, ha->init_cb,
	ha->init_cb_dma);
	ha->init_cb = NULL;
	ha->init_cb_dma = 0;
fail:
	ql_log(ql_log_fatal, NULL, 0x0030,
	    "Memory allocation failure.\n");
	return -ENOMEM;
}

int
qla2x00_set_exlogins_buffer(scsi_qla_host_t *vha)
{
	int rval;
	uint16_t	size, max_cnt, temp;
	struct qla_hw_data *ha = vha->hw;

	/* Return if we don't need to alloacate any extended logins */
	if (!ql2xexlogins)
		return QLA_SUCCESS;

	if (!IS_EXLOGIN_OFFLD_CAPABLE(ha))
		return QLA_SUCCESS;

	ql_log(ql_log_info, vha, 0xd021, "EXLOGIN count: %d.\n", ql2xexlogins);
	max_cnt = 0;
	rval = qla_get_exlogin_status(vha, &size, &max_cnt);
	if (rval != QLA_SUCCESS) {
		ql_log_pci(ql_log_fatal, ha->pdev, 0xd029,
		    "Failed to get exlogin status.\n");
		return rval;
	}

	temp = (ql2xexlogins > max_cnt) ? max_cnt : ql2xexlogins;
	temp *= size;

	if (temp != ha->exlogin_size) {
		qla2x00_free_exlogin_buffer(ha);
		ha->exlogin_size = temp;

		ql_log(ql_log_info, vha, 0xd024,
		    "EXLOGIN: max_logins=%d, portdb=0x%x, total=%d.\n",
		    max_cnt, size, temp);

		ql_log(ql_log_info, vha, 0xd025,
		    "EXLOGIN: requested size=0x%x\n", ha->exlogin_size);

		/* Get consistent memory for extended logins */
		ha->exlogin_buf = dma_alloc_coherent(&ha->pdev->dev,
			ha->exlogin_size, &ha->exlogin_buf_dma, GFP_KERNEL);
		if (!ha->exlogin_buf) {
			ql_log_pci(ql_log_fatal, ha->pdev, 0xd02a,
		    "Failed to allocate memory for exlogin_buf_dma.\n");
			return -ENOMEM;
		}
	}

	/* Now configure the dma buffer */
	rval = qla_set_exlogin_mem_cfg(vha, ha->exlogin_buf_dma);
	if (rval) {
		ql_log(ql_log_fatal, vha, 0xd033,
		    "Setup extended login buffer  ****FAILED****.\n");
		qla2x00_free_exlogin_buffer(ha);
	}

	return rval;
}

/*
* qla2x00_free_exlogin_buffer
*
* Input:
*	ha = adapter block pointer
*/
void
qla2x00_free_exlogin_buffer(struct qla_hw_data *ha)
{
	if (ha->exlogin_buf) {
		dma_free_coherent(&ha->pdev->dev, ha->exlogin_size,
		    ha->exlogin_buf, ha->exlogin_buf_dma);
		ha->exlogin_buf = NULL;
		ha->exlogin_size = 0;
	}
}

static void
qla2x00_number_of_exch(scsi_qla_host_t *vha, u32 *ret_cnt, u16 max_cnt)
{
	u32 temp;
	struct init_cb_81xx *icb = (struct init_cb_81xx *)&vha->hw->init_cb;
	*ret_cnt = FW_DEF_EXCHANGES_CNT;

	if (max_cnt > vha->hw->max_exchg)
		max_cnt = vha->hw->max_exchg;

	if (qla_ini_mode_enabled(vha)) {
		if (vha->ql2xiniexchg > max_cnt)
			vha->ql2xiniexchg = max_cnt;

		if (vha->ql2xiniexchg > FW_DEF_EXCHANGES_CNT)
			*ret_cnt = vha->ql2xiniexchg;

	} else if (qla_tgt_mode_enabled(vha)) {
		if (vha->ql2xexchoffld > max_cnt) {
			vha->ql2xexchoffld = max_cnt;
			icb->exchange_count = cpu_to_le16(vha->ql2xexchoffld);
		}

		if (vha->ql2xexchoffld > FW_DEF_EXCHANGES_CNT)
			*ret_cnt = vha->ql2xexchoffld;
	} else if (qla_dual_mode_enabled(vha)) {
		temp = vha->ql2xiniexchg + vha->ql2xexchoffld;
		if (temp > max_cnt) {
			vha->ql2xiniexchg -= (temp - max_cnt)/2;
			vha->ql2xexchoffld -= (((temp - max_cnt)/2) + 1);
			temp = max_cnt;
			icb->exchange_count = cpu_to_le16(vha->ql2xexchoffld);
		}

		if (temp > FW_DEF_EXCHANGES_CNT)
			*ret_cnt = temp;
	}
}

int
qla2x00_set_exchoffld_buffer(scsi_qla_host_t *vha)
{
	int rval;
	u16	size, max_cnt;
	u32 actual_cnt, totsz;
	struct qla_hw_data *ha = vha->hw;

	if (!ha->flags.exchoffld_enabled)
		return QLA_SUCCESS;

	if (!IS_EXCHG_OFFLD_CAPABLE(ha))
		return QLA_SUCCESS;

	max_cnt = 0;
	rval = qla_get_exchoffld_status(vha, &size, &max_cnt);
	if (rval != QLA_SUCCESS) {
		ql_log_pci(ql_log_fatal, ha->pdev, 0xd012,
		    "Failed to get exlogin status.\n");
		return rval;
	}

	qla2x00_number_of_exch(vha, &actual_cnt, max_cnt);
	ql_log(ql_log_info, vha, 0xd014,
	    "Actual exchange offload count: %d.\n", actual_cnt);

	totsz = actual_cnt * size;

	if (totsz != ha->exchoffld_size) {
		qla2x00_free_exchoffld_buffer(ha);
		if (actual_cnt <= FW_DEF_EXCHANGES_CNT) {
			ha->exchoffld_size = 0;
			ha->flags.exchoffld_enabled = 0;
			return QLA_SUCCESS;
		}

		ha->exchoffld_size = totsz;

		ql_log(ql_log_info, vha, 0xd016,
		    "Exchange offload: max_count=%d, actual count=%d entry sz=0x%x, total sz=0x%x\n",
		    max_cnt, actual_cnt, size, totsz);

		ql_log(ql_log_info, vha, 0xd017,
		    "Exchange Buffers requested size = 0x%x\n",
		    ha->exchoffld_size);

		/* Get consistent memory for extended logins */
		ha->exchoffld_buf = dma_alloc_coherent(&ha->pdev->dev,
			ha->exchoffld_size, &ha->exchoffld_buf_dma, GFP_KERNEL);
		if (!ha->exchoffld_buf) {
			ql_log_pci(ql_log_fatal, ha->pdev, 0xd013,
			"Failed to allocate memory for Exchange Offload.\n");

			if (ha->max_exchg >
			    (FW_DEF_EXCHANGES_CNT + REDUCE_EXCHANGES_CNT)) {
				ha->max_exchg -= REDUCE_EXCHANGES_CNT;
			} else if (ha->max_exchg >
			    (FW_DEF_EXCHANGES_CNT + 512)) {
				ha->max_exchg -= 512;
			} else {
				ha->flags.exchoffld_enabled = 0;
				ql_log_pci(ql_log_fatal, ha->pdev, 0xd013,
				    "Disabling Exchange offload due to lack of memory\n");
			}
			ha->exchoffld_size = 0;

			return -ENOMEM;
		}
	} else if (!ha->exchoffld_buf || (actual_cnt <= FW_DEF_EXCHANGES_CNT)) {
		/* pathological case */
		qla2x00_free_exchoffld_buffer(ha);
		ha->exchoffld_size = 0;
		ha->flags.exchoffld_enabled = 0;
		ql_log(ql_log_info, vha, 0xd016,
		    "Exchange offload not enable: offld size=%d, actual count=%d entry sz=0x%x, total sz=0x%x.\n",
		    ha->exchoffld_size, actual_cnt, size, totsz);
		return 0;
	}

	/* Now configure the dma buffer */
	rval = qla_set_exchoffld_mem_cfg(vha);
	if (rval) {
		ql_log(ql_log_fatal, vha, 0xd02e,
		    "Setup exchange offload buffer ****FAILED****.\n");
		qla2x00_free_exchoffld_buffer(ha);
	} else {
		/* re-adjust number of target exchange */
		struct init_cb_81xx *icb = (struct init_cb_81xx *)ha->init_cb;

		if (qla_ini_mode_enabled(vha))
			icb->exchange_count = 0;
		else
			icb->exchange_count = cpu_to_le16(vha->ql2xexchoffld);
	}

	return rval;
}

/*
* qla2x00_free_exchoffld_buffer
*
* Input:
*	ha = adapter block pointer
*/
void
qla2x00_free_exchoffld_buffer(struct qla_hw_data *ha)
{
	if (ha->exchoffld_buf) {
		dma_free_coherent(&ha->pdev->dev, ha->exchoffld_size,
		    ha->exchoffld_buf, ha->exchoffld_buf_dma);
		ha->exchoffld_buf = NULL;
		ha->exchoffld_size = 0;
	}
}

/*
* qla2x00_free_fw_dump
*	Frees fw dump stuff.
*
* Input:
*	ha = adapter block pointer
*/
static void
qla2x00_free_fw_dump(struct qla_hw_data *ha)
{
	struct fwdt *fwdt = ha->fwdt;
	uint j;

	if (ha->fce)
		dma_free_coherent(&ha->pdev->dev,
		    FCE_SIZE, ha->fce, ha->fce_dma);

	if (ha->eft)
		dma_free_coherent(&ha->pdev->dev,
		    EFT_SIZE, ha->eft, ha->eft_dma);

	if (ha->fw_dump)
		vfree(ha->fw_dump);

	ha->fce = NULL;
	ha->fce_dma = 0;
	ha->eft = NULL;
	ha->eft_dma = 0;
	ha->fw_dumped = 0;
	ha->fw_dump_cap_flags = 0;
	ha->fw_dump_reading = 0;
	ha->fw_dump = NULL;
	ha->fw_dump_len = 0;

	for (j = 0; j < 2; j++, fwdt++) {
		if (fwdt->template)
			vfree(fwdt->template);
		fwdt->template = NULL;
		fwdt->length = 0;
	}
}

/*
* qla2x00_mem_free
*      Frees all adapter allocated memory.
*
* Input:
*      ha = adapter block pointer.
*/
static void
qla2x00_mem_free(struct qla_hw_data *ha)
{
	qla2x00_free_fw_dump(ha);

	if (ha->mctp_dump)
		dma_free_coherent(&ha->pdev->dev, MCTP_DUMP_SIZE, ha->mctp_dump,
		    ha->mctp_dump_dma);
	ha->mctp_dump = NULL;

	mempool_destroy(ha->srb_mempool);
	ha->srb_mempool = NULL;

	if (ha->dcbx_tlv)
		dma_free_coherent(&ha->pdev->dev, DCBX_TLV_DATA_SIZE,
		    ha->dcbx_tlv, ha->dcbx_tlv_dma);
	ha->dcbx_tlv = NULL;

	if (ha->xgmac_data)
		dma_free_coherent(&ha->pdev->dev, XGMAC_DATA_SIZE,
		    ha->xgmac_data, ha->xgmac_data_dma);
	ha->xgmac_data = NULL;

	if (ha->sns_cmd)
		dma_free_coherent(&ha->pdev->dev, sizeof(struct sns_cmd_pkt),
		ha->sns_cmd, ha->sns_cmd_dma);
	ha->sns_cmd = NULL;
	ha->sns_cmd_dma = 0;

	if (ha->ct_sns)
		dma_free_coherent(&ha->pdev->dev, sizeof(struct ct_sns_pkt),
		ha->ct_sns, ha->ct_sns_dma);
	ha->ct_sns = NULL;
	ha->ct_sns_dma = 0;

	if (ha->sfp_data)
		dma_free_coherent(&ha->pdev->dev, SFP_DEV_SIZE, ha->sfp_data,
		    ha->sfp_data_dma);
	ha->sfp_data = NULL;

	if (ha->flt)
		dma_free_coherent(&ha->pdev->dev, SFP_DEV_SIZE,
		    ha->flt, ha->flt_dma);
	ha->flt = NULL;
	ha->flt_dma = 0;

	if (ha->ms_iocb)
		dma_pool_free(ha->s_dma_pool, ha->ms_iocb, ha->ms_iocb_dma);
	ha->ms_iocb = NULL;
	ha->ms_iocb_dma = 0;

	if (ha->ex_init_cb)
		dma_pool_free(ha->s_dma_pool,
			ha->ex_init_cb, ha->ex_init_cb_dma);
	ha->ex_init_cb = NULL;
	ha->ex_init_cb_dma = 0;

	if (ha->async_pd)
		dma_pool_free(ha->s_dma_pool, ha->async_pd, ha->async_pd_dma);
	ha->async_pd = NULL;
	ha->async_pd_dma = 0;

	dma_pool_destroy(ha->s_dma_pool);
	ha->s_dma_pool = NULL;

	if (ha->gid_list)
		dma_free_coherent(&ha->pdev->dev, qla2x00_gid_list_size(ha),
		ha->gid_list, ha->gid_list_dma);
	ha->gid_list = NULL;
	ha->gid_list_dma = 0;

	if (IS_QLA82XX(ha)) {
		if (!list_empty(&ha->gbl_dsd_list)) {
			struct dsd_dma *dsd_ptr, *tdsd_ptr;

			/* clean up allocated prev pool */
			list_for_each_entry_safe(dsd_ptr,
				tdsd_ptr, &ha->gbl_dsd_list, list) {
				dma_pool_free(ha->dl_dma_pool,
				dsd_ptr->dsd_addr, dsd_ptr->dsd_list_dma);
				list_del(&dsd_ptr->list);
				kfree(dsd_ptr);
			}
		}
	}

	dma_pool_destroy(ha->dl_dma_pool);
	ha->dl_dma_pool = NULL;

	dma_pool_destroy(ha->fcp_cmnd_dma_pool);
	ha->fcp_cmnd_dma_pool = NULL;

	mempool_destroy(ha->ctx_mempool);
	ha->ctx_mempool = NULL;

	if (ql2xenabledif) {
		struct dsd_dma *dsd, *nxt;

		list_for_each_entry_safe(dsd, nxt, &ha->pool.unusable.head,
					 list) {
			list_del(&dsd->list);
			dma_pool_free(ha->dif_bundl_pool, dsd->dsd_addr,
				      dsd->dsd_list_dma);
			ha->dif_bundle_dma_allocs--;
			kfree(dsd);
			ha->dif_bundle_kallocs--;
			ha->pool.unusable.count--;
		}
		list_for_each_entry_safe(dsd, nxt, &ha->pool.good.head, list) {
			list_del(&dsd->list);
			dma_pool_free(ha->dif_bundl_pool, dsd->dsd_addr,
				      dsd->dsd_list_dma);
			ha->dif_bundle_dma_allocs--;
			kfree(dsd);
			ha->dif_bundle_kallocs--;
		}
	}

	if (ha->dif_bundl_pool)
		dma_pool_destroy(ha->dif_bundl_pool);
	ha->dif_bundl_pool = NULL;

	qlt_mem_free(ha);

	if (ha->init_cb)
		dma_free_coherent(&ha->pdev->dev, ha->init_cb_size,
			ha->init_cb, ha->init_cb_dma);
	ha->init_cb = NULL;
	ha->init_cb_dma = 0;

	vfree(ha->optrom_buffer);
	ha->optrom_buffer = NULL;
	kfree(ha->nvram);
	ha->nvram = NULL;
	kfree(ha->npiv_info);
	ha->npiv_info = NULL;
	kfree(ha->swl);
	ha->swl = NULL;
	kfree(ha->loop_id_map);
	ha->loop_id_map = NULL;
}

struct scsi_qla_host *qla2x00_create_host(struct scsi_host_template *sht,
						struct qla_hw_data *ha)
{
	struct Scsi_Host *host;
	struct scsi_qla_host *vha = NULL;

	host = scsi_host_alloc(sht, sizeof(scsi_qla_host_t));
	if (!host) {
		ql_log_pci(ql_log_fatal, ha->pdev, 0x0107,
		    "Failed to allocate host from the scsi layer, aborting.\n");
		return NULL;
	}

	/* Clear our data area */
	vha = shost_priv(host);
	memset(vha, 0, sizeof(scsi_qla_host_t));

	vha->host = host;
	vha->host_no = host->host_no;
	vha->hw = ha;

	vha->qlini_mode = ql2x_ini_mode;
	vha->ql2xexchoffld = ql2xexchoffld;
	vha->ql2xiniexchg = ql2xiniexchg;

	INIT_LIST_HEAD(&vha->vp_fcports);
	INIT_LIST_HEAD(&vha->work_list);
	INIT_LIST_HEAD(&vha->list);
	INIT_LIST_HEAD(&vha->qla_cmd_list);
	INIT_LIST_HEAD(&vha->qla_sess_op_cmd_list);
	INIT_LIST_HEAD(&vha->logo_list);
	INIT_LIST_HEAD(&vha->plogi_ack_list);
	INIT_LIST_HEAD(&vha->qp_list);
	INIT_LIST_HEAD(&vha->gnl.fcports);
	INIT_LIST_HEAD(&vha->nvme_rport_list);
	INIT_LIST_HEAD(&vha->gpnid_list);
	INIT_WORK(&vha->iocb_work, qla2x00_iocb_work_fn);

	spin_lock_init(&vha->work_lock);
	spin_lock_init(&vha->cmd_list_lock);
	init_waitqueue_head(&vha->fcport_waitQ);
	init_waitqueue_head(&vha->vref_waitq);

	vha->gnl.size = sizeof(struct get_name_list_extended) *
			(ha->max_loop_id + 1);
	vha->gnl.l = dma_alloc_coherent(&ha->pdev->dev,
	    vha->gnl.size, &vha->gnl.ldma, GFP_KERNEL);
	if (!vha->gnl.l) {
		ql_log(ql_log_fatal, vha, 0xd04a,
		    "Alloc failed for name list.\n");
		scsi_remove_host(vha->host);
		return NULL;
	}

	/* todo: what about ext login? */
	vha->scan.size = ha->max_fibre_devices * sizeof(struct fab_scan_rp);
	vha->scan.l = vmalloc(vha->scan.size);
	if (!vha->scan.l) {
		ql_log(ql_log_fatal, vha, 0xd04a,
		    "Alloc failed for scan database.\n");
		dma_free_coherent(&ha->pdev->dev, vha->gnl.size,
		    vha->gnl.l, vha->gnl.ldma);
		scsi_remove_host(vha->host);
		return NULL;
	}
	INIT_DELAYED_WORK(&vha->scan.scan_work, qla_scan_work_fn);

	sprintf(vha->host_str, "%s_%ld", QLA2XXX_DRIVER_NAME, vha->host_no);
	ql_dbg(ql_dbg_init, vha, 0x0041,
	    "Allocated the host=%p hw=%p vha=%p dev_name=%s",
	    vha->host, vha->hw, vha,
	    dev_name(&(ha->pdev->dev)));

	return vha;
}

struct qla_work_evt *
qla2x00_alloc_work(struct scsi_qla_host *vha, enum qla_work_type type)
{
	struct qla_work_evt *e;
	uint8_t bail;

	QLA_VHA_MARK_BUSY(vha, bail);
	if (bail)
		return NULL;

	e = kzalloc(sizeof(struct qla_work_evt), GFP_ATOMIC);
	if (!e) {
		QLA_VHA_MARK_NOT_BUSY(vha);
		return NULL;
	}

	INIT_LIST_HEAD(&e->list);
	e->type = type;
	e->flags = QLA_EVT_FLAG_FREE;
	return e;
}

int
qla2x00_post_work(struct scsi_qla_host *vha, struct qla_work_evt *e)
{
	unsigned long flags;
	bool q = false;

	spin_lock_irqsave(&vha->work_lock, flags);
	list_add_tail(&e->list, &vha->work_list);

	if (!test_and_set_bit(IOCB_WORK_ACTIVE, &vha->dpc_flags))
		q = true;

	spin_unlock_irqrestore(&vha->work_lock, flags);

	if (q)
		queue_work(vha->hw->wq, &vha->iocb_work);

	return QLA_SUCCESS;
}

int
qla2x00_post_aen_work(struct scsi_qla_host *vha, enum fc_host_event_code code,
    u32 data)
{
	struct qla_work_evt *e;

	e = qla2x00_alloc_work(vha, QLA_EVT_AEN);
	if (!e)
		return QLA_FUNCTION_FAILED;

	e->u.aen.code = code;
	e->u.aen.data = data;
	return qla2x00_post_work(vha, e);
}

int
qla2x00_post_idc_ack_work(struct scsi_qla_host *vha, uint16_t *mb)
{
	struct qla_work_evt *e;

	e = qla2x00_alloc_work(vha, QLA_EVT_IDC_ACK);
	if (!e)
		return QLA_FUNCTION_FAILED;

	memcpy(e->u.idc_ack.mb, mb, QLA_IDC_ACK_REGS * sizeof(uint16_t));
	return qla2x00_post_work(vha, e);
}

#define qla2x00_post_async_work(name, type)	\
int qla2x00_post_async_##name##_work(		\
    struct scsi_qla_host *vha,			\
    fc_port_t *fcport, uint16_t *data)		\
{						\
	struct qla_work_evt *e;			\
						\
	e = qla2x00_alloc_work(vha, type);	\
	if (!e)					\
		return QLA_FUNCTION_FAILED;	\
						\
	e->u.logio.fcport = fcport;		\
	if (data) {				\
		e->u.logio.data[0] = data[0];	\
		e->u.logio.data[1] = data[1];	\
	}					\
	fcport->flags |= FCF_ASYNC_ACTIVE;	\
	return qla2x00_post_work(vha, e);	\
}

qla2x00_post_async_work(login, QLA_EVT_ASYNC_LOGIN);
qla2x00_post_async_work(logout, QLA_EVT_ASYNC_LOGOUT);
qla2x00_post_async_work(logout_done, QLA_EVT_ASYNC_LOGOUT_DONE);
qla2x00_post_async_work(adisc, QLA_EVT_ASYNC_ADISC);
qla2x00_post_async_work(prlo, QLA_EVT_ASYNC_PRLO);
qla2x00_post_async_work(prlo_done, QLA_EVT_ASYNC_PRLO_DONE);

int
qla2x00_post_uevent_work(struct scsi_qla_host *vha, u32 code)
{
	struct qla_work_evt *e;

	e = qla2x00_alloc_work(vha, QLA_EVT_UEVENT);
	if (!e)
		return QLA_FUNCTION_FAILED;

	e->u.uevent.code = code;
	return qla2x00_post_work(vha, e);
}

static void
qla2x00_uevent_emit(struct scsi_qla_host *vha, u32 code)
{
	char event_string[40];
	char *envp[] = { event_string, NULL };

	switch (code) {
	case QLA_UEVENT_CODE_FW_DUMP:
		snprintf(event_string, sizeof(event_string), "FW_DUMP=%ld",
		    vha->host_no);
		break;
	default:
		/* do nothing */
		break;
	}
	kobject_uevent_env(&vha->hw->pdev->dev.kobj, KOBJ_CHANGE, envp);
}

int
qlafx00_post_aenfx_work(struct scsi_qla_host *vha,  uint32_t evtcode,
			uint32_t *data, int cnt)
{
	struct qla_work_evt *e;

	e = qla2x00_alloc_work(vha, QLA_EVT_AENFX);
	if (!e)
		return QLA_FUNCTION_FAILED;

	e->u.aenfx.evtcode = evtcode;
	e->u.aenfx.count = cnt;
	memcpy(e->u.aenfx.mbx, data, sizeof(*data) * cnt);
	return qla2x00_post_work(vha, e);
}

void qla24xx_sched_upd_fcport(fc_port_t *fcport)
{
	unsigned long flags;

	if (IS_SW_RESV_ADDR(fcport->d_id))
		return;

	spin_lock_irqsave(&fcport->vha->work_lock, flags);
	if (fcport->disc_state == DSC_UPD_FCPORT) {
		spin_unlock_irqrestore(&fcport->vha->work_lock, flags);
		return;
	}
	fcport->jiffies_at_registration = jiffies;
	fcport->sec_since_registration = 0;
	fcport->next_disc_state = DSC_DELETED;
	fcport->disc_state = DSC_UPD_FCPORT;
	spin_unlock_irqrestore(&fcport->vha->work_lock, flags);

	queue_work(system_unbound_wq, &fcport->reg_work);
}

static
void qla24xx_create_new_sess(struct scsi_qla_host *vha, struct qla_work_evt *e)
{
	unsigned long flags;
	fc_port_t *fcport =  NULL, *tfcp;
	struct qlt_plogi_ack_t *pla =
	    (struct qlt_plogi_ack_t *)e->u.new_sess.pla;
	uint8_t free_fcport = 0;

	ql_dbg(ql_dbg_disc, vha, 0xffff,
	    "%s %d %8phC enter\n",
	    __func__, __LINE__, e->u.new_sess.port_name);

	spin_lock_irqsave(&vha->hw->tgt.sess_lock, flags);
	fcport = qla2x00_find_fcport_by_wwpn(vha, e->u.new_sess.port_name, 1);
	if (fcport) {
		fcport->d_id = e->u.new_sess.id;
		if (pla) {
			fcport->fw_login_state = DSC_LS_PLOGI_PEND;
			memcpy(fcport->node_name,
			    pla->iocb.u.isp24.u.plogi.node_name,
			    WWN_SIZE);
			qlt_plogi_ack_link(vha, pla, fcport, QLT_PLOGI_LINK_SAME_WWN);
			/* we took an extra ref_count to prevent PLOGI ACK when
			 * fcport/sess has not been created.
			 */
			pla->ref_count--;
		}
	} else {
		spin_unlock_irqrestore(&vha->hw->tgt.sess_lock, flags);
		fcport = qla2x00_alloc_fcport(vha, GFP_KERNEL);
		if (fcport) {
			fcport->d_id = e->u.new_sess.id;
			fcport->flags |= FCF_FABRIC_DEVICE;
			fcport->fw_login_state = DSC_LS_PLOGI_PEND;
			if (e->u.new_sess.fc4_type == FS_FC4TYPE_FCP)
				fcport->fc4_type = FC4_TYPE_FCP_SCSI;

			if (e->u.new_sess.fc4_type == FS_FC4TYPE_NVME) {
				fcport->fc4_type = FC4_TYPE_OTHER;
				fcport->fc4f_nvme = FC4_TYPE_NVME;
			}

			memcpy(fcport->port_name, e->u.new_sess.port_name,
			    WWN_SIZE);
		} else {
			ql_dbg(ql_dbg_disc, vha, 0xffff,
				   "%s %8phC mem alloc fail.\n",
				   __func__, e->u.new_sess.port_name);

			if (pla)
				kmem_cache_free(qla_tgt_plogi_cachep, pla);
			return;
		}

		spin_lock_irqsave(&vha->hw->tgt.sess_lock, flags);
		/* search again to make sure no one else got ahead */
		tfcp = qla2x00_find_fcport_by_wwpn(vha,
		    e->u.new_sess.port_name, 1);
		if (tfcp) {
			/* should rarily happen */
			ql_dbg(ql_dbg_disc, vha, 0xffff,
			    "%s %8phC found existing fcport b4 add. DS %d LS %d\n",
			    __func__, tfcp->port_name, tfcp->disc_state,
			    tfcp->fw_login_state);

			free_fcport = 1;
		} else {
			list_add_tail(&fcport->list, &vha->vp_fcports);

		}
		if (pla) {
			qlt_plogi_ack_link(vha, pla, fcport,
			    QLT_PLOGI_LINK_SAME_WWN);
			pla->ref_count--;
		}
	}
	spin_unlock_irqrestore(&vha->hw->tgt.sess_lock, flags);

	if (fcport) {
		fcport->id_changed = 1;
		fcport->scan_state = QLA_FCPORT_FOUND;
		memcpy(fcport->node_name, e->u.new_sess.node_name, WWN_SIZE);

		if (pla) {
			if (pla->iocb.u.isp24.status_subcode == ELS_PRLI) {
				u16 wd3_lo;

				fcport->fw_login_state = DSC_LS_PRLI_PEND;
				fcport->local = 0;
				fcport->loop_id =
					le16_to_cpu(
					    pla->iocb.u.isp24.nport_handle);
				fcport->fw_login_state = DSC_LS_PRLI_PEND;
				wd3_lo =
				    le16_to_cpu(
					pla->iocb.u.isp24.u.prli.wd3_lo);

				if (wd3_lo & BIT_7)
					fcport->conf_compl_supported = 1;

				if ((wd3_lo & BIT_4) == 0)
					fcport->port_type = FCT_INITIATOR;
				else
					fcport->port_type = FCT_TARGET;
			}
			qlt_plogi_ack_unref(vha, pla);
		} else {
			fc_port_t *dfcp = NULL;

			spin_lock_irqsave(&vha->hw->tgt.sess_lock, flags);
			tfcp = qla2x00_find_fcport_by_nportid(vha,
			    &e->u.new_sess.id, 1);
			if (tfcp && (tfcp != fcport)) {
				/*
				 * We have a conflict fcport with same NportID.
				 */
				ql_dbg(ql_dbg_disc, vha, 0xffff,
				    "%s %8phC found conflict b4 add. DS %d LS %d\n",
				    __func__, tfcp->port_name, tfcp->disc_state,
				    tfcp->fw_login_state);

				switch (tfcp->disc_state) {
				case DSC_DELETED:
					break;
				case DSC_DELETE_PEND:
					fcport->login_pause = 1;
					tfcp->conflict = fcport;
					break;
				default:
					fcport->login_pause = 1;
					tfcp->conflict = fcport;
					dfcp = tfcp;
					break;
				}
			}
			spin_unlock_irqrestore(&vha->hw->tgt.sess_lock, flags);
			if (dfcp)
				qlt_schedule_sess_for_deletion(tfcp);


			if (N2N_TOPO(vha->hw))
				fcport->flags &= ~FCF_FABRIC_DEVICE;

			if (N2N_TOPO(vha->hw)) {
				if (vha->flags.nvme_enabled) {
					fcport->fc4f_nvme = 1;
					fcport->n2n_flag = 1;
				}
				fcport->fw_login_state = 0;
				/*
				 * wait link init done before sending login
				 */
			} else {
				qla24xx_fcport_handle_login(vha, fcport);
			}
		}
	}

	if (free_fcport) {
		qla2x00_free_fcport(fcport);
		if (pla)
			kmem_cache_free(qla_tgt_plogi_cachep, pla);
	}
}

static void qla_sp_retry(struct scsi_qla_host *vha, struct qla_work_evt *e)
{
	struct srb *sp = e->u.iosb.sp;
	int rval;

	rval = qla2x00_start_sp(sp);
	if (rval != QLA_SUCCESS) {
		ql_dbg(ql_dbg_disc, vha, 0x2043,
		    "%s: %s: Re-issue IOCB failed (%d).\n",
		    __func__, sp->name, rval);
		qla24xx_sp_unmap(vha, sp);
	}
}

void
qla2x00_do_work(struct scsi_qla_host *vha)
{
	struct qla_work_evt *e, *tmp;
	unsigned long flags;
	LIST_HEAD(work);
	int rc;

	spin_lock_irqsave(&vha->work_lock, flags);
	list_splice_init(&vha->work_list, &work);
	spin_unlock_irqrestore(&vha->work_lock, flags);

	list_for_each_entry_safe(e, tmp, &work, list) {
		rc = QLA_SUCCESS;
		switch (e->type) {
		case QLA_EVT_AEN:
			fc_host_post_event(vha->host, fc_get_event_number(),
			    e->u.aen.code, e->u.aen.data);
			break;
		case QLA_EVT_IDC_ACK:
			qla81xx_idc_ack(vha, e->u.idc_ack.mb);
			break;
		case QLA_EVT_ASYNC_LOGIN:
			qla2x00_async_login(vha, e->u.logio.fcport,
			    e->u.logio.data);
			break;
		case QLA_EVT_ASYNC_LOGOUT:
			rc = qla2x00_async_logout(vha, e->u.logio.fcport);
			break;
		case QLA_EVT_ASYNC_LOGOUT_DONE:
			qla2x00_async_logout_done(vha, e->u.logio.fcport,
			    e->u.logio.data);
			break;
		case QLA_EVT_ASYNC_ADISC:
			qla2x00_async_adisc(vha, e->u.logio.fcport,
			    e->u.logio.data);
			break;
		case QLA_EVT_UEVENT:
			qla2x00_uevent_emit(vha, e->u.uevent.code);
			break;
		case QLA_EVT_AENFX:
			qlafx00_process_aen(vha, e);
			break;
		case QLA_EVT_GPNID:
			qla24xx_async_gpnid(vha, &e->u.gpnid.id);
			break;
		case QLA_EVT_UNMAP:
			qla24xx_sp_unmap(vha, e->u.iosb.sp);
			break;
		case QLA_EVT_RELOGIN:
			qla2x00_relogin(vha);
			break;
		case QLA_EVT_NEW_SESS:
			qla24xx_create_new_sess(vha, e);
			break;
		case QLA_EVT_GPDB:
			qla24xx_async_gpdb(vha, e->u.fcport.fcport,
			    e->u.fcport.opt);
			break;
		case QLA_EVT_PRLI:
			qla24xx_async_prli(vha, e->u.fcport.fcport);
			break;
		case QLA_EVT_GPSC:
			qla24xx_async_gpsc(vha, e->u.fcport.fcport);
			break;
		case QLA_EVT_GNL:
			qla24xx_async_gnl(vha, e->u.fcport.fcport);
			break;
		case QLA_EVT_NACK:
			qla24xx_do_nack_work(vha, e);
			break;
		case QLA_EVT_ASYNC_PRLO:
			rc = qla2x00_async_prlo(vha, e->u.logio.fcport);
			break;
		case QLA_EVT_ASYNC_PRLO_DONE:
			qla2x00_async_prlo_done(vha, e->u.logio.fcport,
			    e->u.logio.data);
			break;
		case QLA_EVT_GPNFT:
			qla24xx_async_gpnft(vha, e->u.gpnft.fc4_type,
			    e->u.gpnft.sp);
			break;
		case QLA_EVT_GPNFT_DONE:
			qla24xx_async_gpnft_done(vha, e->u.iosb.sp);
			break;
		case QLA_EVT_GNNFT_DONE:
			qla24xx_async_gnnft_done(vha, e->u.iosb.sp);
			break;
		case QLA_EVT_GNNID:
			qla24xx_async_gnnid(vha, e->u.fcport.fcport);
			break;
		case QLA_EVT_GFPNID:
			qla24xx_async_gfpnid(vha, e->u.fcport.fcport);
			break;
		case QLA_EVT_SP_RETRY:
			qla_sp_retry(vha, e);
			break;
		case QLA_EVT_IIDMA:
			qla_do_iidma_work(vha, e->u.fcport.fcport);
			break;
		case QLA_EVT_ELS_PLOGI:
			qla24xx_els_dcmd2_iocb(vha, ELS_DCMD_PLOGI,
			    e->u.fcport.fcport, false);
			break;
		}

		if (rc == EAGAIN) {
			/* put 'work' at head of 'vha->work_list' */
			spin_lock_irqsave(&vha->work_lock, flags);
			list_splice(&work, &vha->work_list);
			spin_unlock_irqrestore(&vha->work_lock, flags);
			break;
		}
		list_del_init(&e->list);
		if (e->flags & QLA_EVT_FLAG_FREE)
			kfree(e);

		/* For each work completed decrement vha ref count */
		QLA_VHA_MARK_NOT_BUSY(vha);
	}
}

int qla24xx_post_relogin_work(struct scsi_qla_host *vha)
{
	struct qla_work_evt *e;

	e = qla2x00_alloc_work(vha, QLA_EVT_RELOGIN);

	if (!e) {
		set_bit(RELOGIN_NEEDED, &vha->dpc_flags);
		return QLA_FUNCTION_FAILED;
	}

	return qla2x00_post_work(vha, e);
}

/* Relogins all the fcports of a vport
 * Context: dpc thread
 */
void qla2x00_relogin(struct scsi_qla_host *vha)
{
	fc_port_t       *fcport;
	int status, relogin_needed = 0;
	struct event_arg ea;

	list_for_each_entry(fcport, &vha->vp_fcports, list) {
		/*
		 * If the port is not ONLINE then try to login
		 * to it if we haven't run out of retries.
		 */
		if (atomic_read(&fcport->state) != FCS_ONLINE &&
		    fcport->login_retry) {
			if (fcport->scan_state != QLA_FCPORT_FOUND ||
			    fcport->disc_state == DSC_LOGIN_COMPLETE)
				continue;

			if (fcport->flags & (FCF_ASYNC_SENT|FCF_ASYNC_ACTIVE) ||
				fcport->disc_state == DSC_DELETE_PEND) {
				relogin_needed = 1;
			} else {
				if (vha->hw->current_topology != ISP_CFG_NL) {
					memset(&ea, 0, sizeof(ea));
					ea.event = FCME_RELOGIN;
					ea.fcport = fcport;
					qla2x00_fcport_event_handler(vha, &ea);
				} else if (vha->hw->current_topology ==
				    ISP_CFG_NL) {
					fcport->login_retry--;
					status =
					    qla2x00_local_device_login(vha,
						fcport);
					if (status == QLA_SUCCESS) {
						fcport->old_loop_id =
						    fcport->loop_id;
						ql_dbg(ql_dbg_disc, vha, 0x2003,
						    "Port login OK: logged in ID 0x%x.\n",
						    fcport->loop_id);
						qla2x00_update_fcport
							(vha, fcport);
					} else if (status == 1) {
						set_bit(RELOGIN_NEEDED,
						    &vha->dpc_flags);
						/* retry the login again */
						ql_dbg(ql_dbg_disc, vha, 0x2007,
						    "Retrying %d login again loop_id 0x%x.\n",
						    fcport->login_retry,
						    fcport->loop_id);
					} else {
						fcport->login_retry = 0;
					}

					if (fcport->login_retry == 0 &&
					    status != QLA_SUCCESS)
						qla2x00_clear_loop_id(fcport);
				}
			}
		}
		if (test_bit(LOOP_RESYNC_NEEDED, &vha->dpc_flags))
			break;
	}

	if (relogin_needed)
		set_bit(RELOGIN_NEEDED, &vha->dpc_flags);

	ql_dbg(ql_dbg_disc, vha, 0x400e,
	    "Relogin end.\n");
}

/* Schedule work on any of the dpc-workqueues */
void
qla83xx_schedule_work(scsi_qla_host_t *base_vha, int work_code)
{
	struct qla_hw_data *ha = base_vha->hw;

	switch (work_code) {
	case MBA_IDC_AEN: /* 0x8200 */
		if (ha->dpc_lp_wq)
			queue_work(ha->dpc_lp_wq, &ha->idc_aen);
		break;

	case QLA83XX_NIC_CORE_RESET: /* 0x1 */
		if (!ha->flags.nic_core_reset_hdlr_active) {
			if (ha->dpc_hp_wq)
				queue_work(ha->dpc_hp_wq, &ha->nic_core_reset);
		} else
			ql_dbg(ql_dbg_p3p, base_vha, 0xb05e,
			    "NIC Core reset is already active. Skip "
			    "scheduling it again.\n");
		break;
	case QLA83XX_IDC_STATE_HANDLER: /* 0x2 */
		if (ha->dpc_hp_wq)
			queue_work(ha->dpc_hp_wq, &ha->idc_state_handler);
		break;
	case QLA83XX_NIC_CORE_UNRECOVERABLE: /* 0x3 */
		if (ha->dpc_hp_wq)
			queue_work(ha->dpc_hp_wq, &ha->nic_core_unrecoverable);
		break;
	default:
		ql_log(ql_log_warn, base_vha, 0xb05f,
		    "Unknown work-code=0x%x.\n", work_code);
	}

	return;
}

/* Work: Perform NIC Core Unrecoverable state handling */
void
qla83xx_nic_core_unrecoverable_work(struct work_struct *work)
{
	struct qla_hw_data *ha =
		container_of(work, struct qla_hw_data, nic_core_unrecoverable);
	scsi_qla_host_t *base_vha = pci_get_drvdata(ha->pdev);
	uint32_t dev_state = 0;

	qla83xx_idc_lock(base_vha, 0);
	qla83xx_rd_reg(base_vha, QLA83XX_IDC_DEV_STATE, &dev_state);
	qla83xx_reset_ownership(base_vha);
	if (ha->flags.nic_core_reset_owner) {
		ha->flags.nic_core_reset_owner = 0;
		qla83xx_wr_reg(base_vha, QLA83XX_IDC_DEV_STATE,
		    QLA8XXX_DEV_FAILED);
		ql_log(ql_log_info, base_vha, 0xb060, "HW State: FAILED.\n");
		qla83xx_schedule_work(base_vha, QLA83XX_IDC_STATE_HANDLER);
	}
	qla83xx_idc_unlock(base_vha, 0);
}

/* Work: Execute IDC state handler */
void
qla83xx_idc_state_handler_work(struct work_struct *work)
{
	struct qla_hw_data *ha =
		container_of(work, struct qla_hw_data, idc_state_handler);
	scsi_qla_host_t *base_vha = pci_get_drvdata(ha->pdev);
	uint32_t dev_state = 0;

	qla83xx_idc_lock(base_vha, 0);
	qla83xx_rd_reg(base_vha, QLA83XX_IDC_DEV_STATE, &dev_state);
	if (dev_state == QLA8XXX_DEV_FAILED ||
			dev_state == QLA8XXX_DEV_NEED_QUIESCENT)
		qla83xx_idc_state_handler(base_vha);
	qla83xx_idc_unlock(base_vha, 0);
}

static int
qla83xx_check_nic_core_fw_alive(scsi_qla_host_t *base_vha)
{
	int rval = QLA_SUCCESS;
	unsigned long heart_beat_wait = jiffies + (1 * HZ);
	uint32_t heart_beat_counter1, heart_beat_counter2;

	do {
		if (time_after(jiffies, heart_beat_wait)) {
			ql_dbg(ql_dbg_p3p, base_vha, 0xb07c,
			    "Nic Core f/w is not alive.\n");
			rval = QLA_FUNCTION_FAILED;
			break;
		}

		qla83xx_idc_lock(base_vha, 0);
		qla83xx_rd_reg(base_vha, QLA83XX_FW_HEARTBEAT,
		    &heart_beat_counter1);
		qla83xx_idc_unlock(base_vha, 0);
		msleep(100);
		qla83xx_idc_lock(base_vha, 0);
		qla83xx_rd_reg(base_vha, QLA83XX_FW_HEARTBEAT,
		    &heart_beat_counter2);
		qla83xx_idc_unlock(base_vha, 0);
	} while (heart_beat_counter1 == heart_beat_counter2);

	return rval;
}

/* Work: Perform NIC Core Reset handling */
void
qla83xx_nic_core_reset_work(struct work_struct *work)
{
	struct qla_hw_data *ha =
		container_of(work, struct qla_hw_data, nic_core_reset);
	scsi_qla_host_t *base_vha = pci_get_drvdata(ha->pdev);
	uint32_t dev_state = 0;

	if (IS_QLA2031(ha)) {
		if (qla2xxx_mctp_dump(base_vha) != QLA_SUCCESS)
			ql_log(ql_log_warn, base_vha, 0xb081,
			    "Failed to dump mctp\n");
		return;
	}

	if (!ha->flags.nic_core_reset_hdlr_active) {
		if (qla83xx_check_nic_core_fw_alive(base_vha) == QLA_SUCCESS) {
			qla83xx_idc_lock(base_vha, 0);
			qla83xx_rd_reg(base_vha, QLA83XX_IDC_DEV_STATE,
			    &dev_state);
			qla83xx_idc_unlock(base_vha, 0);
			if (dev_state != QLA8XXX_DEV_NEED_RESET) {
				ql_dbg(ql_dbg_p3p, base_vha, 0xb07a,
				    "Nic Core f/w is alive.\n");
				return;
			}
		}

		ha->flags.nic_core_reset_hdlr_active = 1;
		if (qla83xx_nic_core_reset(base_vha)) {
			/* NIC Core reset failed. */
			ql_dbg(ql_dbg_p3p, base_vha, 0xb061,
			    "NIC Core reset failed.\n");
		}
		ha->flags.nic_core_reset_hdlr_active = 0;
	}
}

/* Work: Handle 8200 IDC aens */
void
qla83xx_service_idc_aen(struct work_struct *work)
{
	struct qla_hw_data *ha =
		container_of(work, struct qla_hw_data, idc_aen);
	scsi_qla_host_t *base_vha = pci_get_drvdata(ha->pdev);
	uint32_t dev_state, idc_control;

	qla83xx_idc_lock(base_vha, 0);
	qla83xx_rd_reg(base_vha, QLA83XX_IDC_DEV_STATE, &dev_state);
	qla83xx_rd_reg(base_vha, QLA83XX_IDC_CONTROL, &idc_control);
	qla83xx_idc_unlock(base_vha, 0);
	if (dev_state == QLA8XXX_DEV_NEED_RESET) {
		if (idc_control & QLA83XX_IDC_GRACEFUL_RESET) {
			ql_dbg(ql_dbg_p3p, base_vha, 0xb062,
			    "Application requested NIC Core Reset.\n");
			qla83xx_schedule_work(base_vha, QLA83XX_NIC_CORE_RESET);
		} else if (qla83xx_check_nic_core_fw_alive(base_vha) ==
		    QLA_SUCCESS) {
			ql_dbg(ql_dbg_p3p, base_vha, 0xb07b,
			    "Other protocol driver requested NIC Core Reset.\n");
			qla83xx_schedule_work(base_vha, QLA83XX_NIC_CORE_RESET);
		}
	} else if (dev_state == QLA8XXX_DEV_FAILED ||
			dev_state == QLA8XXX_DEV_NEED_QUIESCENT) {
		qla83xx_schedule_work(base_vha, QLA83XX_IDC_STATE_HANDLER);
	}
}

static void
qla83xx_wait_logic(void)
{
	int i;

	/* Yield CPU */
	if (!in_interrupt()) {
		/*
		 * Wait about 200ms before retrying again.
		 * This controls the number of retries for single
		 * lock operation.
		 */
		msleep(100);
		schedule();
	} else {
		for (i = 0; i < 20; i++)
			cpu_relax(); /* This a nop instr on i386 */
	}
}

static int
qla83xx_force_lock_recovery(scsi_qla_host_t *base_vha)
{
	int rval;
	uint32_t data;
	uint32_t idc_lck_rcvry_stage_mask = 0x3;
	uint32_t idc_lck_rcvry_owner_mask = 0x3c;
	struct qla_hw_data *ha = base_vha->hw;

	ql_dbg(ql_dbg_p3p, base_vha, 0xb086,
	    "Trying force recovery of the IDC lock.\n");

	rval = qla83xx_rd_reg(base_vha, QLA83XX_IDC_LOCK_RECOVERY, &data);
	if (rval)
		return rval;

	if ((data & idc_lck_rcvry_stage_mask) > 0) {
		return QLA_SUCCESS;
	} else {
		data = (IDC_LOCK_RECOVERY_STAGE1) | (ha->portnum << 2);
		rval = qla83xx_wr_reg(base_vha, QLA83XX_IDC_LOCK_RECOVERY,
		    data);
		if (rval)
			return rval;

		msleep(200);

		rval = qla83xx_rd_reg(base_vha, QLA83XX_IDC_LOCK_RECOVERY,
		    &data);
		if (rval)
			return rval;

		if (((data & idc_lck_rcvry_owner_mask) >> 2) == ha->portnum) {
			data &= (IDC_LOCK_RECOVERY_STAGE2 |
					~(idc_lck_rcvry_stage_mask));
			rval = qla83xx_wr_reg(base_vha,
			    QLA83XX_IDC_LOCK_RECOVERY, data);
			if (rval)
				return rval;

			/* Forcefully perform IDC UnLock */
			rval = qla83xx_rd_reg(base_vha, QLA83XX_DRIVER_UNLOCK,
			    &data);
			if (rval)
				return rval;
			/* Clear lock-id by setting 0xff */
			rval = qla83xx_wr_reg(base_vha, QLA83XX_DRIVER_LOCKID,
			    0xff);
			if (rval)
				return rval;
			/* Clear lock-recovery by setting 0x0 */
			rval = qla83xx_wr_reg(base_vha,
			    QLA83XX_IDC_LOCK_RECOVERY, 0x0);
			if (rval)
				return rval;
		} else
			return QLA_SUCCESS;
	}

	return rval;
}

static int
qla83xx_idc_lock_recovery(scsi_qla_host_t *base_vha)
{
	int rval = QLA_SUCCESS;
	uint32_t o_drv_lockid, n_drv_lockid;
	unsigned long lock_recovery_timeout;

	lock_recovery_timeout = jiffies + QLA83XX_MAX_LOCK_RECOVERY_WAIT;
retry_lockid:
	rval = qla83xx_rd_reg(base_vha, QLA83XX_DRIVER_LOCKID, &o_drv_lockid);
	if (rval)
		goto exit;

	/* MAX wait time before forcing IDC Lock recovery = 2 secs */
	if (time_after_eq(jiffies, lock_recovery_timeout)) {
		if (qla83xx_force_lock_recovery(base_vha) == QLA_SUCCESS)
			return QLA_SUCCESS;
		else
			return QLA_FUNCTION_FAILED;
	}

	rval = qla83xx_rd_reg(base_vha, QLA83XX_DRIVER_LOCKID, &n_drv_lockid);
	if (rval)
		goto exit;

	if (o_drv_lockid == n_drv_lockid) {
		qla83xx_wait_logic();
		goto retry_lockid;
	} else
		return QLA_SUCCESS;

exit:
	return rval;
}

void
qla83xx_idc_lock(scsi_qla_host_t *base_vha, uint16_t requester_id)
{
	uint16_t options = (requester_id << 15) | BIT_6;
	uint32_t data;
	uint32_t lock_owner;
	struct qla_hw_data *ha = base_vha->hw;

	/* IDC-lock implementation using driver-lock/lock-id remote registers */
retry_lock:
	if (qla83xx_rd_reg(base_vha, QLA83XX_DRIVER_LOCK, &data)
	    == QLA_SUCCESS) {
		if (data) {
			/* Setting lock-id to our function-number */
			qla83xx_wr_reg(base_vha, QLA83XX_DRIVER_LOCKID,
			    ha->portnum);
		} else {
			qla83xx_rd_reg(base_vha, QLA83XX_DRIVER_LOCKID,
			    &lock_owner);
			ql_dbg(ql_dbg_p3p, base_vha, 0xb063,
			    "Failed to acquire IDC lock, acquired by %d, "
			    "retrying...\n", lock_owner);

			/* Retry/Perform IDC-Lock recovery */
			if (qla83xx_idc_lock_recovery(base_vha)
			    == QLA_SUCCESS) {
				qla83xx_wait_logic();
				goto retry_lock;
			} else
				ql_log(ql_log_warn, base_vha, 0xb075,
				    "IDC Lock recovery FAILED.\n");
		}

	}

	return;

	/* XXX: IDC-lock implementation using access-control mbx */
retry_lock2:
	if (qla83xx_access_control(base_vha, options, 0, 0, NULL)) {
		ql_dbg(ql_dbg_p3p, base_vha, 0xb072,
		    "Failed to acquire IDC lock. retrying...\n");
		/* Retry/Perform IDC-Lock recovery */
		if (qla83xx_idc_lock_recovery(base_vha) == QLA_SUCCESS) {
			qla83xx_wait_logic();
			goto retry_lock2;
		} else
			ql_log(ql_log_warn, base_vha, 0xb076,
			    "IDC Lock recovery FAILED.\n");
	}

	return;
}

void
qla83xx_idc_unlock(scsi_qla_host_t *base_vha, uint16_t requester_id)
{
#if 0
	uint16_t options = (requester_id << 15) | BIT_7;
#endif
	uint16_t retry;
	uint32_t data;
	struct qla_hw_data *ha = base_vha->hw;

	/* IDC-unlock implementation using driver-unlock/lock-id
	 * remote registers
	 */
	retry = 0;
retry_unlock:
	if (qla83xx_rd_reg(base_vha, QLA83XX_DRIVER_LOCKID, &data)
	    == QLA_SUCCESS) {
		if (data == ha->portnum) {
			qla83xx_rd_reg(base_vha, QLA83XX_DRIVER_UNLOCK, &data);
			/* Clearing lock-id by setting 0xff */
			qla83xx_wr_reg(base_vha, QLA83XX_DRIVER_LOCKID, 0xff);
		} else if (retry < 10) {
			/* SV: XXX: IDC unlock retrying needed here? */

			/* Retry for IDC-unlock */
			qla83xx_wait_logic();
			retry++;
			ql_dbg(ql_dbg_p3p, base_vha, 0xb064,
			    "Failed to release IDC lock, retrying=%d\n", retry);
			goto retry_unlock;
		}
	} else if (retry < 10) {
		/* Retry for IDC-unlock */
		qla83xx_wait_logic();
		retry++;
		ql_dbg(ql_dbg_p3p, base_vha, 0xb065,
		    "Failed to read drv-lockid, retrying=%d\n", retry);
		goto retry_unlock;
	}

	return;

#if 0
	/* XXX: IDC-unlock implementation using access-control mbx */
	retry = 0;
retry_unlock2:
	if (qla83xx_access_control(base_vha, options, 0, 0, NULL)) {
		if (retry < 10) {
			/* Retry for IDC-unlock */
			qla83xx_wait_logic();
			retry++;
			ql_dbg(ql_dbg_p3p, base_vha, 0xb066,
			    "Failed to release IDC lock, retrying=%d\n", retry);
			goto retry_unlock2;
		}
	}

	return;
#endif
}

int
__qla83xx_set_drv_presence(scsi_qla_host_t *vha)
{
	int rval = QLA_SUCCESS;
	struct qla_hw_data *ha = vha->hw;
	uint32_t drv_presence;

	rval = qla83xx_rd_reg(vha, QLA83XX_IDC_DRV_PRESENCE, &drv_presence);
	if (rval == QLA_SUCCESS) {
		drv_presence |= (1 << ha->portnum);
		rval = qla83xx_wr_reg(vha, QLA83XX_IDC_DRV_PRESENCE,
		    drv_presence);
	}

	return rval;
}

int
qla83xx_set_drv_presence(scsi_qla_host_t *vha)
{
	int rval = QLA_SUCCESS;

	qla83xx_idc_lock(vha, 0);
	rval = __qla83xx_set_drv_presence(vha);
	qla83xx_idc_unlock(vha, 0);

	return rval;
}

int
__qla83xx_clear_drv_presence(scsi_qla_host_t *vha)
{
	int rval = QLA_SUCCESS;
	struct qla_hw_data *ha = vha->hw;
	uint32_t drv_presence;

	rval = qla83xx_rd_reg(vha, QLA83XX_IDC_DRV_PRESENCE, &drv_presence);
	if (rval == QLA_SUCCESS) {
		drv_presence &= ~(1 << ha->portnum);
		rval = qla83xx_wr_reg(vha, QLA83XX_IDC_DRV_PRESENCE,
		    drv_presence);
	}

	return rval;
}

int
qla83xx_clear_drv_presence(scsi_qla_host_t *vha)
{
	int rval = QLA_SUCCESS;

	qla83xx_idc_lock(vha, 0);
	rval = __qla83xx_clear_drv_presence(vha);
	qla83xx_idc_unlock(vha, 0);

	return rval;
}

static void
qla83xx_need_reset_handler(scsi_qla_host_t *vha)
{
	struct qla_hw_data *ha = vha->hw;
	uint32_t drv_ack, drv_presence;
	unsigned long ack_timeout;

	/* Wait for IDC ACK from all functions (DRV-ACK == DRV-PRESENCE) */
	ack_timeout = jiffies + (ha->fcoe_reset_timeout * HZ);
	while (1) {
		qla83xx_rd_reg(vha, QLA83XX_IDC_DRIVER_ACK, &drv_ack);
		qla83xx_rd_reg(vha, QLA83XX_IDC_DRV_PRESENCE, &drv_presence);
		if ((drv_ack & drv_presence) == drv_presence)
			break;

		if (time_after_eq(jiffies, ack_timeout)) {
			ql_log(ql_log_warn, vha, 0xb067,
			    "RESET ACK TIMEOUT! drv_presence=0x%x "
			    "drv_ack=0x%x\n", drv_presence, drv_ack);
			/*
			 * The function(s) which did not ack in time are forced
			 * to withdraw any further participation in the IDC
			 * reset.
			 */
			if (drv_ack != drv_presence)
				qla83xx_wr_reg(vha, QLA83XX_IDC_DRV_PRESENCE,
				    drv_ack);
			break;
		}

		qla83xx_idc_unlock(vha, 0);
		msleep(1000);
		qla83xx_idc_lock(vha, 0);
	}

	qla83xx_wr_reg(vha, QLA83XX_IDC_DEV_STATE, QLA8XXX_DEV_COLD);
	ql_log(ql_log_info, vha, 0xb068, "HW State: COLD/RE-INIT.\n");
}

static int
qla83xx_device_bootstrap(scsi_qla_host_t *vha)
{
	int rval = QLA_SUCCESS;
	uint32_t idc_control;

	qla83xx_wr_reg(vha, QLA83XX_IDC_DEV_STATE, QLA8XXX_DEV_INITIALIZING);
	ql_log(ql_log_info, vha, 0xb069, "HW State: INITIALIZING.\n");

	/* Clearing IDC-Control Graceful-Reset Bit before resetting f/w */
	__qla83xx_get_idc_control(vha, &idc_control);
	idc_control &= ~QLA83XX_IDC_GRACEFUL_RESET;
	__qla83xx_set_idc_control(vha, 0);

	qla83xx_idc_unlock(vha, 0);
	rval = qla83xx_restart_nic_firmware(vha);
	qla83xx_idc_lock(vha, 0);

	if (rval != QLA_SUCCESS) {
		ql_log(ql_log_fatal, vha, 0xb06a,
		    "Failed to restart NIC f/w.\n");
		qla83xx_wr_reg(vha, QLA83XX_IDC_DEV_STATE, QLA8XXX_DEV_FAILED);
		ql_log(ql_log_info, vha, 0xb06b, "HW State: FAILED.\n");
	} else {
		ql_dbg(ql_dbg_p3p, vha, 0xb06c,
		    "Success in restarting nic f/w.\n");
		qla83xx_wr_reg(vha, QLA83XX_IDC_DEV_STATE, QLA8XXX_DEV_READY);
		ql_log(ql_log_info, vha, 0xb06d, "HW State: READY.\n");
	}

	return rval;
}

/* Assumes idc_lock always held on entry */
int
qla83xx_idc_state_handler(scsi_qla_host_t *base_vha)
{
	struct qla_hw_data *ha = base_vha->hw;
	int rval = QLA_SUCCESS;
	unsigned long dev_init_timeout;
	uint32_t dev_state;

	/* Wait for MAX-INIT-TIMEOUT for the device to go ready */
	dev_init_timeout = jiffies + (ha->fcoe_dev_init_timeout * HZ);

	while (1) {

		if (time_after_eq(jiffies, dev_init_timeout)) {
			ql_log(ql_log_warn, base_vha, 0xb06e,
			    "Initialization TIMEOUT!\n");
			/* Init timeout. Disable further NIC Core
			 * communication.
			 */
			qla83xx_wr_reg(base_vha, QLA83XX_IDC_DEV_STATE,
				QLA8XXX_DEV_FAILED);
			ql_log(ql_log_info, base_vha, 0xb06f,
			    "HW State: FAILED.\n");
		}

		qla83xx_rd_reg(base_vha, QLA83XX_IDC_DEV_STATE, &dev_state);
		switch (dev_state) {
		case QLA8XXX_DEV_READY:
			if (ha->flags.nic_core_reset_owner)
				qla83xx_idc_audit(base_vha,
				    IDC_AUDIT_COMPLETION);
			ha->flags.nic_core_reset_owner = 0;
			ql_dbg(ql_dbg_p3p, base_vha, 0xb070,
			    "Reset_owner reset by 0x%x.\n",
			    ha->portnum);
			goto exit;
		case QLA8XXX_DEV_COLD:
			if (ha->flags.nic_core_reset_owner)
				rval = qla83xx_device_bootstrap(base_vha);
			else {
			/* Wait for AEN to change device-state */
				qla83xx_idc_unlock(base_vha, 0);
				msleep(1000);
				qla83xx_idc_lock(base_vha, 0);
			}
			break;
		case QLA8XXX_DEV_INITIALIZING:
			/* Wait for AEN to change device-state */
			qla83xx_idc_unlock(base_vha, 0);
			msleep(1000);
			qla83xx_idc_lock(base_vha, 0);
			break;
		case QLA8XXX_DEV_NEED_RESET:
			if (!ql2xdontresethba && ha->flags.nic_core_reset_owner)
				qla83xx_need_reset_handler(base_vha);
			else {
				/* Wait for AEN to change device-state */
				qla83xx_idc_unlock(base_vha, 0);
				msleep(1000);
				qla83xx_idc_lock(base_vha, 0);
			}
			/* reset timeout value after need reset handler */
			dev_init_timeout = jiffies +
			    (ha->fcoe_dev_init_timeout * HZ);
			break;
		case QLA8XXX_DEV_NEED_QUIESCENT:
			/* XXX: DEBUG for now */
			qla83xx_idc_unlock(base_vha, 0);
			msleep(1000);
			qla83xx_idc_lock(base_vha, 0);
			break;
		case QLA8XXX_DEV_QUIESCENT:
			/* XXX: DEBUG for now */
			if (ha->flags.quiesce_owner)
				goto exit;

			qla83xx_idc_unlock(base_vha, 0);
			msleep(1000);
			qla83xx_idc_lock(base_vha, 0);
			dev_init_timeout = jiffies +
			    (ha->fcoe_dev_init_timeout * HZ);
			break;
		case QLA8XXX_DEV_FAILED:
			if (ha->flags.nic_core_reset_owner)
				qla83xx_idc_audit(base_vha,
				    IDC_AUDIT_COMPLETION);
			ha->flags.nic_core_reset_owner = 0;
			__qla83xx_clear_drv_presence(base_vha);
			qla83xx_idc_unlock(base_vha, 0);
			qla8xxx_dev_failed_handler(base_vha);
			rval = QLA_FUNCTION_FAILED;
			qla83xx_idc_lock(base_vha, 0);
			goto exit;
		case QLA8XXX_BAD_VALUE:
			qla83xx_idc_unlock(base_vha, 0);
			msleep(1000);
			qla83xx_idc_lock(base_vha, 0);
			break;
		default:
			ql_log(ql_log_warn, base_vha, 0xb071,
			    "Unknown Device State: %x.\n", dev_state);
			qla83xx_idc_unlock(base_vha, 0);
			qla8xxx_dev_failed_handler(base_vha);
			rval = QLA_FUNCTION_FAILED;
			qla83xx_idc_lock(base_vha, 0);
			goto exit;
		}
	}

exit:
	return rval;
}

void
qla2x00_disable_board_on_pci_error(struct work_struct *work)
{
	struct qla_hw_data *ha = container_of(work, struct qla_hw_data,
	    board_disable);
	struct pci_dev *pdev = ha->pdev;
	scsi_qla_host_t *base_vha = pci_get_drvdata(ha->pdev);

	/*
	 * if UNLOAD flag is already set, then continue unload,
	 * where it was set first.
	 */
	if (test_bit(UNLOADING, &base_vha->dpc_flags))
		return;

	ql_log(ql_log_warn, base_vha, 0x015b,
	    "Disabling adapter.\n");

	if (!atomic_read(&pdev->enable_cnt)) {
		ql_log(ql_log_info, base_vha, 0xfffc,
		    "PCI device disabled, no action req for PCI error=%lx\n",
		    base_vha->pci_flags);
		return;
	}

	qla2x00_wait_for_sess_deletion(base_vha);

	set_bit(UNLOADING, &base_vha->dpc_flags);

	qla2x00_delete_all_vps(ha, base_vha);

	qla2x00_abort_all_cmds(base_vha, DID_NO_CONNECT << 16);

	qla2x00_dfs_remove(base_vha);

	qla84xx_put_chip(base_vha);

	if (base_vha->timer_active)
		qla2x00_stop_timer(base_vha);

	base_vha->flags.online = 0;

	qla2x00_destroy_deferred_work(ha);

	/*
	 * Do not try to stop beacon blink as it will issue a mailbox
	 * command.
	 */
	qla2x00_free_sysfs_attr(base_vha, false);

	fc_remove_host(base_vha->host);

	scsi_remove_host(base_vha->host);

	base_vha->flags.init_done = 0;
	qla25xx_delete_queues(base_vha);
	qla2x00_free_fcports(base_vha);
	qla2x00_free_irqs(base_vha);
	qla2x00_mem_free(ha);
	qla82xx_md_free(base_vha);
	qla2x00_free_queues(ha);

	qla2x00_unmap_iobases(ha);

	pci_release_selected_regions(ha->pdev, ha->bars);
	pci_disable_pcie_error_reporting(pdev);
	pci_disable_device(pdev);

	/*
	 * Let qla2x00_remove_one cleanup qla_hw_data on device removal.
	 */
}

/**************************************************************************
* qla2x00_do_dpc
*   This kernel thread is a task that is schedule by the interrupt handler
*   to perform the background processing for interrupts.
*
* Notes:
* This task always run in the context of a kernel thread.  It
* is kick-off by the driver's detect code and starts up
* up one per adapter. It immediately goes to sleep and waits for
* some fibre event.  When either the interrupt handler or
* the timer routine detects a event it will one of the task
* bits then wake us up.
**************************************************************************/
static int
qla2x00_do_dpc(void *data)
{
	scsi_qla_host_t *base_vha;
	struct qla_hw_data *ha;
	uint32_t online;
	struct qla_qpair *qpair;

	ha = (struct qla_hw_data *)data;
	base_vha = pci_get_drvdata(ha->pdev);

	set_user_nice(current, MIN_NICE);

	set_current_state(TASK_INTERRUPTIBLE);
	while (!kthread_should_stop()) {
		ql_dbg(ql_dbg_dpc, base_vha, 0x4000,
		    "DPC handler sleeping.\n");

		schedule();

		if (!base_vha->flags.init_done || ha->flags.mbox_busy)
			goto end_loop;

		if (ha->flags.eeh_busy) {
			ql_dbg(ql_dbg_dpc, base_vha, 0x4003,
			    "eeh_busy=%d.\n", ha->flags.eeh_busy);
			goto end_loop;
		}

		ha->dpc_active = 1;

		ql_dbg(ql_dbg_dpc + ql_dbg_verbose, base_vha, 0x4001,
		    "DPC handler waking up, dpc_flags=0x%lx.\n",
		    base_vha->dpc_flags);

		if (test_bit(UNLOADING, &base_vha->dpc_flags))
			break;

		if (IS_P3P_TYPE(ha)) {
			if (IS_QLA8044(ha)) {
				if (test_and_clear_bit(ISP_UNRECOVERABLE,
					&base_vha->dpc_flags)) {
					qla8044_idc_lock(ha);
					qla8044_wr_direct(base_vha,
						QLA8044_CRB_DEV_STATE_INDEX,
						QLA8XXX_DEV_FAILED);
					qla8044_idc_unlock(ha);
					ql_log(ql_log_info, base_vha, 0x4004,
						"HW State: FAILED.\n");
					qla8044_device_state_handler(base_vha);
					continue;
				}

			} else {
				if (test_and_clear_bit(ISP_UNRECOVERABLE,
					&base_vha->dpc_flags)) {
					qla82xx_idc_lock(ha);
					qla82xx_wr_32(ha, QLA82XX_CRB_DEV_STATE,
						QLA8XXX_DEV_FAILED);
					qla82xx_idc_unlock(ha);
					ql_log(ql_log_info, base_vha, 0x0151,
						"HW State: FAILED.\n");
					qla82xx_device_state_handler(base_vha);
					continue;
				}
			}

			if (test_and_clear_bit(FCOE_CTX_RESET_NEEDED,
				&base_vha->dpc_flags)) {

				ql_dbg(ql_dbg_dpc, base_vha, 0x4005,
				    "FCoE context reset scheduled.\n");
				if (!(test_and_set_bit(ABORT_ISP_ACTIVE,
					&base_vha->dpc_flags))) {
					if (qla82xx_fcoe_ctx_reset(base_vha)) {
						/* FCoE-ctx reset failed.
						 * Escalate to chip-reset
						 */
						set_bit(ISP_ABORT_NEEDED,
							&base_vha->dpc_flags);
					}
					clear_bit(ABORT_ISP_ACTIVE,
						&base_vha->dpc_flags);
				}

				ql_dbg(ql_dbg_dpc, base_vha, 0x4006,
				    "FCoE context reset end.\n");
			}
		} else if (IS_QLAFX00(ha)) {
			if (test_and_clear_bit(ISP_UNRECOVERABLE,
				&base_vha->dpc_flags)) {
				ql_dbg(ql_dbg_dpc, base_vha, 0x4020,
				    "Firmware Reset Recovery\n");
				if (qlafx00_reset_initialize(base_vha)) {
					/* Failed. Abort isp later. */
					if (!test_bit(UNLOADING,
					    &base_vha->dpc_flags)) {
						set_bit(ISP_UNRECOVERABLE,
						    &base_vha->dpc_flags);
						ql_dbg(ql_dbg_dpc, base_vha,
						    0x4021,
						    "Reset Recovery Failed\n");
					}
				}
			}

			if (test_and_clear_bit(FX00_TARGET_SCAN,
				&base_vha->dpc_flags)) {
				ql_dbg(ql_dbg_dpc, base_vha, 0x4022,
				    "ISPFx00 Target Scan scheduled\n");
				if (qlafx00_rescan_isp(base_vha)) {
					if (!test_bit(UNLOADING,
					    &base_vha->dpc_flags))
						set_bit(ISP_UNRECOVERABLE,
						    &base_vha->dpc_flags);
					ql_dbg(ql_dbg_dpc, base_vha, 0x401e,
					    "ISPFx00 Target Scan Failed\n");
				}
				ql_dbg(ql_dbg_dpc, base_vha, 0x401f,
				    "ISPFx00 Target Scan End\n");
			}
			if (test_and_clear_bit(FX00_HOST_INFO_RESEND,
				&base_vha->dpc_flags)) {
				ql_dbg(ql_dbg_dpc, base_vha, 0x4023,
				    "ISPFx00 Host Info resend scheduled\n");
				qlafx00_fx_disc(base_vha,
				    &base_vha->hw->mr.fcport,
				    FXDISC_REG_HOST_INFO);
			}
		}

		if (test_and_clear_bit(DETECT_SFP_CHANGE,
			&base_vha->dpc_flags) &&
		    !test_bit(ISP_ABORT_NEEDED, &base_vha->dpc_flags)) {
			qla24xx_detect_sfp(base_vha);

			if (ha->flags.detected_lr_sfp !=
			    ha->flags.using_lr_setting)
				set_bit(ISP_ABORT_NEEDED, &base_vha->dpc_flags);
		}

		if (test_and_clear_bit
		    (ISP_ABORT_NEEDED, &base_vha->dpc_flags) &&
		    !test_bit(UNLOADING, &base_vha->dpc_flags)) {
			bool do_reset = true;

			switch (base_vha->qlini_mode) {
			case QLA2XXX_INI_MODE_ENABLED:
				break;
			case QLA2XXX_INI_MODE_DISABLED:
				if (!qla_tgt_mode_enabled(base_vha) &&
				    !ha->flags.fw_started)
					do_reset = false;
				break;
			case QLA2XXX_INI_MODE_DUAL:
				if (!qla_dual_mode_enabled(base_vha) &&
				    !ha->flags.fw_started)
					do_reset = false;
				break;
			default:
				break;
			}

			if (do_reset && !(test_and_set_bit(ABORT_ISP_ACTIVE,
			    &base_vha->dpc_flags))) {
				ql_dbg(ql_dbg_dpc, base_vha, 0x4007,
				    "ISP abort scheduled.\n");
				if (ha->isp_ops->abort_isp(base_vha)) {
					/* failed. retry later */
					set_bit(ISP_ABORT_NEEDED,
					    &base_vha->dpc_flags);
				}
				clear_bit(ABORT_ISP_ACTIVE,
						&base_vha->dpc_flags);
				ql_dbg(ql_dbg_dpc, base_vha, 0x4008,
				    "ISP abort end.\n");
			}
		}

		if (test_and_clear_bit(FCPORT_UPDATE_NEEDED,
		    &base_vha->dpc_flags)) {
			qla2x00_update_fcports(base_vha);
		}

		if (IS_QLAFX00(ha))
			goto loop_resync_check;

		if (test_bit(ISP_QUIESCE_NEEDED, &base_vha->dpc_flags)) {
			ql_dbg(ql_dbg_dpc, base_vha, 0x4009,
			    "Quiescence mode scheduled.\n");
			if (IS_P3P_TYPE(ha)) {
				if (IS_QLA82XX(ha))
					qla82xx_device_state_handler(base_vha);
				if (IS_QLA8044(ha))
					qla8044_device_state_handler(base_vha);
				clear_bit(ISP_QUIESCE_NEEDED,
				    &base_vha->dpc_flags);
				if (!ha->flags.quiesce_owner) {
					qla2x00_perform_loop_resync(base_vha);
					if (IS_QLA82XX(ha)) {
						qla82xx_idc_lock(ha);
						qla82xx_clear_qsnt_ready(
						    base_vha);
						qla82xx_idc_unlock(ha);
					} else if (IS_QLA8044(ha)) {
						qla8044_idc_lock(ha);
						qla8044_clear_qsnt_ready(
						    base_vha);
						qla8044_idc_unlock(ha);
					}
				}
			} else {
				clear_bit(ISP_QUIESCE_NEEDED,
				    &base_vha->dpc_flags);
				qla2x00_quiesce_io(base_vha);
			}
			ql_dbg(ql_dbg_dpc, base_vha, 0x400a,
			    "Quiescence mode end.\n");
		}

		if (test_and_clear_bit(RESET_MARKER_NEEDED,
				&base_vha->dpc_flags) &&
		    (!(test_and_set_bit(RESET_ACTIVE, &base_vha->dpc_flags)))) {

			ql_dbg(ql_dbg_dpc, base_vha, 0x400b,
			    "Reset marker scheduled.\n");
			qla2x00_rst_aen(base_vha);
			clear_bit(RESET_ACTIVE, &base_vha->dpc_flags);
			ql_dbg(ql_dbg_dpc, base_vha, 0x400c,
			    "Reset marker end.\n");
		}

		/* Retry each device up to login retry count */
		if (test_bit(RELOGIN_NEEDED, &base_vha->dpc_flags) &&
		    !test_bit(LOOP_RESYNC_NEEDED, &base_vha->dpc_flags) &&
		    atomic_read(&base_vha->loop_state) != LOOP_DOWN) {

			if (!base_vha->relogin_jif ||
			    time_after_eq(jiffies, base_vha->relogin_jif)) {
				base_vha->relogin_jif = jiffies + HZ;
				clear_bit(RELOGIN_NEEDED, &base_vha->dpc_flags);

				ql_dbg(ql_dbg_disc, base_vha, 0x400d,
				    "Relogin scheduled.\n");
				qla24xx_post_relogin_work(base_vha);
			}
		}
loop_resync_check:
		if (test_and_clear_bit(LOOP_RESYNC_NEEDED,
		    &base_vha->dpc_flags)) {

			ql_dbg(ql_dbg_dpc, base_vha, 0x400f,
			    "Loop resync scheduled.\n");

			if (!(test_and_set_bit(LOOP_RESYNC_ACTIVE,
			    &base_vha->dpc_flags))) {

				qla2x00_loop_resync(base_vha);

				clear_bit(LOOP_RESYNC_ACTIVE,
						&base_vha->dpc_flags);
			}

			ql_dbg(ql_dbg_dpc, base_vha, 0x4010,
			    "Loop resync end.\n");
		}

		if (IS_QLAFX00(ha))
			goto intr_on_check;

		if (test_bit(NPIV_CONFIG_NEEDED, &base_vha->dpc_flags) &&
		    atomic_read(&base_vha->loop_state) == LOOP_READY) {
			clear_bit(NPIV_CONFIG_NEEDED, &base_vha->dpc_flags);
			qla2xxx_flash_npiv_conf(base_vha);
		}

intr_on_check:
		if (!ha->interrupts_on)
			ha->isp_ops->enable_intrs(ha);

		if (test_and_clear_bit(BEACON_BLINK_NEEDED,
					&base_vha->dpc_flags)) {
			if (ha->beacon_blink_led == 1)
				ha->isp_ops->beacon_blink(base_vha);
		}

		/* qpair online check */
		if (test_and_clear_bit(QPAIR_ONLINE_CHECK_NEEDED,
		    &base_vha->dpc_flags)) {
			if (ha->flags.eeh_busy ||
			    ha->flags.pci_channel_io_perm_failure)
				online = 0;
			else
				online = 1;

			mutex_lock(&ha->mq_lock);
			list_for_each_entry(qpair, &base_vha->qp_list,
			    qp_list_elem)
			qpair->online = online;
			mutex_unlock(&ha->mq_lock);
		}

		if (test_and_clear_bit(SET_NVME_ZIO_THRESHOLD_NEEDED,
		    &base_vha->dpc_flags)) {
			ql_log(ql_log_info, base_vha, 0xffffff,
				"nvme: SET ZIO Activity exchange threshold to %d.\n",
						ha->nvme_last_rptd_aen);
			if (qla27xx_set_zio_threshold(base_vha,
			    ha->nvme_last_rptd_aen)) {
				ql_log(ql_log_info, base_vha, 0xffffff,
				    "nvme: Unable to SET ZIO Activity exchange threshold to %d.\n",
				    ha->nvme_last_rptd_aen);
			}
		}

		if (test_and_clear_bit(SET_ZIO_THRESHOLD_NEEDED,
		    &base_vha->dpc_flags)) {
			ql_log(ql_log_info, base_vha, 0xffffff,
			    "SET ZIO Activity exchange threshold to %d.\n",
			    ha->last_zio_threshold);
			qla27xx_set_zio_threshold(base_vha,
			    ha->last_zio_threshold);
		}

		if (!IS_QLAFX00(ha))
			qla2x00_do_dpc_all_vps(base_vha);

		if (test_and_clear_bit(N2N_LINK_RESET,
			&base_vha->dpc_flags)) {
			qla2x00_lip_reset(base_vha);
		}

		ha->dpc_active = 0;
end_loop:
		set_current_state(TASK_INTERRUPTIBLE);
	} /* End of while(1) */
	__set_current_state(TASK_RUNNING);

	ql_dbg(ql_dbg_dpc, base_vha, 0x4011,
	    "DPC handler exiting.\n");

	/*
	 * Make sure that nobody tries to wake us up again.
	 */
	ha->dpc_active = 0;

	/* Cleanup any residual CTX SRBs. */
	qla2x00_abort_all_cmds(base_vha, DID_NO_CONNECT << 16);

	return 0;
}

void
qla2xxx_wake_dpc(struct scsi_qla_host *vha)
{
	struct qla_hw_data *ha = vha->hw;
	struct task_struct *t = ha->dpc_thread;

	if (!test_bit(UNLOADING, &vha->dpc_flags) && t)
		wake_up_process(t);
}

/*
*  qla2x00_rst_aen
*      Processes asynchronous reset.
*
* Input:
*      ha  = adapter block pointer.
*/
static void
qla2x00_rst_aen(scsi_qla_host_t *vha)
{
	if (vha->flags.online && !vha->flags.reset_active &&
	    !atomic_read(&vha->loop_down_timer) &&
	    !(test_bit(ABORT_ISP_ACTIVE, &vha->dpc_flags))) {
		do {
			clear_bit(RESET_MARKER_NEEDED, &vha->dpc_flags);

			/*
			 * Issue marker command only when we are going to start
			 * the I/O.
			 */
			vha->marker_needed = 1;
		} while (!atomic_read(&vha->loop_down_timer) &&
		    (test_bit(RESET_MARKER_NEEDED, &vha->dpc_flags)));
	}
}

/**************************************************************************
*   qla2x00_timer
*
* Description:
*   One second timer
*
* Context: Interrupt
***************************************************************************/
void
qla2x00_timer(struct timer_list *t)
{
	scsi_qla_host_t *vha = from_timer(vha, t, timer);
	unsigned long	cpu_flags = 0;
	int		start_dpc = 0;
	int		index;
	srb_t		*sp;
	uint16_t        w;
	struct qla_hw_data *ha = vha->hw;
	struct req_que *req;

	if (ha->flags.eeh_busy) {
		ql_dbg(ql_dbg_timer, vha, 0x6000,
		    "EEH = %d, restarting timer.\n",
		    ha->flags.eeh_busy);
		qla2x00_restart_timer(vha, WATCH_INTERVAL);
		return;
	}

	/*
	 * Hardware read to raise pending EEH errors during mailbox waits. If
	 * the read returns -1 then disable the board.
	 */
	if (!pci_channel_offline(ha->pdev)) {
		pci_read_config_word(ha->pdev, PCI_VENDOR_ID, &w);
		qla2x00_check_reg16_for_disconnect(vha, w);
	}

	/* Make sure qla82xx_watchdog is run only for physical port */
	if (!vha->vp_idx && IS_P3P_TYPE(ha)) {
		if (test_bit(ISP_QUIESCE_NEEDED, &vha->dpc_flags))
			start_dpc++;
		if (IS_QLA82XX(ha))
			qla82xx_watchdog(vha);
		else if (IS_QLA8044(ha))
			qla8044_watchdog(vha);
	}

	if (!vha->vp_idx && IS_QLAFX00(ha))
		qlafx00_timer_routine(vha);

	/* Loop down handler. */
	if (atomic_read(&vha->loop_down_timer) > 0 &&
	    !(test_bit(ABORT_ISP_ACTIVE, &vha->dpc_flags)) &&
	    !(test_bit(FCOE_CTX_RESET_NEEDED, &vha->dpc_flags))
		&& vha->flags.online) {

		if (atomic_read(&vha->loop_down_timer) ==
		    vha->loop_down_abort_time) {

			ql_log(ql_log_info, vha, 0x6008,
			    "Loop down - aborting the queues before time expires.\n");

			if (!IS_QLA2100(ha) && vha->link_down_timeout)
				atomic_set(&vha->loop_state, LOOP_DEAD);

			/*
			 * Schedule an ISP abort to return any FCP2-device
			 * commands.
			 */
			/* NPIV - scan physical port only */
			if (!vha->vp_idx) {
				spin_lock_irqsave(&ha->hardware_lock,
				    cpu_flags);
				req = ha->req_q_map[0];
				for (index = 1;
				    index < req->num_outstanding_cmds;
				    index++) {
					fc_port_t *sfcp;

					sp = req->outstanding_cmds[index];
					if (!sp)
						continue;
					if (sp->cmd_type != TYPE_SRB)
						continue;
					if (sp->type != SRB_SCSI_CMD)
						continue;
					sfcp = sp->fcport;
					if (!(sfcp->flags & FCF_FCP2_DEVICE))
						continue;

					if (IS_QLA82XX(ha))
						set_bit(FCOE_CTX_RESET_NEEDED,
							&vha->dpc_flags);
					else
						set_bit(ISP_ABORT_NEEDED,
							&vha->dpc_flags);
					break;
				}
				spin_unlock_irqrestore(&ha->hardware_lock,
								cpu_flags);
			}
			start_dpc++;
		}

		/* if the loop has been down for 4 minutes, reinit adapter */
		if (atomic_dec_and_test(&vha->loop_down_timer) != 0) {
			if (!(vha->device_flags & DFLG_NO_CABLE)) {
				ql_log(ql_log_warn, vha, 0x6009,
				    "Loop down - aborting ISP.\n");

				if (IS_QLA82XX(ha))
					set_bit(FCOE_CTX_RESET_NEEDED,
						&vha->dpc_flags);
				else
					set_bit(ISP_ABORT_NEEDED,
						&vha->dpc_flags);
			}
		}
		ql_dbg(ql_dbg_timer, vha, 0x600a,
		    "Loop down - seconds remaining %d.\n",
		    atomic_read(&vha->loop_down_timer));
	}
	/* Check if beacon LED needs to be blinked for physical host only */
	if (!vha->vp_idx && (ha->beacon_blink_led == 1)) {
		/* There is no beacon_blink function for ISP82xx */
		if (!IS_P3P_TYPE(ha)) {
			set_bit(BEACON_BLINK_NEEDED, &vha->dpc_flags);
			start_dpc++;
		}
	}

	/* Process any deferred work. */
	if (!list_empty(&vha->work_list)) {
		unsigned long flags;
		bool q = false;

		spin_lock_irqsave(&vha->work_lock, flags);
		if (!test_and_set_bit(IOCB_WORK_ACTIVE, &vha->dpc_flags))
			q = true;
		spin_unlock_irqrestore(&vha->work_lock, flags);
		if (q)
			queue_work(vha->hw->wq, &vha->iocb_work);
	}

	/*
	 * FC-NVME
	 * see if the active AEN count has changed from what was last reported.
	 */
	if (!vha->vp_idx &&
	    (atomic_read(&ha->nvme_active_aen_cnt) != ha->nvme_last_rptd_aen) &&
	    ha->zio_mode == QLA_ZIO_MODE_6 &&
	    !ha->flags.host_shutting_down) {
		ql_log(ql_log_info, vha, 0x3002,
		    "nvme: Sched: Set ZIO exchange threshold to %d.\n",
		    ha->nvme_last_rptd_aen);
		ha->nvme_last_rptd_aen = atomic_read(&ha->nvme_active_aen_cnt);
		set_bit(SET_NVME_ZIO_THRESHOLD_NEEDED, &vha->dpc_flags);
		start_dpc++;
	}

	if (!vha->vp_idx &&
	    (atomic_read(&ha->zio_threshold) != ha->last_zio_threshold) &&
	    (ha->zio_mode == QLA_ZIO_MODE_6) &&
	    (IS_QLA83XX(ha) || IS_QLA27XX(ha) || IS_QLA28XX(ha))) {
		ql_log(ql_log_info, vha, 0x3002,
		    "Sched: Set ZIO exchange threshold to %d.\n",
		    ha->last_zio_threshold);
		ha->last_zio_threshold = atomic_read(&ha->zio_threshold);
		set_bit(SET_ZIO_THRESHOLD_NEEDED, &vha->dpc_flags);
		start_dpc++;
	}

	/* Schedule the DPC routine if needed */
	if ((test_bit(ISP_ABORT_NEEDED, &vha->dpc_flags) ||
	    test_bit(LOOP_RESYNC_NEEDED, &vha->dpc_flags) ||
	    test_bit(FCPORT_UPDATE_NEEDED, &vha->dpc_flags) ||
	    start_dpc ||
	    test_bit(RESET_MARKER_NEEDED, &vha->dpc_flags) ||
	    test_bit(BEACON_BLINK_NEEDED, &vha->dpc_flags) ||
	    test_bit(ISP_UNRECOVERABLE, &vha->dpc_flags) ||
	    test_bit(FCOE_CTX_RESET_NEEDED, &vha->dpc_flags) ||
	    test_bit(VP_DPC_NEEDED, &vha->dpc_flags) ||
	    test_bit(RELOGIN_NEEDED, &vha->dpc_flags))) {
		ql_dbg(ql_dbg_timer, vha, 0x600b,
		    "isp_abort_needed=%d loop_resync_needed=%d "
		    "fcport_update_needed=%d start_dpc=%d "
		    "reset_marker_needed=%d",
		    test_bit(ISP_ABORT_NEEDED, &vha->dpc_flags),
		    test_bit(LOOP_RESYNC_NEEDED, &vha->dpc_flags),
		    test_bit(FCPORT_UPDATE_NEEDED, &vha->dpc_flags),
		    start_dpc,
		    test_bit(RESET_MARKER_NEEDED, &vha->dpc_flags));
		ql_dbg(ql_dbg_timer, vha, 0x600c,
		    "beacon_blink_needed=%d isp_unrecoverable=%d "
		    "fcoe_ctx_reset_needed=%d vp_dpc_needed=%d "
		    "relogin_needed=%d.\n",
		    test_bit(BEACON_BLINK_NEEDED, &vha->dpc_flags),
		    test_bit(ISP_UNRECOVERABLE, &vha->dpc_flags),
		    test_bit(FCOE_CTX_RESET_NEEDED, &vha->dpc_flags),
		    test_bit(VP_DPC_NEEDED, &vha->dpc_flags),
		    test_bit(RELOGIN_NEEDED, &vha->dpc_flags));
		qla2xxx_wake_dpc(vha);
	}

	qla2x00_restart_timer(vha, WATCH_INTERVAL);
}

/* Firmware interface routines. */

#define FW_ISP21XX	0
#define FW_ISP22XX	1
#define FW_ISP2300	2
#define FW_ISP2322	3
#define FW_ISP24XX	4
#define FW_ISP25XX	5
#define FW_ISP81XX	6
#define FW_ISP82XX	7
#define FW_ISP2031	8
#define FW_ISP8031	9
#define FW_ISP27XX	10
#define FW_ISP28XX	11

#define FW_FILE_ISP21XX	"ql2100_fw.bin"
#define FW_FILE_ISP22XX	"ql2200_fw.bin"
#define FW_FILE_ISP2300	"ql2300_fw.bin"
#define FW_FILE_ISP2322	"ql2322_fw.bin"
#define FW_FILE_ISP24XX	"ql2400_fw.bin"
#define FW_FILE_ISP25XX	"ql2500_fw.bin"
#define FW_FILE_ISP81XX	"ql8100_fw.bin"
#define FW_FILE_ISP82XX	"ql8200_fw.bin"
#define FW_FILE_ISP2031	"ql2600_fw.bin"
#define FW_FILE_ISP8031	"ql8300_fw.bin"
#define FW_FILE_ISP27XX	"ql2700_fw.bin"
#define FW_FILE_ISP28XX	"ql2800_fw.bin"


static DEFINE_MUTEX(qla_fw_lock);

static struct fw_blob qla_fw_blobs[] = {
	{ .name = FW_FILE_ISP21XX, .segs = { 0x1000, 0 }, },
	{ .name = FW_FILE_ISP22XX, .segs = { 0x1000, 0 }, },
	{ .name = FW_FILE_ISP2300, .segs = { 0x800, 0 }, },
	{ .name = FW_FILE_ISP2322, .segs = { 0x800, 0x1c000, 0x1e000, 0 }, },
	{ .name = FW_FILE_ISP24XX, },
	{ .name = FW_FILE_ISP25XX, },
	{ .name = FW_FILE_ISP81XX, },
	{ .name = FW_FILE_ISP82XX, },
	{ .name = FW_FILE_ISP2031, },
	{ .name = FW_FILE_ISP8031, },
	{ .name = FW_FILE_ISP27XX, },
	{ .name = FW_FILE_ISP28XX, },
	{ .name = NULL, },
};

struct fw_blob *
qla2x00_request_firmware(scsi_qla_host_t *vha)
{
	struct qla_hw_data *ha = vha->hw;
	struct fw_blob *blob;

	if (IS_QLA2100(ha)) {
		blob = &qla_fw_blobs[FW_ISP21XX];
	} else if (IS_QLA2200(ha)) {
		blob = &qla_fw_blobs[FW_ISP22XX];
	} else if (IS_QLA2300(ha) || IS_QLA2312(ha) || IS_QLA6312(ha)) {
		blob = &qla_fw_blobs[FW_ISP2300];
	} else if (IS_QLA2322(ha) || IS_QLA6322(ha)) {
		blob = &qla_fw_blobs[FW_ISP2322];
	} else if (IS_QLA24XX_TYPE(ha)) {
		blob = &qla_fw_blobs[FW_ISP24XX];
	} else if (IS_QLA25XX(ha)) {
		blob = &qla_fw_blobs[FW_ISP25XX];
	} else if (IS_QLA81XX(ha)) {
		blob = &qla_fw_blobs[FW_ISP81XX];
	} else if (IS_QLA82XX(ha)) {
		blob = &qla_fw_blobs[FW_ISP82XX];
	} else if (IS_QLA2031(ha)) {
		blob = &qla_fw_blobs[FW_ISP2031];
	} else if (IS_QLA8031(ha)) {
		blob = &qla_fw_blobs[FW_ISP8031];
	} else if (IS_QLA27XX(ha)) {
		blob = &qla_fw_blobs[FW_ISP27XX];
	} else if (IS_QLA28XX(ha)) {
		blob = &qla_fw_blobs[FW_ISP28XX];
	} else {
		return NULL;
	}

	if (!blob->name)
		return NULL;

	mutex_lock(&qla_fw_lock);
	if (blob->fw)
		goto out;

	if (request_firmware(&blob->fw, blob->name, &ha->pdev->dev)) {
		ql_log(ql_log_warn, vha, 0x0063,
		    "Failed to load firmware image (%s).\n", blob->name);
		blob->fw = NULL;
		blob = NULL;
	}

out:
	mutex_unlock(&qla_fw_lock);
	return blob;
}

static void
qla2x00_release_firmware(void)
{
	struct fw_blob *blob;

	mutex_lock(&qla_fw_lock);
	for (blob = qla_fw_blobs; blob->name; blob++)
		release_firmware(blob->fw);
	mutex_unlock(&qla_fw_lock);
}

static void qla_pci_error_cleanup(scsi_qla_host_t *vha)
{
	struct qla_hw_data *ha = vha->hw;
	scsi_qla_host_t *base_vha = pci_get_drvdata(ha->pdev);
	struct qla_qpair *qpair = NULL;
	struct scsi_qla_host *vp;
	fc_port_t *fcport;
	int i;
	unsigned long flags;

	ha->chip_reset++;

	ha->base_qpair->chip_reset = ha->chip_reset;
	for (i = 0; i < ha->max_qpairs; i++) {
		if (ha->queue_pair_map[i])
			ha->queue_pair_map[i]->chip_reset =
			    ha->base_qpair->chip_reset;
	}

	/* purge MBox commands */
	if (atomic_read(&ha->num_pend_mbx_stage3)) {
		clear_bit(MBX_INTR_WAIT, &ha->mbx_cmd_flags);
		complete(&ha->mbx_intr_comp);
	}

	i = 0;

	while (atomic_read(&ha->num_pend_mbx_stage3) ||
	    atomic_read(&ha->num_pend_mbx_stage2) ||
	    atomic_read(&ha->num_pend_mbx_stage1)) {
		msleep(20);
		i++;
		if (i > 50)
			break;
	}

	ha->flags.purge_mbox = 0;

	mutex_lock(&ha->mq_lock);
	list_for_each_entry(qpair, &base_vha->qp_list, qp_list_elem)
		qpair->online = 0;
	mutex_unlock(&ha->mq_lock);

	qla2x00_mark_all_devices_lost(vha, 0);

	spin_lock_irqsave(&ha->vport_slock, flags);
	list_for_each_entry(vp, &ha->vp_list, list) {
		atomic_inc(&vp->vref_count);
		spin_unlock_irqrestore(&ha->vport_slock, flags);
		qla2x00_mark_all_devices_lost(vp, 0);
		spin_lock_irqsave(&ha->vport_slock, flags);
		atomic_dec(&vp->vref_count);
	}
	spin_unlock_irqrestore(&ha->vport_slock, flags);

	/* Clear all async request states across all VPs. */
	list_for_each_entry(fcport, &vha->vp_fcports, list)
		fcport->flags &= ~(FCF_LOGIN_NEEDED | FCF_ASYNC_SENT);

	spin_lock_irqsave(&ha->vport_slock, flags);
	list_for_each_entry(vp, &ha->vp_list, list) {
		atomic_inc(&vp->vref_count);
		spin_unlock_irqrestore(&ha->vport_slock, flags);
		list_for_each_entry(fcport, &vp->vp_fcports, list)
			fcport->flags &= ~(FCF_LOGIN_NEEDED | FCF_ASYNC_SENT);
		spin_lock_irqsave(&ha->vport_slock, flags);
		atomic_dec(&vp->vref_count);
	}
	spin_unlock_irqrestore(&ha->vport_slock, flags);
}


static pci_ers_result_t
qla2xxx_pci_error_detected(struct pci_dev *pdev, pci_channel_state_t state)
{
	scsi_qla_host_t *vha = pci_get_drvdata(pdev);
	struct qla_hw_data *ha = vha->hw;

	ql_dbg(ql_dbg_aer, vha, 0x9000,
	    "PCI error detected, state %x.\n", state);

	if (!atomic_read(&pdev->enable_cnt)) {
		ql_log(ql_log_info, vha, 0xffff,
			"PCI device is disabled,state %x\n", state);
		return PCI_ERS_RESULT_NEED_RESET;
	}

	switch (state) {
	case pci_channel_io_normal:
		ha->flags.eeh_busy = 0;
		if (ql2xmqsupport || ql2xnvmeenable) {
			set_bit(QPAIR_ONLINE_CHECK_NEEDED, &vha->dpc_flags);
			qla2xxx_wake_dpc(vha);
		}
		return PCI_ERS_RESULT_CAN_RECOVER;
	case pci_channel_io_frozen:
		ha->flags.eeh_busy = 1;
		qla_pci_error_cleanup(vha);
		return PCI_ERS_RESULT_NEED_RESET;
	case pci_channel_io_perm_failure:
		ha->flags.pci_channel_io_perm_failure = 1;
		qla2x00_abort_all_cmds(vha, DID_NO_CONNECT << 16);
		if (ql2xmqsupport || ql2xnvmeenable) {
			set_bit(QPAIR_ONLINE_CHECK_NEEDED, &vha->dpc_flags);
			qla2xxx_wake_dpc(vha);
		}
		return PCI_ERS_RESULT_DISCONNECT;
	}
	return PCI_ERS_RESULT_NEED_RESET;
}

static pci_ers_result_t
qla2xxx_pci_mmio_enabled(struct pci_dev *pdev)
{
	int risc_paused = 0;
	uint32_t stat;
	unsigned long flags;
	scsi_qla_host_t *base_vha = pci_get_drvdata(pdev);
	struct qla_hw_data *ha = base_vha->hw;
	struct device_reg_2xxx __iomem *reg = &ha->iobase->isp;
	struct device_reg_24xx __iomem *reg24 = &ha->iobase->isp24;

	if (IS_QLA82XX(ha))
		return PCI_ERS_RESULT_RECOVERED;

	spin_lock_irqsave(&ha->hardware_lock, flags);
	if (IS_QLA2100(ha) || IS_QLA2200(ha)){
		stat = RD_REG_DWORD(&reg->hccr);
		if (stat & HCCR_RISC_PAUSE)
			risc_paused = 1;
	} else if (IS_QLA23XX(ha)) {
		stat = RD_REG_DWORD(&reg->u.isp2300.host_status);
		if (stat & HSR_RISC_PAUSED)
			risc_paused = 1;
	} else if (IS_FWI2_CAPABLE(ha)) {
		stat = RD_REG_DWORD(&reg24->host_status);
		if (stat & HSRX_RISC_PAUSED)
			risc_paused = 1;
	}
	spin_unlock_irqrestore(&ha->hardware_lock, flags);

	if (risc_paused) {
		ql_log(ql_log_info, base_vha, 0x9003,
		    "RISC paused -- mmio_enabled, Dumping firmware.\n");
		ha->isp_ops->fw_dump(base_vha, 0);

		return PCI_ERS_RESULT_NEED_RESET;
	} else
		return PCI_ERS_RESULT_RECOVERED;
}

static pci_ers_result_t
qla2xxx_pci_slot_reset(struct pci_dev *pdev)
{
	pci_ers_result_t ret = PCI_ERS_RESULT_DISCONNECT;
	scsi_qla_host_t *base_vha = pci_get_drvdata(pdev);
	struct qla_hw_data *ha = base_vha->hw;
	int rc;
	struct qla_qpair *qpair = NULL;

	ql_dbg(ql_dbg_aer, base_vha, 0x9004,
	    "Slot Reset.\n");

	/* Workaround: qla2xxx driver which access hardware earlier
	 * needs error state to be pci_channel_io_online.
	 * Otherwise mailbox command timesout.
	 */
	pdev->error_state = pci_channel_io_normal;

	pci_restore_state(pdev);

	/* pci_restore_state() clears the saved_state flag of the device
	 * save restored state which resets saved_state flag
	 */
	pci_save_state(pdev);

	if (ha->mem_only)
		rc = pci_enable_device_mem(pdev);
	else
		rc = pci_enable_device(pdev);

	if (rc) {
		ql_log(ql_log_warn, base_vha, 0x9005,
		    "Can't re-enable PCI device after reset.\n");
		goto exit_slot_reset;
	}


	if (ha->isp_ops->pci_config(base_vha))
		goto exit_slot_reset;

	mutex_lock(&ha->mq_lock);
	list_for_each_entry(qpair, &base_vha->qp_list, qp_list_elem)
		qpair->online = 1;
	mutex_unlock(&ha->mq_lock);

	base_vha->flags.online = 1;
	set_bit(ABORT_ISP_ACTIVE, &base_vha->dpc_flags);
	if (ha->isp_ops->abort_isp(base_vha) == QLA_SUCCESS)
		ret =  PCI_ERS_RESULT_RECOVERED;
	clear_bit(ABORT_ISP_ACTIVE, &base_vha->dpc_flags);


exit_slot_reset:
	ql_dbg(ql_dbg_aer, base_vha, 0x900e,
	    "slot_reset return %x.\n", ret);

	return ret;
}

static void
qla2xxx_pci_resume(struct pci_dev *pdev)
{
	scsi_qla_host_t *base_vha = pci_get_drvdata(pdev);
	struct qla_hw_data *ha = base_vha->hw;
	int ret;

	ql_dbg(ql_dbg_aer, base_vha, 0x900f,
	    "pci_resume.\n");

	ha->flags.eeh_busy = 0;

	ret = qla2x00_wait_for_hba_online(base_vha);
	if (ret != QLA_SUCCESS) {
		ql_log(ql_log_fatal, base_vha, 0x9002,
		    "The device failed to resume I/O from slot/link_reset.\n");
	}
}

static void
qla_pci_reset_prepare(struct pci_dev *pdev)
{
	scsi_qla_host_t *base_vha = pci_get_drvdata(pdev);
	struct qla_hw_data *ha = base_vha->hw;
	struct qla_qpair *qpair;

	ql_log(ql_log_warn, base_vha, 0xffff,
	    "%s.\n", __func__);

	/*
	 * PCI FLR/function reset is about to reset the
	 * slot. Stop the chip to stop all DMA access.
	 * It is assumed that pci_reset_done will be called
	 * after FLR to resume Chip operation.
	 */
	ha->flags.eeh_busy = 1;
	mutex_lock(&ha->mq_lock);
	list_for_each_entry(qpair, &base_vha->qp_list, qp_list_elem)
		qpair->online = 0;
	mutex_unlock(&ha->mq_lock);

	set_bit(ABORT_ISP_ACTIVE, &base_vha->dpc_flags);
	qla2x00_abort_isp_cleanup(base_vha);
	qla2x00_abort_all_cmds(base_vha, DID_RESET << 16);
}

static void
qla_pci_reset_done(struct pci_dev *pdev)
{
	scsi_qla_host_t *base_vha = pci_get_drvdata(pdev);
	struct qla_hw_data *ha = base_vha->hw;
	struct qla_qpair *qpair;

	ql_log(ql_log_warn, base_vha, 0xffff,
	    "%s.\n", __func__);

	/*
	 * FLR just completed by PCI layer. Resume adapter
	 */
	ha->flags.eeh_busy = 0;
	mutex_lock(&ha->mq_lock);
	list_for_each_entry(qpair, &base_vha->qp_list, qp_list_elem)
		qpair->online = 1;
	mutex_unlock(&ha->mq_lock);

	base_vha->flags.online = 1;
	ha->isp_ops->abort_isp(base_vha);
	clear_bit(ABORT_ISP_ACTIVE, &base_vha->dpc_flags);
}

static int qla2xxx_map_queues(struct Scsi_Host *shost)
{
	int rc;
	scsi_qla_host_t *vha = (scsi_qla_host_t *)shost->hostdata;
	struct blk_mq_queue_map *qmap = &shost->tag_set.map[HCTX_TYPE_DEFAULT];

	if (USER_CTRL_IRQ(vha->hw) || !vha->hw->mqiobase)
		rc = blk_mq_map_queues(qmap);
	else
		rc = blk_mq_pci_map_queues(qmap, vha->hw->pdev, vha->irq_offset);
	return rc;
}

struct scsi_host_template qla2xxx_driver_template = {
	.module			= THIS_MODULE,
	.name			= QLA2XXX_DRIVER_NAME,
	.queuecommand		= qla2xxx_queuecommand,

	.eh_timed_out		= fc_eh_timed_out,
	.eh_abort_handler	= qla2xxx_eh_abort,
	.eh_device_reset_handler = qla2xxx_eh_device_reset,
	.eh_target_reset_handler = qla2xxx_eh_target_reset,
	.eh_bus_reset_handler	= qla2xxx_eh_bus_reset,
	.eh_host_reset_handler	= qla2xxx_eh_host_reset,

	.slave_configure	= qla2xxx_slave_configure,

	.slave_alloc		= qla2xxx_slave_alloc,
	.slave_destroy		= qla2xxx_slave_destroy,
	.scan_finished		= qla2xxx_scan_finished,
	.scan_start		= qla2xxx_scan_start,
	.change_queue_depth	= scsi_change_queue_depth,
	.map_queues             = qla2xxx_map_queues,
	.this_id		= -1,
	.cmd_per_lun		= 3,
	.sg_tablesize		= SG_ALL,

	.max_sectors		= 0xFFFF,
	.shost_attrs		= qla2x00_host_attrs,

	.supported_mode		= MODE_INITIATOR,
	.track_queue_depth	= 1,
};

static const struct pci_error_handlers qla2xxx_err_handler = {
	.error_detected = qla2xxx_pci_error_detected,
	.mmio_enabled = qla2xxx_pci_mmio_enabled,
	.slot_reset = qla2xxx_pci_slot_reset,
	.resume = qla2xxx_pci_resume,
	.reset_prepare = qla_pci_reset_prepare,
	.reset_done = qla_pci_reset_done,
};

static struct pci_device_id qla2xxx_pci_tbl[] = {
	{ PCI_DEVICE(PCI_VENDOR_ID_QLOGIC, PCI_DEVICE_ID_QLOGIC_ISP2100) },
	{ PCI_DEVICE(PCI_VENDOR_ID_QLOGIC, PCI_DEVICE_ID_QLOGIC_ISP2200) },
	{ PCI_DEVICE(PCI_VENDOR_ID_QLOGIC, PCI_DEVICE_ID_QLOGIC_ISP2300) },
	{ PCI_DEVICE(PCI_VENDOR_ID_QLOGIC, PCI_DEVICE_ID_QLOGIC_ISP2312) },
	{ PCI_DEVICE(PCI_VENDOR_ID_QLOGIC, PCI_DEVICE_ID_QLOGIC_ISP2322) },
	{ PCI_DEVICE(PCI_VENDOR_ID_QLOGIC, PCI_DEVICE_ID_QLOGIC_ISP6312) },
	{ PCI_DEVICE(PCI_VENDOR_ID_QLOGIC, PCI_DEVICE_ID_QLOGIC_ISP6322) },
	{ PCI_DEVICE(PCI_VENDOR_ID_QLOGIC, PCI_DEVICE_ID_QLOGIC_ISP2422) },
	{ PCI_DEVICE(PCI_VENDOR_ID_QLOGIC, PCI_DEVICE_ID_QLOGIC_ISP2432) },
	{ PCI_DEVICE(PCI_VENDOR_ID_QLOGIC, PCI_DEVICE_ID_QLOGIC_ISP8432) },
	{ PCI_DEVICE(PCI_VENDOR_ID_QLOGIC, PCI_DEVICE_ID_QLOGIC_ISP5422) },
	{ PCI_DEVICE(PCI_VENDOR_ID_QLOGIC, PCI_DEVICE_ID_QLOGIC_ISP5432) },
	{ PCI_DEVICE(PCI_VENDOR_ID_QLOGIC, PCI_DEVICE_ID_QLOGIC_ISP2532) },
	{ PCI_DEVICE(PCI_VENDOR_ID_QLOGIC, PCI_DEVICE_ID_QLOGIC_ISP2031) },
	{ PCI_DEVICE(PCI_VENDOR_ID_QLOGIC, PCI_DEVICE_ID_QLOGIC_ISP8001) },
	{ PCI_DEVICE(PCI_VENDOR_ID_QLOGIC, PCI_DEVICE_ID_QLOGIC_ISP8021) },
	{ PCI_DEVICE(PCI_VENDOR_ID_QLOGIC, PCI_DEVICE_ID_QLOGIC_ISP8031) },
	{ PCI_DEVICE(PCI_VENDOR_ID_QLOGIC, PCI_DEVICE_ID_QLOGIC_ISPF001) },
	{ PCI_DEVICE(PCI_VENDOR_ID_QLOGIC, PCI_DEVICE_ID_QLOGIC_ISP8044) },
	{ PCI_DEVICE(PCI_VENDOR_ID_QLOGIC, PCI_DEVICE_ID_QLOGIC_ISP2071) },
	{ PCI_DEVICE(PCI_VENDOR_ID_QLOGIC, PCI_DEVICE_ID_QLOGIC_ISP2271) },
	{ PCI_DEVICE(PCI_VENDOR_ID_QLOGIC, PCI_DEVICE_ID_QLOGIC_ISP2261) },
	{ PCI_DEVICE(PCI_VENDOR_ID_QLOGIC, PCI_DEVICE_ID_QLOGIC_ISP2061) },
	{ PCI_DEVICE(PCI_VENDOR_ID_QLOGIC, PCI_DEVICE_ID_QLOGIC_ISP2081) },
	{ PCI_DEVICE(PCI_VENDOR_ID_QLOGIC, PCI_DEVICE_ID_QLOGIC_ISP2281) },
	{ PCI_DEVICE(PCI_VENDOR_ID_QLOGIC, PCI_DEVICE_ID_QLOGIC_ISP2089) },
	{ PCI_DEVICE(PCI_VENDOR_ID_QLOGIC, PCI_DEVICE_ID_QLOGIC_ISP2289) },
	{ 0 },
};
MODULE_DEVICE_TABLE(pci, qla2xxx_pci_tbl);

static struct pci_driver qla2xxx_pci_driver = {
	.name		= QLA2XXX_DRIVER_NAME,
	.driver		= {
		.owner		= THIS_MODULE,
	},
	.id_table	= qla2xxx_pci_tbl,
	.probe		= qla2x00_probe_one,
	.remove		= qla2x00_remove_one,
	.shutdown	= qla2x00_shutdown,
	.err_handler	= &qla2xxx_err_handler,
};

static const struct file_operations apidev_fops = {
	.owner = THIS_MODULE,
	.llseek = noop_llseek,
};

/**
 * qla2x00_module_init - Module initialization.
 **/
static int __init
qla2x00_module_init(void)
{
	int ret = 0;

	BUILD_BUG_ON(sizeof(cmd_entry_t) != 64);
	BUILD_BUG_ON(sizeof(cont_a64_entry_t) != 64);
	BUILD_BUG_ON(sizeof(cont_entry_t) != 64);
	BUILD_BUG_ON(sizeof(init_cb_t) != 96);
	BUILD_BUG_ON(sizeof(ms_iocb_entry_t) != 64);
	BUILD_BUG_ON(sizeof(request_t) != 64);
	BUILD_BUG_ON(sizeof(struct access_chip_84xx) != 64);
	BUILD_BUG_ON(sizeof(struct cmd_bidir) != 64);
	BUILD_BUG_ON(sizeof(struct cmd_nvme) != 64);
	BUILD_BUG_ON(sizeof(struct cmd_type_6) != 64);
	BUILD_BUG_ON(sizeof(struct cmd_type_7) != 64);
	BUILD_BUG_ON(sizeof(struct cmd_type_7_fx00) != 64);
	BUILD_BUG_ON(sizeof(struct cmd_type_crc_2) != 64);
	BUILD_BUG_ON(sizeof(struct ct_entry_24xx) != 64);
	BUILD_BUG_ON(sizeof(struct ctio_crc2_to_fw) != 64);
	BUILD_BUG_ON(sizeof(struct els_entry_24xx) != 64);
	BUILD_BUG_ON(sizeof(struct fxdisc_entry_fx00) != 64);
	BUILD_BUG_ON(sizeof(struct init_cb_24xx) != 128);
	BUILD_BUG_ON(sizeof(struct init_cb_81xx) != 128);
	BUILD_BUG_ON(sizeof(struct pt_ls4_request) != 64);
	BUILD_BUG_ON(sizeof(struct sns_cmd_pkt) != 2064);
	BUILD_BUG_ON(sizeof(struct verify_chip_entry_84xx) != 64);
	BUILD_BUG_ON(sizeof(struct vf_evfp_entry_24xx) != 56);

	/* Allocate cache for SRBs. */
	srb_cachep = kmem_cache_create("qla2xxx_srbs", sizeof(srb_t), 0,
	    SLAB_HWCACHE_ALIGN, NULL);
	if (srb_cachep == NULL) {
		ql_log(ql_log_fatal, NULL, 0x0001,
		    "Unable to allocate SRB cache...Failing load!.\n");
		return -ENOMEM;
	}

	/* Initialize target kmem_cache and mem_pools */
	ret = qlt_init();
	if (ret < 0) {
		goto destroy_cache;
	} else if (ret > 0) {
		/*
		 * If initiator mode is explictly disabled by qlt_init(),
		 * prevent scsi_transport_fc.c:fc_scsi_scan_rport() from
		 * performing scsi_scan_target() during LOOP UP event.
		 */
		qla2xxx_transport_functions.disable_target_scan = 1;
		qla2xxx_transport_vport_functions.disable_target_scan = 1;
	}

	/* Derive version string. */
	strcpy(qla2x00_version_str, QLA2XXX_VERSION);
	if (ql2xextended_error_logging)
		strcat(qla2x00_version_str, "-debug");
	if (ql2xextended_error_logging == 1)
		ql2xextended_error_logging = QL_DBG_DEFAULT1_MASK;

	if (ql2x_ini_mode == QLA2XXX_INI_MODE_DUAL)
		qla_insert_tgt_attrs();

	qla2xxx_transport_template =
	    fc_attach_transport(&qla2xxx_transport_functions);
	if (!qla2xxx_transport_template) {
		ql_log(ql_log_fatal, NULL, 0x0002,
		    "fc_attach_transport failed...Failing load!.\n");
		ret = -ENODEV;
		goto qlt_exit;
	}

	apidev_major = register_chrdev(0, QLA2XXX_APIDEV, &apidev_fops);
	if (apidev_major < 0) {
		ql_log(ql_log_fatal, NULL, 0x0003,
		    "Unable to register char device %s.\n", QLA2XXX_APIDEV);
	}

	qla2xxx_transport_vport_template =
	    fc_attach_transport(&qla2xxx_transport_vport_functions);
	if (!qla2xxx_transport_vport_template) {
		ql_log(ql_log_fatal, NULL, 0x0004,
		    "fc_attach_transport vport failed...Failing load!.\n");
		ret = -ENODEV;
		goto unreg_chrdev;
	}
	ql_log(ql_log_info, NULL, 0x0005,
	    "QLogic Fibre Channel HBA Driver: %s.\n",
	    qla2x00_version_str);
	ret = pci_register_driver(&qla2xxx_pci_driver);
	if (ret) {
		ql_log(ql_log_fatal, NULL, 0x0006,
		    "pci_register_driver failed...ret=%d Failing load!.\n",
		    ret);
		goto release_vport_transport;
	}
	return ret;

release_vport_transport:
	fc_release_transport(qla2xxx_transport_vport_template);

unreg_chrdev:
	if (apidev_major >= 0)
		unregister_chrdev(apidev_major, QLA2XXX_APIDEV);
	fc_release_transport(qla2xxx_transport_template);

qlt_exit:
	qlt_exit();

destroy_cache:
	kmem_cache_destroy(srb_cachep);
	return ret;
}

/**
 * qla2x00_module_exit - Module cleanup.
 **/
static void __exit
qla2x00_module_exit(void)
{
	pci_unregister_driver(&qla2xxx_pci_driver);
	qla2x00_release_firmware();
	kmem_cache_destroy(ctx_cachep);
	fc_release_transport(qla2xxx_transport_vport_template);
	if (apidev_major >= 0)
		unregister_chrdev(apidev_major, QLA2XXX_APIDEV);
	fc_release_transport(qla2xxx_transport_template);
	qlt_exit();
	kmem_cache_destroy(srb_cachep);
}

module_init(qla2x00_module_init);
module_exit(qla2x00_module_exit);

MODULE_AUTHOR("QLogic Corporation");
MODULE_DESCRIPTION("QLogic Fibre Channel HBA Driver");
MODULE_LICENSE("GPL");
MODULE_VERSION(QLA2XXX_VERSION);
MODULE_FIRMWARE(FW_FILE_ISP21XX);
MODULE_FIRMWARE(FW_FILE_ISP22XX);
MODULE_FIRMWARE(FW_FILE_ISP2300);
MODULE_FIRMWARE(FW_FILE_ISP2322);
MODULE_FIRMWARE(FW_FILE_ISP24XX);
MODULE_FIRMWARE(FW_FILE_ISP25XX);<|MERGE_RESOLUTION|>--- conflicted
+++ resolved
@@ -1731,13 +1731,8 @@
 	     !test_bit(ABORT_ISP_ACTIVE, &vha->dpc_flags) &&
 	     !qla2x00_isp_reg_stat(ha))) {
 		sp->comp = &comp;
-<<<<<<< HEAD
-		rval = ha->isp_ops->abort_command(sp);
-		spin_unlock_irqrestore(qp->qp_lock_ptr, *flags);
-=======
 		spin_unlock_irqrestore(qp->qp_lock_ptr, *flags);
 		rval = ha->isp_ops->abort_command(sp);
->>>>>>> 4b972a01
 
 		switch (rval) {
 		case QLA_SUCCESS:
