#
# Wireless LAN device configuration
#

menuconfig WLAN
	bool "Wireless LAN"
	depends on !S390
	depends on NET
	select WIRELESS
	default y
	---help---
	  This section contains all the pre 802.11 and 802.11 wireless
	  device drivers. For a complete list of drivers and documentation
	  on them refer to the wireless wiki:

	  http://wireless.kernel.org/en/users/Drivers

if WLAN

config PCMCIA_RAYCS
	tristate "Aviator/Raytheon 2.4GHz wireless support"
	depends on PCMCIA
	select WIRELESS_EXT
	select WEXT_SPY
	select WEXT_PRIV
	---help---
	  Say Y here if you intend to attach an Aviator/Raytheon PCMCIA
	  (PC-card) wireless Ethernet networking card to your computer.
	  Please read the file <file:Documentation/networking/ray_cs.txt> for
	  details.

	  To compile this driver as a module, choose M here: the module will be
	  called ray_cs.  If unsure, say N.

config LIBERTAS_THINFIRM
	tristate "Marvell 8xxx Libertas WLAN driver support with thin firmware"
	depends on MAC80211
	select FW_LOADER
	---help---
	  A library for Marvell Libertas 8xxx devices using thinfirm.

config LIBERTAS_THINFIRM_DEBUG
	bool "Enable full debugging output in the Libertas thin firmware module."
	depends on LIBERTAS_THINFIRM
	---help---
	  Debugging support.

config LIBERTAS_THINFIRM_USB
	tristate "Marvell Libertas 8388 USB 802.11b/g cards with thin firmware"
	depends on LIBERTAS_THINFIRM && USB
	---help---
	  A driver for Marvell Libertas 8388 USB devices using thinfirm.

config AIRO
	tristate "Cisco/Aironet 34X/35X/4500/4800 ISA and PCI cards"
	depends on CFG80211 && ISA_DMA_API && (PCI || BROKEN)
	select WIRELESS_EXT
	select CRYPTO
	select WEXT_SPY
	select WEXT_PRIV
	---help---
	  This is the standard Linux driver to support Cisco/Aironet ISA and
	  PCI 802.11 wireless cards.
	  It supports the new 802.11b cards from Cisco (Cisco 34X, Cisco 35X
	  - with or without encryption) as well as card before the Cisco
	  acquisition (Aironet 4500, Aironet 4800, Aironet 4800B).

	  This driver support both the standard Linux Wireless Extensions
	  and Cisco proprietary API, so both the Linux Wireless Tools and the
	  Cisco Linux utilities can be used to configure the card.

	  The driver can be compiled as a module and will be named "airo".

config ATMEL
      tristate "Atmel at76c50x chipset  802.11b support"
      depends on CFG80211 && (PCI || PCMCIA)
      select WIRELESS_EXT
      select WEXT_PRIV
      select FW_LOADER
      select CRC32
       ---help---
        A driver 802.11b wireless cards based on the Atmel fast-vnet
        chips. This driver supports standard Linux wireless extensions.

        Many  cards based on this chipset do not have flash memory
        and need their firmware loaded at start-up. If yours is
        one of these, you will need to provide a firmware image
        to be loaded into the card by the driver. The Atmel
        firmware package can be downloaded from
        <http://www.thekelleys.org.uk/atmel>

config PCI_ATMEL
      tristate "Atmel at76c506 PCI cards"
      depends on ATMEL && PCI
       ---help---
        Enable support for PCI and mini-PCI cards containing the
        Atmel at76c506 chip.

config PCMCIA_ATMEL
	tristate "Atmel at76c502/at76c504 PCMCIA cards"
	depends on ATMEL && PCMCIA
	select WIRELESS_EXT
	select FW_LOADER
	select CRC32
	---help---
	  Enable support for PCMCIA cards containing the
	  Atmel at76c502 and at76c504 chips.

config AT76C50X_USB
        tristate "Atmel at76c503/at76c505/at76c505a USB cards"
        depends on MAC80211 && USB
        select FW_LOADER
        ---help---
          Enable support for USB Wireless devices using Atmel at76c503,
          at76c505 or at76c505a chips.

config AIRO_CS
	tristate "Cisco/Aironet 34X/35X/4500/4800 PCMCIA cards"
	depends on CFG80211 && PCMCIA && (BROKEN || !M32R)
	select WIRELESS_EXT
	select WEXT_SPY
	select WEXT_PRIV
	select CRYPTO
	select CRYPTO_AES
	---help---
	  This is the standard Linux driver to support Cisco/Aironet PCMCIA
	  802.11 wireless cards.  This driver is the same as the Aironet
	  driver part of the Linux Pcmcia package.
	  It supports the new 802.11b cards from Cisco (Cisco 34X, Cisco 35X
	  - with or without encryption) as well as card before the Cisco
	  acquisition (Aironet 4500, Aironet 4800, Aironet 4800B). It also
	  supports OEM of Cisco such as the DELL TrueMobile 4800 and Xircom
	  802.11b cards.

	  This driver support both the standard Linux Wireless Extensions
	  and Cisco proprietary API, so both the Linux Wireless Tools and the
	  Cisco Linux utilities can be used to configure the card.

config PCMCIA_WL3501
	tristate "Planet WL3501 PCMCIA cards"
	depends on CFG80211 && PCMCIA
	select WIRELESS_EXT
	select WEXT_SPY
	help
	  A driver for WL3501 PCMCIA 802.11 wireless cards made by Planet.
	  It has basic support for Linux wireless extensions and initial
	  micro support for ethtool.

config PRISM54
	tristate 'Intersil Prism GT/Duette/Indigo PCI/Cardbus (DEPRECATED)'
	depends on PCI
	select WIRELESS_EXT
	select WEXT_SPY
	select WEXT_PRIV
	select FW_LOADER
	---help---
	  This enables support for FullMAC PCI/Cardbus prism54 devices. This
	  driver is now deprecated in favor for the SoftMAC driver, p54pci.
	  p54pci supports FullMAC PCI/Cardbus devices as well.

	  For more information refer to the p54 wiki:

	  http://wireless.kernel.org/en/users/Drivers/p54

	  Note: You need a motherboard with DMA support to use any of these cards

	  When built as module you get the module prism54

config USB_ZD1201
	tristate "USB ZD1201 based Wireless device support"
	depends on CFG80211 && USB
	select WIRELESS_EXT
	select WEXT_PRIV
	select FW_LOADER
	---help---
	  Say Y if you want to use wireless LAN adapters based on the ZyDAS
	  ZD1201 chip.

	  This driver makes the adapter appear as a normal Ethernet interface,
	  typically on wlan0.

	  The zd1201 device requires external firmware to be loaded.
	  This can be found at http://linux-lc100020.sourceforge.net/

	  To compile this driver as a module, choose M here: the
	  module will be called zd1201.

config USB_NET_RNDIS_WLAN
	tristate "Wireless RNDIS USB support"
	depends on USB
	depends on CFG80211
	select USB_NET_DRIVERS
	select USB_USBNET
	select USB_NET_CDCETHER
	select USB_NET_RNDIS_HOST
	---help---
	  This is a driver for wireless RNDIS devices.
	  These are USB based adapters found in devices such as:

	  Buffalo WLI-U2-KG125S
	  U.S. Robotics USR5421
	  Belkin F5D7051
	  Linksys WUSB54GSv2
	  Linksys WUSB54GSC
	  Asus WL169gE
	  Eminent EM4045
	  BT Voyager 1055
	  Linksys WUSB54GSv1
	  U.S. Robotics USR5420
	  BUFFALO WLI-USB-G54

	  All of these devices are based on Broadcom 4320 chip which is the
	  only wireless RNDIS chip known to date.

	  If you choose to build a module, it'll be called rndis_wlan.

config ADM8211
	tristate "ADMtek ADM8211 support"
	depends on MAC80211 && PCI
	select CRC32
	select EEPROM_93CX6
	---help---
	  This driver is for ADM8211A, ADM8211B, and ADM8211C based cards.
	  These are PCI/mini-PCI/Cardbus 802.11b chips found in cards such as:

	  Xterasys Cardbus XN-2411b
	  Blitz NetWave Point PC
	  TrendNet 221pc
	  Belkin F5D6001
	  SMC 2635W
	  Linksys WPC11 v1
	  Fiberline FL-WL-200X
	  3com Office Connect (3CRSHPW796)
	  Corega WLPCIB-11
	  SMC 2602W V2 EU
	  D-Link DWL-520 Revision C

	  However, some of these cards have been replaced with other chips
	  like the RTL8180L (Xterasys Cardbus XN-2411b, Belkin F5D6001) or
	  the Ralink RT2400 (SMC2635W) without a model number change.

	  Thanks to Infineon-ADMtek for their support of this driver.

<<<<<<< HEAD
config RTL8XXXU
	tristate "RTL8723AU/RTL8188[CR]U/RTL819[12]CU (mac80211) support"
	depends on MAC80211 && USB
	---help---
	  This is an alternative driver for various Realtek RTL8XXX
	  parts written to utilize the Linux mac80211 stack.
	  The driver is known to work with a number of RTL8723AU,
	  RL8188CU, RTL8188RU, RTL8191CU, and RTL8192CU devices

	  This driver is under development and has a limited feature
	  set. In particular it does not yet support 40MHz channels
	  and power management. However it should have a smaller
	  memory footprint than the vendor drivers and benetifs
	  from the in kernel mac80211 stack.

	  It can coexist with drivers from drivers/staging/rtl8723au,
	  drivers/staging/rtl8192u, and drivers/net/wireless/rtlwifi,
	  but you will need to control which module you wish to load.

	  To compile this driver as a module, choose M here: the module will
	  be called r8xxxu.  If unsure, say N.

config RTL8XXXU_UNTESTED
	bool "Include support for untested Realtek 8xxx USB devices"
	depends on RTL8XXXU
	---help---
	  This option enables detection of Realtek 8723/8188/8191/8192 WiFi
	  USB devices which have not been tested directly by the driver
	  author or reported to be working by third parties.

	  Please report your results!
=======
source "drivers/net/wireless/realtek/rtl818x/Kconfig"
>>>>>>> 8785955b

config MAC80211_HWSIM
	tristate "Simulated radio testing tool for mac80211"
	depends on MAC80211
	---help---
	  This driver is a developer testing tool that can be used to test
	  IEEE 802.11 networking stack (mac80211) functionality. This is not
	  needed for normal wireless LAN usage and is only for testing. See
	  Documentation/networking/mac80211_hwsim for more information on how
	  to use this tool.

	  To compile this driver as a module, choose M here: the module will be
	  called mac80211_hwsim.  If unsure, say N.

config MWL8K
	tristate "Marvell 88W8xxx PCI/PCIe Wireless support"
	depends on MAC80211 && PCI
	---help---
	  This driver supports Marvell TOPDOG 802.11 wireless cards.

	  To compile this driver as a module, choose M here: the module
	  will be called mwl8k.  If unsure, say N.

source "drivers/net/wireless/ath/Kconfig"
source "drivers/net/wireless/b43/Kconfig"
source "drivers/net/wireless/b43legacy/Kconfig"
source "drivers/net/wireless/brcm80211/Kconfig"
source "drivers/net/wireless/hostap/Kconfig"
source "drivers/net/wireless/ipw2x00/Kconfig"
source "drivers/net/wireless/iwlwifi/Kconfig"
source "drivers/net/wireless/iwlegacy/Kconfig"
source "drivers/net/wireless/libertas/Kconfig"
source "drivers/net/wireless/orinoco/Kconfig"
source "drivers/net/wireless/p54/Kconfig"
source "drivers/net/wireless/rt2x00/Kconfig"
source "drivers/net/wireless/mediatek/Kconfig"
source "drivers/net/wireless/realtek/rtlwifi/Kconfig"
source "drivers/net/wireless/ti/Kconfig"
source "drivers/net/wireless/zd1211rw/Kconfig"
source "drivers/net/wireless/mwifiex/Kconfig"
source "drivers/net/wireless/cw1200/Kconfig"
source "drivers/net/wireless/rsi/Kconfig"

endif # WLAN<|MERGE_RESOLUTION|>--- conflicted
+++ resolved
@@ -241,7 +241,6 @@
 
 	  Thanks to Infineon-ADMtek for their support of this driver.
 
-<<<<<<< HEAD
 config RTL8XXXU
 	tristate "RTL8723AU/RTL8188[CR]U/RTL819[12]CU (mac80211) support"
 	depends on MAC80211 && USB
@@ -273,9 +272,8 @@
 	  author or reported to be working by third parties.
 
 	  Please report your results!
-=======
+
 source "drivers/net/wireless/realtek/rtl818x/Kconfig"
->>>>>>> 8785955b
 
 config MAC80211_HWSIM
 	tristate "Simulated radio testing tool for mac80211"
