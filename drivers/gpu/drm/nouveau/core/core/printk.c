/*
 * Copyright 2012 Red Hat Inc.
 *
 * Permission is hereby granted, free of charge, to any person obtaining a
 * copy of this software and associated documentation files (the "Software"),
 * to deal in the Software without restriction, including without limitation
 * the rights to use, copy, modify, merge, publish, distribute, sublicense,
 * and/or sell copies of the Software, and to permit persons to whom the
 * Software is furnished to do so, subject to the following conditions:
 *
 * The above copyright notice and this permission notice shall be included in
 * all copies or substantial portions of the Software.
 *
 * THE SOFTWARE IS PROVIDED "AS IS", WITHOUT WARRANTY OF ANY KIND, EXPRESS OR
 * IMPLIED, INCLUDING BUT NOT LIMITED TO THE WARRANTIES OF MERCHANTABILITY,
 * FITNESS FOR A PARTICULAR PURPOSE AND NONINFRINGEMENT.  IN NO EVENT SHALL
 * THE COPYRIGHT HOLDER(S) OR AUTHOR(S) BE LIABLE FOR ANY CLAIM, DAMAGES OR
 * OTHER LIABILITY, WHETHER IN AN ACTION OF CONTRACT, TORT OR OTHERWISE,
 * ARISING FROM, OUT OF OR IN CONNECTION WITH THE SOFTWARE OR THE USE OR
 * OTHER DEALINGS IN THE SOFTWARE.
 *
 * Authors: Ben Skeggs
 */

#include <core/object.h>
#include <core/client.h>
#include <core/subdev.h>
#include <core/printk.h>

<<<<<<< HEAD
int nv_printk_suspend_level = NV_DBG_DEBUG;
=======
int nv_info_debug_level = NV_DBG_INFO_NORMAL;
>>>>>>> d8ec26d7

void
nv_printk_(struct nouveau_object *object, int level, const char *fmt, ...)
{
	static const char name[] = { '!', 'E', 'W', ' ', 'D', 'T', 'P', 'S' };
	const char *pfx;
	char mfmt[256];
	va_list args;

	switch (level) {
	case NV_DBG_FATAL:
		pfx = KERN_CRIT;
		break;
	case NV_DBG_ERROR:
		pfx = KERN_ERR;
		break;
	case NV_DBG_WARN:
		pfx = KERN_WARNING;
		break;
	case NV_DBG_INFO_NORMAL:
		pfx = KERN_INFO;
		break;
	case NV_DBG_DEBUG:
	case NV_DBG_PARANOIA:
	case NV_DBG_TRACE:
	case NV_DBG_SPAM:
	default:
		pfx = KERN_DEBUG;
		break;
	}

	if (object && !nv_iclass(object, NV_CLIENT_CLASS)) {
		struct nouveau_object *device = object;
		struct nouveau_object *subdev = object;
		char obuf[64], *ofmt = "";

		if (object->engine) {
			snprintf(obuf, sizeof(obuf), "[0x%08x][%p]",
				 nv_hclass(object), object);
			ofmt = obuf;
			subdev = object->engine;
			device = object->engine;
		}

		if (subdev->parent)
			device = subdev->parent;

		if (level > nv_subdev(subdev)->debug)
			return;

		snprintf(mfmt, sizeof(mfmt), "%snouveau %c[%8s][%s]%s %s", pfx,
			 name[level], nv_subdev(subdev)->name,
			 nv_device(device)->name, ofmt, fmt);
	} else
	if (object && nv_iclass(object, NV_CLIENT_CLASS)) {
		if (level > nv_client(object)->debug)
			return;

		snprintf(mfmt, sizeof(mfmt), "%snouveau %c[%8s] %s", pfx,
			 name[level], nv_client(object)->name, fmt);
	} else {
		snprintf(mfmt, sizeof(mfmt), "%snouveau: %s", pfx, fmt);
	}

	va_start(args, fmt);
	vprintk(mfmt, args);
	va_end(args);
}

#define CONV_LEVEL(x) case NV_DBG_##x: return NV_PRINTK_##x

const char *nv_printk_level_to_pfx(int level)
{
	switch (level) {
	CONV_LEVEL(FATAL);
	CONV_LEVEL(ERROR);
	CONV_LEVEL(WARN);
	CONV_LEVEL(INFO);
	CONV_LEVEL(DEBUG);
	CONV_LEVEL(PARANOIA);
	CONV_LEVEL(TRACE);
	CONV_LEVEL(SPAM);
	}
	return NV_PRINTK_DEBUG;
}<|MERGE_RESOLUTION|>--- conflicted
+++ resolved
@@ -27,11 +27,7 @@
 #include <core/subdev.h>
 #include <core/printk.h>
 
-<<<<<<< HEAD
-int nv_printk_suspend_level = NV_DBG_DEBUG;
-=======
 int nv_info_debug_level = NV_DBG_INFO_NORMAL;
->>>>>>> d8ec26d7
 
 void
 nv_printk_(struct nouveau_object *object, int level, const char *fmt, ...)
@@ -99,21 +95,4 @@
 	va_start(args, fmt);
 	vprintk(mfmt, args);
 	va_end(args);
-}
-
-#define CONV_LEVEL(x) case NV_DBG_##x: return NV_PRINTK_##x
-
-const char *nv_printk_level_to_pfx(int level)
-{
-	switch (level) {
-	CONV_LEVEL(FATAL);
-	CONV_LEVEL(ERROR);
-	CONV_LEVEL(WARN);
-	CONV_LEVEL(INFO);
-	CONV_LEVEL(DEBUG);
-	CONV_LEVEL(PARANOIA);
-	CONV_LEVEL(TRACE);
-	CONV_LEVEL(SPAM);
-	}
-	return NV_PRINTK_DEBUG;
 }