--- conflicted
+++ resolved
@@ -253,11 +253,7 @@
 			pstapriv->asoc_sta_count, psta->hwaddr[0],
 			psta->hwaddr[1], psta->hwaddr[2], psta->hwaddr[3],
 			psta->hwaddr[4], psta->hwaddr[5]));
-<<<<<<< HEAD
-	pstapriv->asoc_sta_count-;
-=======
 	pstapriv->asoc_sta_count--;
->>>>>>> 2339b975
 
 	/*  re-init sta_info; 20061114  will be init in alloc_stainfo */
 	/* _rtw_init_sta_xmit_priv23a(&psta->sta_xmitpriv); */
