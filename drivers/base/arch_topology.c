--- conflicted
+++ resolved
@@ -171,17 +171,10 @@
  * cpumask should include all (online+offline) affected CPUs, to avoid
  * operating on stale data when hot-plug is used for some CPUs. The
  * @capped_freq reflects the currently allowed max CPUs frequency due to
-<<<<<<< HEAD
- * thermal capping. It might be also a boost frequency value, which is bigger
- * than the internal 'capacity_freq_ref' max frequency. In such case the
- * pressure value should simply be removed, since this is an indication that
- * there is no thermal throttling. The @capped_freq must be provided in kHz.
-=======
  * HW capping. It might be also a boost frequency value, which is bigger
  * than the internal 'capacity_freq_ref' max frequency. In such case the
  * pressure value should simply be removed, since this is an indication that
  * there is no HW throttling. The @capped_freq must be provided in kHz.
->>>>>>> 0c383648
  */
 void topology_update_hw_pressure(const struct cpumask *cpus,
 				      unsigned long capped_freq)
