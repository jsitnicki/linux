// SPDX-License-Identifier: GPL-2.0-only
/*
 * sysctl.c: General linux system control interface
 *
 * Begun 24 March 1995, Stephen Tweedie
 * Added /proc support, Dec 1995
 * Added bdflush entry and intvec min/max checking, 2/23/96, Tom Dyas.
 * Added hooks for /proc/sys/net (minor, minor patch), 96/4/1, Mike Shaver.
 * Added kernel/java-{interpreter,appletviewer}, 96/5/10, Mike Shaver.
 * Dynamic registration fixes, Stephen Tweedie.
 * Added kswapd-interval, ctrl-alt-del, printk stuff, 1/8/97, Chris Horn.
 * Made sysctl support optional via CONFIG_SYSCTL, 1/10/97, Chris
 *  Horn.
 * Added proc_doulongvec_ms_jiffies_minmax, 09/08/99, Carlos H. Bauer.
 * Added proc_doulongvec_minmax, 09/08/99, Carlos H. Bauer.
 * Changed linked lists to use list.h instead of lists.h, 02/24/00, Bill
 *  Wendling.
 * The list_for_each() macro wasn't appropriate for the sysctl loop.
 *  Removed it and replaced it with older style, 03/23/00, Bill Wendling
 */

#include <linux/module.h>
#include <linux/mm.h>
#include <linux/swap.h>
#include <linux/slab.h>
#include <linux/sysctl.h>
#include <linux/bitmap.h>
#include <linux/signal.h>
#include <linux/panic.h>
#include <linux/printk.h>
#include <linux/proc_fs.h>
#include <linux/security.h>
#include <linux/ctype.h>
#include <linux/kmemleak.h>
#include <linux/filter.h>
#include <linux/fs.h>
#include <linux/init.h>
#include <linux/kernel.h>
#include <linux/kobject.h>
#include <linux/net.h>
#include <linux/sysrq.h>
#include <linux/highuid.h>
#include <linux/writeback.h>
#include <linux/ratelimit.h>
#include <linux/compaction.h>
#include <linux/hugetlb.h>
#include <linux/initrd.h>
#include <linux/key.h>
#include <linux/times.h>
#include <linux/limits.h>
#include <linux/dcache.h>
#include <linux/syscalls.h>
#include <linux/vmstat.h>
#include <linux/nfs_fs.h>
#include <linux/acpi.h>
#include <linux/reboot.h>
#include <linux/ftrace.h>
#include <linux/perf_event.h>
#include <linux/oom.h>
#include <linux/kmod.h>
#include <linux/capability.h>
#include <linux/binfmts.h>
#include <linux/sched/sysctl.h>
#include <linux/kexec.h>
#include <linux/bpf.h>
#include <linux/mount.h>
#include <linux/userfaultfd_k.h>
#include <linux/latencytop.h>
#include <linux/pid.h>
#include <linux/delayacct.h>

#include "../lib/kstrtox.h"

#include <linux/uaccess.h>
#include <asm/processor.h>

#ifdef CONFIG_X86
#include <asm/nmi.h>
#include <asm/stacktrace.h>
#include <asm/io.h>
#endif
#ifdef CONFIG_SPARC
#include <asm/setup.h>
#endif
#ifdef CONFIG_BSD_PROCESS_ACCT
#include <linux/acct.h>
#endif
#ifdef CONFIG_RT_MUTEXES
#include <linux/rtmutex.h>
#endif
#if defined(CONFIG_PROVE_LOCKING) || defined(CONFIG_LOCK_STAT)
#include <linux/lockdep.h>
#endif

#if defined(CONFIG_SYSCTL)

/* Constants used for minimum and  maximum */
<<<<<<< HEAD
#ifdef CONFIG_LOCKUP_DETECTOR
static int sixty = 60;
#endif

static int __maybe_unused neg_one = -1;
static int __maybe_unused two = 2;
static int __maybe_unused four = 4;
static unsigned long zero_ul;
static unsigned long one_ul = 1;
static unsigned long long_max = LONG_MAX;
static int one_hundred = 100;
static int two_hundred = 200;
static int one_thousand = 1000;
static int three_thousand = 3000;
#ifdef CONFIG_PRINTK
static int ten_thousand = 10000;
#endif
=======

>>>>>>> ed9f4f96
#ifdef CONFIG_PERF_EVENTS
static const int six_hundred_forty_kb = 640 * 1024;
#endif

/* this is needed for the proc_doulongvec_minmax of vm_dirty_bytes */
static const unsigned long dirty_bytes_min = 2 * PAGE_SIZE;

static const int ngroups_max = NGROUPS_MAX;
static const int cap_last_cap = CAP_LAST_CAP;

#ifdef CONFIG_PROC_SYSCTL

/**
 * enum sysctl_writes_mode - supported sysctl write modes
 *
 * @SYSCTL_WRITES_LEGACY: each write syscall must fully contain the sysctl value
 *	to be written, and multiple writes on the same sysctl file descriptor
 *	will rewrite the sysctl value, regardless of file position. No warning
 *	is issued when the initial position is not 0.
 * @SYSCTL_WRITES_WARN: same as above but warn when the initial file position is
 *	not 0.
 * @SYSCTL_WRITES_STRICT: writes to numeric sysctl entries must always be at
 *	file position 0 and the value must be fully contained in the buffer
 *	sent to the write syscall. If dealing with strings respect the file
 *	position, but restrict this to the max length of the buffer, anything
 *	passed the max length will be ignored. Multiple writes will append
 *	to the buffer.
 *
 * These write modes control how current file position affects the behavior of
 * updating sysctl values through the proc interface on each write.
 */
enum sysctl_writes_mode {
	SYSCTL_WRITES_LEGACY		= -1,
	SYSCTL_WRITES_WARN		= 0,
	SYSCTL_WRITES_STRICT		= 1,
};

static enum sysctl_writes_mode sysctl_writes_strict = SYSCTL_WRITES_STRICT;
#endif /* CONFIG_PROC_SYSCTL */

#if defined(HAVE_ARCH_PICK_MMAP_LAYOUT) || \
    defined(CONFIG_ARCH_WANT_DEFAULT_TOPDOWN_MMAP_LAYOUT)
int sysctl_legacy_va_layout;
#endif

#ifdef CONFIG_COMPACTION
/* min_extfrag_threshold is SYSCTL_ZERO */;
static const int max_extfrag_threshold = 1000;
#endif

#endif /* CONFIG_SYSCTL */

#if defined(CONFIG_BPF_SYSCALL) && defined(CONFIG_SYSCTL)
static int bpf_stats_handler(struct ctl_table *table, int write,
			     void *buffer, size_t *lenp, loff_t *ppos)
{
	struct static_key *key = (struct static_key *)table->data;
	static int saved_val;
	int val, ret;
	struct ctl_table tmp = {
		.data   = &val,
		.maxlen = sizeof(val),
		.mode   = table->mode,
		.extra1 = SYSCTL_ZERO,
		.extra2 = SYSCTL_ONE,
	};

	if (write && !capable(CAP_SYS_ADMIN))
		return -EPERM;

	mutex_lock(&bpf_stats_enabled_mutex);
	val = saved_val;
	ret = proc_dointvec_minmax(&tmp, write, buffer, lenp, ppos);
	if (write && !ret && val != saved_val) {
		if (val)
			static_key_slow_inc(key);
		else
			static_key_slow_dec(key);
		saved_val = val;
	}
	mutex_unlock(&bpf_stats_enabled_mutex);
	return ret;
}

static int bpf_unpriv_handler(struct ctl_table *table, int write,
			      void *buffer, size_t *lenp, loff_t *ppos)
{
	int ret, unpriv_enable = *(int *)table->data;
	bool locked_state = unpriv_enable == 1;
	struct ctl_table tmp = *table;

	if (write && !capable(CAP_SYS_ADMIN))
		return -EPERM;

	tmp.data = &unpriv_enable;
	ret = proc_dointvec_minmax(&tmp, write, buffer, lenp, ppos);
	if (write && !ret) {
		if (locked_state && unpriv_enable != 1)
			return -EPERM;
		*(int *)table->data = unpriv_enable;
	}
	return ret;
}
#endif /* CONFIG_BPF_SYSCALL && CONFIG_SYSCTL */

/*
 * /proc/sys support
 */

#ifdef CONFIG_PROC_SYSCTL

static int _proc_do_string(char *data, int maxlen, int write,
		char *buffer, size_t *lenp, loff_t *ppos)
{
	size_t len;
	char c, *p;

	if (!data || !maxlen || !*lenp) {
		*lenp = 0;
		return 0;
	}

	if (write) {
		if (sysctl_writes_strict == SYSCTL_WRITES_STRICT) {
			/* Only continue writes not past the end of buffer. */
			len = strlen(data);
			if (len > maxlen - 1)
				len = maxlen - 1;

			if (*ppos > len)
				return 0;
			len = *ppos;
		} else {
			/* Start writing from beginning of buffer. */
			len = 0;
		}

		*ppos += *lenp;
		p = buffer;
		while ((p - buffer) < *lenp && len < maxlen - 1) {
			c = *(p++);
			if (c == 0 || c == '\n')
				break;
			data[len++] = c;
		}
		data[len] = 0;
	} else {
		len = strlen(data);
		if (len > maxlen)
			len = maxlen;

		if (*ppos > len) {
			*lenp = 0;
			return 0;
		}

		data += *ppos;
		len  -= *ppos;

		if (len > *lenp)
			len = *lenp;
		if (len)
			memcpy(buffer, data, len);
		if (len < *lenp) {
			buffer[len] = '\n';
			len++;
		}
		*lenp = len;
		*ppos += len;
	}
	return 0;
}

static void warn_sysctl_write(struct ctl_table *table)
{
	pr_warn_once("%s wrote to %s when file position was not 0!\n"
		"This will not be supported in the future. To silence this\n"
		"warning, set kernel.sysctl_writes_strict = -1\n",
		current->comm, table->procname);
}

/**
 * proc_first_pos_non_zero_ignore - check if first position is allowed
 * @ppos: file position
 * @table: the sysctl table
 *
 * Returns true if the first position is non-zero and the sysctl_writes_strict
 * mode indicates this is not allowed for numeric input types. String proc
 * handlers can ignore the return value.
 */
static bool proc_first_pos_non_zero_ignore(loff_t *ppos,
					   struct ctl_table *table)
{
	if (!*ppos)
		return false;

	switch (sysctl_writes_strict) {
	case SYSCTL_WRITES_STRICT:
		return true;
	case SYSCTL_WRITES_WARN:
		warn_sysctl_write(table);
		return false;
	default:
		return false;
	}
}

/**
 * proc_dostring - read a string sysctl
 * @table: the sysctl table
 * @write: %TRUE if this is a write to the sysctl file
 * @buffer: the user buffer
 * @lenp: the size of the user buffer
 * @ppos: file position
 *
 * Reads/writes a string from/to the user buffer. If the kernel
 * buffer provided is not large enough to hold the string, the
 * string is truncated. The copied string is %NULL-terminated.
 * If the string is being read by the user process, it is copied
 * and a newline '\n' is added. It is truncated if the buffer is
 * not large enough.
 *
 * Returns 0 on success.
 */
int proc_dostring(struct ctl_table *table, int write,
		  void *buffer, size_t *lenp, loff_t *ppos)
{
	if (write)
		proc_first_pos_non_zero_ignore(ppos, table);

	return _proc_do_string(table->data, table->maxlen, write, buffer, lenp,
			ppos);
}

static size_t proc_skip_spaces(char **buf)
{
	size_t ret;
	char *tmp = skip_spaces(*buf);
	ret = tmp - *buf;
	*buf = tmp;
	return ret;
}

static void proc_skip_char(char **buf, size_t *size, const char v)
{
	while (*size) {
		if (**buf != v)
			break;
		(*size)--;
		(*buf)++;
	}
}

/**
 * strtoul_lenient - parse an ASCII formatted integer from a buffer and only
 *                   fail on overflow
 *
 * @cp: kernel buffer containing the string to parse
 * @endp: pointer to store the trailing characters
 * @base: the base to use
 * @res: where the parsed integer will be stored
 *
 * In case of success 0 is returned and @res will contain the parsed integer,
 * @endp will hold any trailing characters.
 * This function will fail the parse on overflow. If there wasn't an overflow
 * the function will defer the decision what characters count as invalid to the
 * caller.
 */
static int strtoul_lenient(const char *cp, char **endp, unsigned int base,
			   unsigned long *res)
{
	unsigned long long result;
	unsigned int rv;

	cp = _parse_integer_fixup_radix(cp, &base);
	rv = _parse_integer(cp, base, &result);
	if ((rv & KSTRTOX_OVERFLOW) || (result != (unsigned long)result))
		return -ERANGE;

	cp += rv;

	if (endp)
		*endp = (char *)cp;

	*res = (unsigned long)result;
	return 0;
}

#define TMPBUFLEN 22
/**
 * proc_get_long - reads an ASCII formatted integer from a user buffer
 *
 * @buf: a kernel buffer
 * @size: size of the kernel buffer
 * @val: this is where the number will be stored
 * @neg: set to %TRUE if number is negative
 * @perm_tr: a vector which contains the allowed trailers
 * @perm_tr_len: size of the perm_tr vector
 * @tr: pointer to store the trailer character
 *
 * In case of success %0 is returned and @buf and @size are updated with
 * the amount of bytes read. If @tr is non-NULL and a trailing
 * character exists (size is non-zero after returning from this
 * function), @tr is updated with the trailing character.
 */
static int proc_get_long(char **buf, size_t *size,
			  unsigned long *val, bool *neg,
			  const char *perm_tr, unsigned perm_tr_len, char *tr)
{
	int len;
	char *p, tmp[TMPBUFLEN];

	if (!*size)
		return -EINVAL;

	len = *size;
	if (len > TMPBUFLEN - 1)
		len = TMPBUFLEN - 1;

	memcpy(tmp, *buf, len);

	tmp[len] = 0;
	p = tmp;
	if (*p == '-' && *size > 1) {
		*neg = true;
		p++;
	} else
		*neg = false;
	if (!isdigit(*p))
		return -EINVAL;

	if (strtoul_lenient(p, &p, 0, val))
		return -EINVAL;

	len = p - tmp;

	/* We don't know if the next char is whitespace thus we may accept
	 * invalid integers (e.g. 1234...a) or two integers instead of one
	 * (e.g. 123...1). So lets not allow such large numbers. */
	if (len == TMPBUFLEN - 1)
		return -EINVAL;

	if (len < *size && perm_tr_len && !memchr(perm_tr, *p, perm_tr_len))
		return -EINVAL;

	if (tr && (len < *size))
		*tr = *p;

	*buf += len;
	*size -= len;

	return 0;
}

/**
 * proc_put_long - converts an integer to a decimal ASCII formatted string
 *
 * @buf: the user buffer
 * @size: the size of the user buffer
 * @val: the integer to be converted
 * @neg: sign of the number, %TRUE for negative
 *
 * In case of success @buf and @size are updated with the amount of bytes
 * written.
 */
static void proc_put_long(void **buf, size_t *size, unsigned long val, bool neg)
{
	int len;
	char tmp[TMPBUFLEN], *p = tmp;

	sprintf(p, "%s%lu", neg ? "-" : "", val);
	len = strlen(tmp);
	if (len > *size)
		len = *size;
	memcpy(*buf, tmp, len);
	*size -= len;
	*buf += len;
}
#undef TMPBUFLEN

static void proc_put_char(void **buf, size_t *size, char c)
{
	if (*size) {
		char **buffer = (char **)buf;
		**buffer = c;

		(*size)--;
		(*buffer)++;
		*buf = *buffer;
	}
}

static int do_proc_dobool_conv(bool *negp, unsigned long *lvalp,
				int *valp,
				int write, void *data)
{
	if (write) {
		*(bool *)valp = *lvalp;
	} else {
		int val = *(bool *)valp;

		*lvalp = (unsigned long)val;
		*negp = false;
	}
	return 0;
}

static int do_proc_dointvec_conv(bool *negp, unsigned long *lvalp,
				 int *valp,
				 int write, void *data)
{
	if (write) {
		if (*negp) {
			if (*lvalp > (unsigned long) INT_MAX + 1)
				return -EINVAL;
			*valp = -*lvalp;
		} else {
			if (*lvalp > (unsigned long) INT_MAX)
				return -EINVAL;
			*valp = *lvalp;
		}
	} else {
		int val = *valp;
		if (val < 0) {
			*negp = true;
			*lvalp = -(unsigned long)val;
		} else {
			*negp = false;
			*lvalp = (unsigned long)val;
		}
	}
	return 0;
}

static int do_proc_douintvec_conv(unsigned long *lvalp,
				  unsigned int *valp,
				  int write, void *data)
{
	if (write) {
		if (*lvalp > UINT_MAX)
			return -EINVAL;
		*valp = *lvalp;
	} else {
		unsigned int val = *valp;
		*lvalp = (unsigned long)val;
	}
	return 0;
}

static const char proc_wspace_sep[] = { ' ', '\t', '\n' };

static int __do_proc_dointvec(void *tbl_data, struct ctl_table *table,
		  int write, void *buffer,
		  size_t *lenp, loff_t *ppos,
		  int (*conv)(bool *negp, unsigned long *lvalp, int *valp,
			      int write, void *data),
		  void *data)
{
	int *i, vleft, first = 1, err = 0;
	size_t left;
	char *p;
	
	if (!tbl_data || !table->maxlen || !*lenp || (*ppos && !write)) {
		*lenp = 0;
		return 0;
	}
	
	i = (int *) tbl_data;
	vleft = table->maxlen / sizeof(*i);
	left = *lenp;

	if (!conv)
		conv = do_proc_dointvec_conv;

	if (write) {
		if (proc_first_pos_non_zero_ignore(ppos, table))
			goto out;

		if (left > PAGE_SIZE - 1)
			left = PAGE_SIZE - 1;
		p = buffer;
	}

	for (; left && vleft--; i++, first=0) {
		unsigned long lval;
		bool neg;

		if (write) {
			left -= proc_skip_spaces(&p);

			if (!left)
				break;
			err = proc_get_long(&p, &left, &lval, &neg,
					     proc_wspace_sep,
					     sizeof(proc_wspace_sep), NULL);
			if (err)
				break;
			if (conv(&neg, &lval, i, 1, data)) {
				err = -EINVAL;
				break;
			}
		} else {
			if (conv(&neg, &lval, i, 0, data)) {
				err = -EINVAL;
				break;
			}
			if (!first)
				proc_put_char(&buffer, &left, '\t');
			proc_put_long(&buffer, &left, lval, neg);
		}
	}

	if (!write && !first && left && !err)
		proc_put_char(&buffer, &left, '\n');
	if (write && !err && left)
		left -= proc_skip_spaces(&p);
	if (write && first)
		return err ? : -EINVAL;
	*lenp -= left;
out:
	*ppos += *lenp;
	return err;
}

static int do_proc_dointvec(struct ctl_table *table, int write,
		  void *buffer, size_t *lenp, loff_t *ppos,
		  int (*conv)(bool *negp, unsigned long *lvalp, int *valp,
			      int write, void *data),
		  void *data)
{
	return __do_proc_dointvec(table->data, table, write,
			buffer, lenp, ppos, conv, data);
}

static int do_proc_douintvec_w(unsigned int *tbl_data,
			       struct ctl_table *table,
			       void *buffer,
			       size_t *lenp, loff_t *ppos,
			       int (*conv)(unsigned long *lvalp,
					   unsigned int *valp,
					   int write, void *data),
			       void *data)
{
	unsigned long lval;
	int err = 0;
	size_t left;
	bool neg;
	char *p = buffer;

	left = *lenp;

	if (proc_first_pos_non_zero_ignore(ppos, table))
		goto bail_early;

	if (left > PAGE_SIZE - 1)
		left = PAGE_SIZE - 1;

	left -= proc_skip_spaces(&p);
	if (!left) {
		err = -EINVAL;
		goto out_free;
	}

	err = proc_get_long(&p, &left, &lval, &neg,
			     proc_wspace_sep,
			     sizeof(proc_wspace_sep), NULL);
	if (err || neg) {
		err = -EINVAL;
		goto out_free;
	}

	if (conv(&lval, tbl_data, 1, data)) {
		err = -EINVAL;
		goto out_free;
	}

	if (!err && left)
		left -= proc_skip_spaces(&p);

out_free:
	if (err)
		return -EINVAL;

	return 0;

	/* This is in keeping with old __do_proc_dointvec() */
bail_early:
	*ppos += *lenp;
	return err;
}

static int do_proc_douintvec_r(unsigned int *tbl_data, void *buffer,
			       size_t *lenp, loff_t *ppos,
			       int (*conv)(unsigned long *lvalp,
					   unsigned int *valp,
					   int write, void *data),
			       void *data)
{
	unsigned long lval;
	int err = 0;
	size_t left;

	left = *lenp;

	if (conv(&lval, tbl_data, 0, data)) {
		err = -EINVAL;
		goto out;
	}

	proc_put_long(&buffer, &left, lval, false);
	if (!left)
		goto out;

	proc_put_char(&buffer, &left, '\n');

out:
	*lenp -= left;
	*ppos += *lenp;

	return err;
}

static int __do_proc_douintvec(void *tbl_data, struct ctl_table *table,
			       int write, void *buffer,
			       size_t *lenp, loff_t *ppos,
			       int (*conv)(unsigned long *lvalp,
					   unsigned int *valp,
					   int write, void *data),
			       void *data)
{
	unsigned int *i, vleft;

	if (!tbl_data || !table->maxlen || !*lenp || (*ppos && !write)) {
		*lenp = 0;
		return 0;
	}

	i = (unsigned int *) tbl_data;
	vleft = table->maxlen / sizeof(*i);

	/*
	 * Arrays are not supported, keep this simple. *Do not* add
	 * support for them.
	 */
	if (vleft != 1) {
		*lenp = 0;
		return -EINVAL;
	}

	if (!conv)
		conv = do_proc_douintvec_conv;

	if (write)
		return do_proc_douintvec_w(i, table, buffer, lenp, ppos,
					   conv, data);
	return do_proc_douintvec_r(i, buffer, lenp, ppos, conv, data);
}

int do_proc_douintvec(struct ctl_table *table, int write,
		      void *buffer, size_t *lenp, loff_t *ppos,
		      int (*conv)(unsigned long *lvalp,
				  unsigned int *valp,
				  int write, void *data),
		      void *data)
{
	return __do_proc_douintvec(table->data, table, write,
				   buffer, lenp, ppos, conv, data);
}

/**
 * proc_dobool - read/write a bool
 * @table: the sysctl table
 * @write: %TRUE if this is a write to the sysctl file
 * @buffer: the user buffer
 * @lenp: the size of the user buffer
 * @ppos: file position
 *
 * Reads/writes up to table->maxlen/sizeof(unsigned int) integer
 * values from/to the user buffer, treated as an ASCII string.
 *
 * Returns 0 on success.
 */
int proc_dobool(struct ctl_table *table, int write, void *buffer,
		size_t *lenp, loff_t *ppos)
{
	return do_proc_dointvec(table, write, buffer, lenp, ppos,
				do_proc_dobool_conv, NULL);
}

/**
 * proc_dointvec - read a vector of integers
 * @table: the sysctl table
 * @write: %TRUE if this is a write to the sysctl file
 * @buffer: the user buffer
 * @lenp: the size of the user buffer
 * @ppos: file position
 *
 * Reads/writes up to table->maxlen/sizeof(unsigned int) integer
 * values from/to the user buffer, treated as an ASCII string. 
 *
 * Returns 0 on success.
 */
int proc_dointvec(struct ctl_table *table, int write, void *buffer,
		  size_t *lenp, loff_t *ppos)
{
	return do_proc_dointvec(table, write, buffer, lenp, ppos, NULL, NULL);
}

#ifdef CONFIG_COMPACTION
static int proc_dointvec_minmax_warn_RT_change(struct ctl_table *table,
		int write, void *buffer, size_t *lenp, loff_t *ppos)
{
	int ret, old;

	if (!IS_ENABLED(CONFIG_PREEMPT_RT) || !write)
		return proc_dointvec_minmax(table, write, buffer, lenp, ppos);

	old = *(int *)table->data;
	ret = proc_dointvec_minmax(table, write, buffer, lenp, ppos);
	if (ret)
		return ret;
	if (old != *(int *)table->data)
		pr_warn_once("sysctl attribute %s changed by %s[%d]\n",
			     table->procname, current->comm,
			     task_pid_nr(current));
	return ret;
}
#endif

/**
 * proc_douintvec - read a vector of unsigned integers
 * @table: the sysctl table
 * @write: %TRUE if this is a write to the sysctl file
 * @buffer: the user buffer
 * @lenp: the size of the user buffer
 * @ppos: file position
 *
 * Reads/writes up to table->maxlen/sizeof(unsigned int) unsigned integer
 * values from/to the user buffer, treated as an ASCII string.
 *
 * Returns 0 on success.
 */
int proc_douintvec(struct ctl_table *table, int write, void *buffer,
		size_t *lenp, loff_t *ppos)
{
	return do_proc_douintvec(table, write, buffer, lenp, ppos,
				 do_proc_douintvec_conv, NULL);
}

/*
 * Taint values can only be increased
 * This means we can safely use a temporary.
 */
static int proc_taint(struct ctl_table *table, int write,
			       void *buffer, size_t *lenp, loff_t *ppos)
{
	struct ctl_table t;
	unsigned long tmptaint = get_taint();
	int err;

	if (write && !capable(CAP_SYS_ADMIN))
		return -EPERM;

	t = *table;
	t.data = &tmptaint;
	err = proc_doulongvec_minmax(&t, write, buffer, lenp, ppos);
	if (err < 0)
		return err;

	if (write) {
		int i;

		/*
		 * If we are relying on panic_on_taint not producing
		 * false positives due to userspace input, bail out
		 * before setting the requested taint flags.
		 */
		if (panic_on_taint_nousertaint && (tmptaint & panic_on_taint))
			return -EINVAL;

		/*
		 * Poor man's atomic or. Not worth adding a primitive
		 * to everyone's atomic.h for this
		 */
		for (i = 0; i < TAINT_FLAGS_COUNT; i++)
			if ((1UL << i) & tmptaint)
				add_taint(i, LOCKDEP_STILL_OK);
	}

	return err;
}

/**
 * struct do_proc_dointvec_minmax_conv_param - proc_dointvec_minmax() range checking structure
 * @min: pointer to minimum allowable value
 * @max: pointer to maximum allowable value
 *
 * The do_proc_dointvec_minmax_conv_param structure provides the
 * minimum and maximum values for doing range checking for those sysctl
 * parameters that use the proc_dointvec_minmax() handler.
 */
struct do_proc_dointvec_minmax_conv_param {
	int *min;
	int *max;
};

static int do_proc_dointvec_minmax_conv(bool *negp, unsigned long *lvalp,
					int *valp,
					int write, void *data)
{
	int tmp, ret;
	struct do_proc_dointvec_minmax_conv_param *param = data;
	/*
	 * If writing, first do so via a temporary local int so we can
	 * bounds-check it before touching *valp.
	 */
	int *ip = write ? &tmp : valp;

	ret = do_proc_dointvec_conv(negp, lvalp, ip, write, data);
	if (ret)
		return ret;

	if (write) {
		if ((param->min && *param->min > tmp) ||
		    (param->max && *param->max < tmp))
			return -EINVAL;
		*valp = tmp;
	}

	return 0;
}

/**
 * proc_dointvec_minmax - read a vector of integers with min/max values
 * @table: the sysctl table
 * @write: %TRUE if this is a write to the sysctl file
 * @buffer: the user buffer
 * @lenp: the size of the user buffer
 * @ppos: file position
 *
 * Reads/writes up to table->maxlen/sizeof(unsigned int) integer
 * values from/to the user buffer, treated as an ASCII string.
 *
 * This routine will ensure the values are within the range specified by
 * table->extra1 (min) and table->extra2 (max).
 *
 * Returns 0 on success or -EINVAL on write when the range check fails.
 */
int proc_dointvec_minmax(struct ctl_table *table, int write,
		  void *buffer, size_t *lenp, loff_t *ppos)
{
	struct do_proc_dointvec_minmax_conv_param param = {
		.min = (int *) table->extra1,
		.max = (int *) table->extra2,
	};
	return do_proc_dointvec(table, write, buffer, lenp, ppos,
				do_proc_dointvec_minmax_conv, &param);
}

/**
 * struct do_proc_douintvec_minmax_conv_param - proc_douintvec_minmax() range checking structure
 * @min: pointer to minimum allowable value
 * @max: pointer to maximum allowable value
 *
 * The do_proc_douintvec_minmax_conv_param structure provides the
 * minimum and maximum values for doing range checking for those sysctl
 * parameters that use the proc_douintvec_minmax() handler.
 */
struct do_proc_douintvec_minmax_conv_param {
	unsigned int *min;
	unsigned int *max;
};

static int do_proc_douintvec_minmax_conv(unsigned long *lvalp,
					 unsigned int *valp,
					 int write, void *data)
{
	int ret;
	unsigned int tmp;
	struct do_proc_douintvec_minmax_conv_param *param = data;
	/* write via temporary local uint for bounds-checking */
	unsigned int *up = write ? &tmp : valp;

	ret = do_proc_douintvec_conv(lvalp, up, write, data);
	if (ret)
		return ret;

	if (write) {
		if ((param->min && *param->min > tmp) ||
		    (param->max && *param->max < tmp))
			return -ERANGE;

		*valp = tmp;
	}

	return 0;
}

/**
 * proc_douintvec_minmax - read a vector of unsigned ints with min/max values
 * @table: the sysctl table
 * @write: %TRUE if this is a write to the sysctl file
 * @buffer: the user buffer
 * @lenp: the size of the user buffer
 * @ppos: file position
 *
 * Reads/writes up to table->maxlen/sizeof(unsigned int) unsigned integer
 * values from/to the user buffer, treated as an ASCII string. Negative
 * strings are not allowed.
 *
 * This routine will ensure the values are within the range specified by
 * table->extra1 (min) and table->extra2 (max). There is a final sanity
 * check for UINT_MAX to avoid having to support wrap around uses from
 * userspace.
 *
 * Returns 0 on success or -ERANGE on write when the range check fails.
 */
int proc_douintvec_minmax(struct ctl_table *table, int write,
			  void *buffer, size_t *lenp, loff_t *ppos)
{
	struct do_proc_douintvec_minmax_conv_param param = {
		.min = (unsigned int *) table->extra1,
		.max = (unsigned int *) table->extra2,
	};
	return do_proc_douintvec(table, write, buffer, lenp, ppos,
				 do_proc_douintvec_minmax_conv, &param);
}

/**
 * proc_dou8vec_minmax - read a vector of unsigned chars with min/max values
 * @table: the sysctl table
 * @write: %TRUE if this is a write to the sysctl file
 * @buffer: the user buffer
 * @lenp: the size of the user buffer
 * @ppos: file position
 *
 * Reads/writes up to table->maxlen/sizeof(u8) unsigned chars
 * values from/to the user buffer, treated as an ASCII string. Negative
 * strings are not allowed.
 *
 * This routine will ensure the values are within the range specified by
 * table->extra1 (min) and table->extra2 (max).
 *
 * Returns 0 on success or an error on write when the range check fails.
 */
int proc_dou8vec_minmax(struct ctl_table *table, int write,
			void *buffer, size_t *lenp, loff_t *ppos)
{
	struct ctl_table tmp;
	unsigned int min = 0, max = 255U, val;
	u8 *data = table->data;
	struct do_proc_douintvec_minmax_conv_param param = {
		.min = &min,
		.max = &max,
	};
	int res;

	/* Do not support arrays yet. */
	if (table->maxlen != sizeof(u8))
		return -EINVAL;

	if (table->extra1) {
		min = *(unsigned int *) table->extra1;
		if (min > 255U)
			return -EINVAL;
	}
	if (table->extra2) {
		max = *(unsigned int *) table->extra2;
		if (max > 255U)
			return -EINVAL;
	}

	tmp = *table;

	tmp.maxlen = sizeof(val);
	tmp.data = &val;
	val = *data;
	res = do_proc_douintvec(&tmp, write, buffer, lenp, ppos,
				do_proc_douintvec_minmax_conv, &param);
	if (res)
		return res;
	if (write)
		*data = val;
	return 0;
}
EXPORT_SYMBOL_GPL(proc_dou8vec_minmax);

#ifdef CONFIG_MAGIC_SYSRQ
static int sysrq_sysctl_handler(struct ctl_table *table, int write,
				void *buffer, size_t *lenp, loff_t *ppos)
{
	int tmp, ret;

	tmp = sysrq_mask();

	ret = __do_proc_dointvec(&tmp, table, write, buffer,
			       lenp, ppos, NULL, NULL);
	if (ret || !write)
		return ret;

	if (write)
		sysrq_toggle_support(tmp);

	return 0;
}
#endif

static int __do_proc_doulongvec_minmax(void *data, struct ctl_table *table,
		int write, void *buffer, size_t *lenp, loff_t *ppos,
		unsigned long convmul, unsigned long convdiv)
{
	unsigned long *i, *min, *max;
	int vleft, first = 1, err = 0;
	size_t left;
	char *p;

	if (!data || !table->maxlen || !*lenp || (*ppos && !write)) {
		*lenp = 0;
		return 0;
	}

	i = (unsigned long *) data;
	min = (unsigned long *) table->extra1;
	max = (unsigned long *) table->extra2;
	vleft = table->maxlen / sizeof(unsigned long);
	left = *lenp;

	if (write) {
		if (proc_first_pos_non_zero_ignore(ppos, table))
			goto out;

		if (left > PAGE_SIZE - 1)
			left = PAGE_SIZE - 1;
		p = buffer;
	}

	for (; left && vleft--; i++, first = 0) {
		unsigned long val;

		if (write) {
			bool neg;

			left -= proc_skip_spaces(&p);
			if (!left)
				break;

			err = proc_get_long(&p, &left, &val, &neg,
					     proc_wspace_sep,
					     sizeof(proc_wspace_sep), NULL);
			if (err || neg) {
				err = -EINVAL;
				break;
			}

			val = convmul * val / convdiv;
			if ((min && val < *min) || (max && val > *max)) {
				err = -EINVAL;
				break;
			}
			*i = val;
		} else {
			val = convdiv * (*i) / convmul;
			if (!first)
				proc_put_char(&buffer, &left, '\t');
			proc_put_long(&buffer, &left, val, false);
		}
	}

	if (!write && !first && left && !err)
		proc_put_char(&buffer, &left, '\n');
	if (write && !err)
		left -= proc_skip_spaces(&p);
	if (write && first)
		return err ? : -EINVAL;
	*lenp -= left;
out:
	*ppos += *lenp;
	return err;
}

static int do_proc_doulongvec_minmax(struct ctl_table *table, int write,
		void *buffer, size_t *lenp, loff_t *ppos, unsigned long convmul,
		unsigned long convdiv)
{
	return __do_proc_doulongvec_minmax(table->data, table, write,
			buffer, lenp, ppos, convmul, convdiv);
}

/**
 * proc_doulongvec_minmax - read a vector of long integers with min/max values
 * @table: the sysctl table
 * @write: %TRUE if this is a write to the sysctl file
 * @buffer: the user buffer
 * @lenp: the size of the user buffer
 * @ppos: file position
 *
 * Reads/writes up to table->maxlen/sizeof(unsigned long) unsigned long
 * values from/to the user buffer, treated as an ASCII string.
 *
 * This routine will ensure the values are within the range specified by
 * table->extra1 (min) and table->extra2 (max).
 *
 * Returns 0 on success.
 */
int proc_doulongvec_minmax(struct ctl_table *table, int write,
			   void *buffer, size_t *lenp, loff_t *ppos)
{
    return do_proc_doulongvec_minmax(table, write, buffer, lenp, ppos, 1l, 1l);
}

/**
 * proc_doulongvec_ms_jiffies_minmax - read a vector of millisecond values with min/max values
 * @table: the sysctl table
 * @write: %TRUE if this is a write to the sysctl file
 * @buffer: the user buffer
 * @lenp: the size of the user buffer
 * @ppos: file position
 *
 * Reads/writes up to table->maxlen/sizeof(unsigned long) unsigned long
 * values from/to the user buffer, treated as an ASCII string. The values
 * are treated as milliseconds, and converted to jiffies when they are stored.
 *
 * This routine will ensure the values are within the range specified by
 * table->extra1 (min) and table->extra2 (max).
 *
 * Returns 0 on success.
 */
int proc_doulongvec_ms_jiffies_minmax(struct ctl_table *table, int write,
				      void *buffer, size_t *lenp, loff_t *ppos)
{
    return do_proc_doulongvec_minmax(table, write, buffer,
				     lenp, ppos, HZ, 1000l);
}


static int do_proc_dointvec_jiffies_conv(bool *negp, unsigned long *lvalp,
					 int *valp,
					 int write, void *data)
{
	if (write) {
		if (*lvalp > INT_MAX / HZ)
			return 1;
		*valp = *negp ? -(*lvalp*HZ) : (*lvalp*HZ);
	} else {
		int val = *valp;
		unsigned long lval;
		if (val < 0) {
			*negp = true;
			lval = -(unsigned long)val;
		} else {
			*negp = false;
			lval = (unsigned long)val;
		}
		*lvalp = lval / HZ;
	}
	return 0;
}

static int do_proc_dointvec_userhz_jiffies_conv(bool *negp, unsigned long *lvalp,
						int *valp,
						int write, void *data)
{
	if (write) {
		if (USER_HZ < HZ && *lvalp > (LONG_MAX / HZ) * USER_HZ)
			return 1;
		*valp = clock_t_to_jiffies(*negp ? -*lvalp : *lvalp);
	} else {
		int val = *valp;
		unsigned long lval;
		if (val < 0) {
			*negp = true;
			lval = -(unsigned long)val;
		} else {
			*negp = false;
			lval = (unsigned long)val;
		}
		*lvalp = jiffies_to_clock_t(lval);
	}
	return 0;
}

static int do_proc_dointvec_ms_jiffies_conv(bool *negp, unsigned long *lvalp,
					    int *valp,
					    int write, void *data)
{
	if (write) {
		unsigned long jif = msecs_to_jiffies(*negp ? -*lvalp : *lvalp);

		if (jif > INT_MAX)
			return 1;
		*valp = (int)jif;
	} else {
		int val = *valp;
		unsigned long lval;
		if (val < 0) {
			*negp = true;
			lval = -(unsigned long)val;
		} else {
			*negp = false;
			lval = (unsigned long)val;
		}
		*lvalp = jiffies_to_msecs(lval);
	}
	return 0;
}

/**
 * proc_dointvec_jiffies - read a vector of integers as seconds
 * @table: the sysctl table
 * @write: %TRUE if this is a write to the sysctl file
 * @buffer: the user buffer
 * @lenp: the size of the user buffer
 * @ppos: file position
 *
 * Reads/writes up to table->maxlen/sizeof(unsigned int) integer
 * values from/to the user buffer, treated as an ASCII string. 
 * The values read are assumed to be in seconds, and are converted into
 * jiffies.
 *
 * Returns 0 on success.
 */
int proc_dointvec_jiffies(struct ctl_table *table, int write,
			  void *buffer, size_t *lenp, loff_t *ppos)
{
    return do_proc_dointvec(table,write,buffer,lenp,ppos,
		    	    do_proc_dointvec_jiffies_conv,NULL);
}

/**
 * proc_dointvec_userhz_jiffies - read a vector of integers as 1/USER_HZ seconds
 * @table: the sysctl table
 * @write: %TRUE if this is a write to the sysctl file
 * @buffer: the user buffer
 * @lenp: the size of the user buffer
 * @ppos: pointer to the file position
 *
 * Reads/writes up to table->maxlen/sizeof(unsigned int) integer
 * values from/to the user buffer, treated as an ASCII string. 
 * The values read are assumed to be in 1/USER_HZ seconds, and 
 * are converted into jiffies.
 *
 * Returns 0 on success.
 */
int proc_dointvec_userhz_jiffies(struct ctl_table *table, int write,
				 void *buffer, size_t *lenp, loff_t *ppos)
{
    return do_proc_dointvec(table,write,buffer,lenp,ppos,
		    	    do_proc_dointvec_userhz_jiffies_conv,NULL);
}

/**
 * proc_dointvec_ms_jiffies - read a vector of integers as 1 milliseconds
 * @table: the sysctl table
 * @write: %TRUE if this is a write to the sysctl file
 * @buffer: the user buffer
 * @lenp: the size of the user buffer
 * @ppos: file position
 * @ppos: the current position in the file
 *
 * Reads/writes up to table->maxlen/sizeof(unsigned int) integer
 * values from/to the user buffer, treated as an ASCII string. 
 * The values read are assumed to be in 1/1000 seconds, and 
 * are converted into jiffies.
 *
 * Returns 0 on success.
 */
int proc_dointvec_ms_jiffies(struct ctl_table *table, int write, void *buffer,
		size_t *lenp, loff_t *ppos)
{
	return do_proc_dointvec(table, write, buffer, lenp, ppos,
				do_proc_dointvec_ms_jiffies_conv, NULL);
}

static int proc_do_cad_pid(struct ctl_table *table, int write, void *buffer,
		size_t *lenp, loff_t *ppos)
{
	struct pid *new_pid;
	pid_t tmp;
	int r;

	tmp = pid_vnr(cad_pid);

	r = __do_proc_dointvec(&tmp, table, write, buffer,
			       lenp, ppos, NULL, NULL);
	if (r || !write)
		return r;

	new_pid = find_get_pid(tmp);
	if (!new_pid)
		return -ESRCH;

	put_pid(xchg(&cad_pid, new_pid));
	return 0;
}

/**
 * proc_do_large_bitmap - read/write from/to a large bitmap
 * @table: the sysctl table
 * @write: %TRUE if this is a write to the sysctl file
 * @buffer: the user buffer
 * @lenp: the size of the user buffer
 * @ppos: file position
 *
 * The bitmap is stored at table->data and the bitmap length (in bits)
 * in table->maxlen.
 *
 * We use a range comma separated format (e.g. 1,3-4,10-10) so that
 * large bitmaps may be represented in a compact manner. Writing into
 * the file will clear the bitmap then update it with the given input.
 *
 * Returns 0 on success.
 */
int proc_do_large_bitmap(struct ctl_table *table, int write,
			 void *buffer, size_t *lenp, loff_t *ppos)
{
	int err = 0;
	size_t left = *lenp;
	unsigned long bitmap_len = table->maxlen;
	unsigned long *bitmap = *(unsigned long **) table->data;
	unsigned long *tmp_bitmap = NULL;
	char tr_a[] = { '-', ',', '\n' }, tr_b[] = { ',', '\n', 0 }, c;

	if (!bitmap || !bitmap_len || !left || (*ppos && !write)) {
		*lenp = 0;
		return 0;
	}

	if (write) {
		char *p = buffer;
		size_t skipped = 0;

		if (left > PAGE_SIZE - 1) {
			left = PAGE_SIZE - 1;
			/* How much of the buffer we'll skip this pass */
			skipped = *lenp - left;
		}

		tmp_bitmap = bitmap_zalloc(bitmap_len, GFP_KERNEL);
		if (!tmp_bitmap)
			return -ENOMEM;
		proc_skip_char(&p, &left, '\n');
		while (!err && left) {
			unsigned long val_a, val_b;
			bool neg;
			size_t saved_left;

			/* In case we stop parsing mid-number, we can reset */
			saved_left = left;
			err = proc_get_long(&p, &left, &val_a, &neg, tr_a,
					     sizeof(tr_a), &c);
			/*
			 * If we consumed the entirety of a truncated buffer or
			 * only one char is left (may be a "-"), then stop here,
			 * reset, & come back for more.
			 */
			if ((left <= 1) && skipped) {
				left = saved_left;
				break;
			}

			if (err)
				break;
			if (val_a >= bitmap_len || neg) {
				err = -EINVAL;
				break;
			}

			val_b = val_a;
			if (left) {
				p++;
				left--;
			}

			if (c == '-') {
				err = proc_get_long(&p, &left, &val_b,
						     &neg, tr_b, sizeof(tr_b),
						     &c);
				/*
				 * If we consumed all of a truncated buffer or
				 * then stop here, reset, & come back for more.
				 */
				if (!left && skipped) {
					left = saved_left;
					break;
				}

				if (err)
					break;
				if (val_b >= bitmap_len || neg ||
				    val_a > val_b) {
					err = -EINVAL;
					break;
				}
				if (left) {
					p++;
					left--;
				}
			}

			bitmap_set(tmp_bitmap, val_a, val_b - val_a + 1);
			proc_skip_char(&p, &left, '\n');
		}
		left += skipped;
	} else {
		unsigned long bit_a, bit_b = 0;
		bool first = 1;

		while (left) {
			bit_a = find_next_bit(bitmap, bitmap_len, bit_b);
			if (bit_a >= bitmap_len)
				break;
			bit_b = find_next_zero_bit(bitmap, bitmap_len,
						   bit_a + 1) - 1;

			if (!first)
				proc_put_char(&buffer, &left, ',');
			proc_put_long(&buffer, &left, bit_a, false);
			if (bit_a != bit_b) {
				proc_put_char(&buffer, &left, '-');
				proc_put_long(&buffer, &left, bit_b, false);
			}

			first = 0; bit_b++;
		}
		proc_put_char(&buffer, &left, '\n');
	}

	if (!err) {
		if (write) {
			if (*ppos)
				bitmap_or(bitmap, bitmap, tmp_bitmap, bitmap_len);
			else
				bitmap_copy(bitmap, tmp_bitmap, bitmap_len);
		}
		*lenp -= left;
		*ppos += *lenp;
	}

	bitmap_free(tmp_bitmap);
	return err;
}

#else /* CONFIG_PROC_SYSCTL */

int proc_dostring(struct ctl_table *table, int write,
		  void *buffer, size_t *lenp, loff_t *ppos)
{
	return -ENOSYS;
}

int proc_dobool(struct ctl_table *table, int write,
		void *buffer, size_t *lenp, loff_t *ppos)
{
	return -ENOSYS;
}

int proc_dointvec(struct ctl_table *table, int write,
		  void *buffer, size_t *lenp, loff_t *ppos)
{
	return -ENOSYS;
}

int proc_douintvec(struct ctl_table *table, int write,
		  void *buffer, size_t *lenp, loff_t *ppos)
{
	return -ENOSYS;
}

int proc_dointvec_minmax(struct ctl_table *table, int write,
		    void *buffer, size_t *lenp, loff_t *ppos)
{
	return -ENOSYS;
}

int proc_douintvec_minmax(struct ctl_table *table, int write,
			  void *buffer, size_t *lenp, loff_t *ppos)
{
	return -ENOSYS;
}

int proc_dou8vec_minmax(struct ctl_table *table, int write,
			void *buffer, size_t *lenp, loff_t *ppos)
{
	return -ENOSYS;
}

int proc_dointvec_jiffies(struct ctl_table *table, int write,
		    void *buffer, size_t *lenp, loff_t *ppos)
{
	return -ENOSYS;
}

int proc_dointvec_userhz_jiffies(struct ctl_table *table, int write,
		    void *buffer, size_t *lenp, loff_t *ppos)
{
	return -ENOSYS;
}

int proc_dointvec_ms_jiffies(struct ctl_table *table, int write,
			     void *buffer, size_t *lenp, loff_t *ppos)
{
	return -ENOSYS;
}

int proc_doulongvec_minmax(struct ctl_table *table, int write,
		    void *buffer, size_t *lenp, loff_t *ppos)
{
	return -ENOSYS;
}

int proc_doulongvec_ms_jiffies_minmax(struct ctl_table *table, int write,
				      void *buffer, size_t *lenp, loff_t *ppos)
{
	return -ENOSYS;
}

int proc_do_large_bitmap(struct ctl_table *table, int write,
			 void *buffer, size_t *lenp, loff_t *ppos)
{
	return -ENOSYS;
}

#endif /* CONFIG_PROC_SYSCTL */

#if defined(CONFIG_SYSCTL)
int proc_do_static_key(struct ctl_table *table, int write,
		       void *buffer, size_t *lenp, loff_t *ppos)
{
	struct static_key *key = (struct static_key *)table->data;
	static DEFINE_MUTEX(static_key_mutex);
	int val, ret;
	struct ctl_table tmp = {
		.data   = &val,
		.maxlen = sizeof(val),
		.mode   = table->mode,
		.extra1 = SYSCTL_ZERO,
		.extra2 = SYSCTL_ONE,
	};

	if (write && !capable(CAP_SYS_ADMIN))
		return -EPERM;

	mutex_lock(&static_key_mutex);
	val = static_key_enabled(key);
	ret = proc_dointvec_minmax(&tmp, write, buffer, lenp, ppos);
	if (write && !ret) {
		if (val)
			static_key_enable(key);
		else
			static_key_disable(key);
	}
	mutex_unlock(&static_key_mutex);
	return ret;
}

static struct ctl_table kern_table[] = {
	{
		.procname	= "sched_child_runs_first",
		.data		= &sysctl_sched_child_runs_first,
		.maxlen		= sizeof(unsigned int),
		.mode		= 0644,
		.proc_handler	= proc_dointvec,
	},
#ifdef CONFIG_SCHEDSTATS
	{
		.procname	= "sched_schedstats",
		.data		= NULL,
		.maxlen		= sizeof(unsigned int),
		.mode		= 0644,
		.proc_handler	= sysctl_schedstats,
		.extra1		= SYSCTL_ZERO,
		.extra2		= SYSCTL_ONE,
	},
#endif /* CONFIG_SCHEDSTATS */
#ifdef CONFIG_TASK_DELAY_ACCT
	{
		.procname	= "task_delayacct",
		.data		= NULL,
		.maxlen		= sizeof(unsigned int),
		.mode		= 0644,
		.proc_handler	= sysctl_delayacct,
		.extra1		= SYSCTL_ZERO,
		.extra2		= SYSCTL_ONE,
	},
#endif /* CONFIG_TASK_DELAY_ACCT */
#ifdef CONFIG_NUMA_BALANCING
	{
		.procname	= "numa_balancing",
		.data		= NULL, /* filled in by handler */
		.maxlen		= sizeof(unsigned int),
		.mode		= 0644,
		.proc_handler	= sysctl_numa_balancing,
		.extra1		= SYSCTL_ZERO,
		.extra2		= SYSCTL_ONE,
	},
#endif /* CONFIG_NUMA_BALANCING */
	{
		.procname	= "sched_rt_period_us",
		.data		= &sysctl_sched_rt_period,
		.maxlen		= sizeof(unsigned int),
		.mode		= 0644,
		.proc_handler	= sched_rt_handler,
	},
	{
		.procname	= "sched_rt_runtime_us",
		.data		= &sysctl_sched_rt_runtime,
		.maxlen		= sizeof(int),
		.mode		= 0644,
		.proc_handler	= sched_rt_handler,
	},
	{
		.procname	= "sched_deadline_period_max_us",
		.data		= &sysctl_sched_dl_period_max,
		.maxlen		= sizeof(unsigned int),
		.mode		= 0644,
		.proc_handler	= proc_dointvec,
	},
	{
		.procname	= "sched_deadline_period_min_us",
		.data		= &sysctl_sched_dl_period_min,
		.maxlen		= sizeof(unsigned int),
		.mode		= 0644,
		.proc_handler	= proc_dointvec,
	},
	{
		.procname	= "sched_rr_timeslice_ms",
		.data		= &sysctl_sched_rr_timeslice,
		.maxlen		= sizeof(int),
		.mode		= 0644,
		.proc_handler	= sched_rr_handler,
	},
#ifdef CONFIG_UCLAMP_TASK
	{
		.procname	= "sched_util_clamp_min",
		.data		= &sysctl_sched_uclamp_util_min,
		.maxlen		= sizeof(unsigned int),
		.mode		= 0644,
		.proc_handler	= sysctl_sched_uclamp_handler,
	},
	{
		.procname	= "sched_util_clamp_max",
		.data		= &sysctl_sched_uclamp_util_max,
		.maxlen		= sizeof(unsigned int),
		.mode		= 0644,
		.proc_handler	= sysctl_sched_uclamp_handler,
	},
	{
		.procname	= "sched_util_clamp_min_rt_default",
		.data		= &sysctl_sched_uclamp_util_min_rt_default,
		.maxlen		= sizeof(unsigned int),
		.mode		= 0644,
		.proc_handler	= sysctl_sched_uclamp_handler,
	},
#endif
#ifdef CONFIG_SCHED_AUTOGROUP
	{
		.procname	= "sched_autogroup_enabled",
		.data		= &sysctl_sched_autogroup_enabled,
		.maxlen		= sizeof(unsigned int),
		.mode		= 0644,
		.proc_handler	= proc_dointvec_minmax,
		.extra1		= SYSCTL_ZERO,
		.extra2		= SYSCTL_ONE,
	},
#endif
#ifdef CONFIG_CFS_BANDWIDTH
	{
		.procname	= "sched_cfs_bandwidth_slice_us",
		.data		= &sysctl_sched_cfs_bandwidth_slice,
		.maxlen		= sizeof(unsigned int),
		.mode		= 0644,
		.proc_handler	= proc_dointvec_minmax,
		.extra1		= SYSCTL_ONE,
	},
#endif
#if defined(CONFIG_ENERGY_MODEL) && defined(CONFIG_CPU_FREQ_GOV_SCHEDUTIL)
	{
		.procname	= "sched_energy_aware",
		.data		= &sysctl_sched_energy_aware,
		.maxlen		= sizeof(unsigned int),
		.mode		= 0644,
		.proc_handler	= sched_energy_aware_handler,
		.extra1		= SYSCTL_ZERO,
		.extra2		= SYSCTL_ONE,
	},
#endif
#ifdef CONFIG_PROVE_LOCKING
	{
		.procname	= "prove_locking",
		.data		= &prove_locking,
		.maxlen		= sizeof(int),
		.mode		= 0644,
		.proc_handler	= proc_dointvec,
	},
#endif
#ifdef CONFIG_LOCK_STAT
	{
		.procname	= "lock_stat",
		.data		= &lock_stat,
		.maxlen		= sizeof(int),
		.mode		= 0644,
		.proc_handler	= proc_dointvec,
	},
#endif
	{
		.procname	= "panic",
		.data		= &panic_timeout,
		.maxlen		= sizeof(int),
		.mode		= 0644,
		.proc_handler	= proc_dointvec,
	},
#ifdef CONFIG_PROC_SYSCTL
	{
		.procname	= "tainted",
		.maxlen 	= sizeof(long),
		.mode		= 0644,
		.proc_handler	= proc_taint,
	},
	{
		.procname	= "sysctl_writes_strict",
		.data		= &sysctl_writes_strict,
		.maxlen		= sizeof(int),
		.mode		= 0644,
		.proc_handler	= proc_dointvec_minmax,
		.extra1		= SYSCTL_NEG_ONE,
		.extra2		= SYSCTL_ONE,
	},
#endif
#ifdef CONFIG_LATENCYTOP
	{
		.procname	= "latencytop",
		.data		= &latencytop_enabled,
		.maxlen		= sizeof(int),
		.mode		= 0644,
		.proc_handler	= sysctl_latencytop,
	},
#endif
#ifdef CONFIG_BLK_DEV_INITRD
	{
		.procname	= "real-root-dev",
		.data		= &real_root_dev,
		.maxlen		= sizeof(int),
		.mode		= 0644,
		.proc_handler	= proc_dointvec,
	},
#endif
	{
		.procname	= "print-fatal-signals",
		.data		= &print_fatal_signals,
		.maxlen		= sizeof(int),
		.mode		= 0644,
		.proc_handler	= proc_dointvec,
	},
#ifdef CONFIG_SPARC
	{
		.procname	= "reboot-cmd",
		.data		= reboot_command,
		.maxlen		= 256,
		.mode		= 0644,
		.proc_handler	= proc_dostring,
	},
	{
		.procname	= "stop-a",
		.data		= &stop_a_enabled,
		.maxlen		= sizeof (int),
		.mode		= 0644,
		.proc_handler	= proc_dointvec,
	},
	{
		.procname	= "scons-poweroff",
		.data		= &scons_pwroff,
		.maxlen		= sizeof (int),
		.mode		= 0644,
		.proc_handler	= proc_dointvec,
	},
#endif
#ifdef CONFIG_SPARC64
	{
		.procname	= "tsb-ratio",
		.data		= &sysctl_tsb_ratio,
		.maxlen		= sizeof (int),
		.mode		= 0644,
		.proc_handler	= proc_dointvec,
	},
#endif
#ifdef CONFIG_PARISC
	{
		.procname	= "soft-power",
		.data		= &pwrsw_enabled,
		.maxlen		= sizeof (int),
		.mode		= 0644,
		.proc_handler	= proc_dointvec,
	},
#endif
#ifdef CONFIG_SYSCTL_ARCH_UNALIGN_ALLOW
	{
		.procname	= "unaligned-trap",
		.data		= &unaligned_enabled,
		.maxlen		= sizeof (int),
		.mode		= 0644,
		.proc_handler	= proc_dointvec,
	},
#endif
	{
		.procname	= "ctrl-alt-del",
		.data		= &C_A_D,
		.maxlen		= sizeof(int),
		.mode		= 0644,
		.proc_handler	= proc_dointvec,
	},
#ifdef CONFIG_FUNCTION_TRACER
	{
		.procname	= "ftrace_enabled",
		.data		= &ftrace_enabled,
		.maxlen		= sizeof(int),
		.mode		= 0644,
		.proc_handler	= ftrace_enable_sysctl,
	},
#endif
#ifdef CONFIG_STACK_TRACER
	{
		.procname	= "stack_tracer_enabled",
		.data		= &stack_tracer_enabled,
		.maxlen		= sizeof(int),
		.mode		= 0644,
		.proc_handler	= stack_trace_sysctl,
	},
#endif
#ifdef CONFIG_TRACING
	{
		.procname	= "ftrace_dump_on_oops",
		.data		= &ftrace_dump_on_oops,
		.maxlen		= sizeof(int),
		.mode		= 0644,
		.proc_handler	= proc_dointvec,
	},
	{
		.procname	= "traceoff_on_warning",
		.data		= &__disable_trace_on_warning,
		.maxlen		= sizeof(__disable_trace_on_warning),
		.mode		= 0644,
		.proc_handler	= proc_dointvec,
	},
	{
		.procname	= "tracepoint_printk",
		.data		= &tracepoint_printk,
		.maxlen		= sizeof(tracepoint_printk),
		.mode		= 0644,
		.proc_handler	= tracepoint_printk_sysctl,
	},
#endif
#ifdef CONFIG_KEXEC_CORE
	{
		.procname	= "kexec_load_disabled",
		.data		= &kexec_load_disabled,
		.maxlen		= sizeof(int),
		.mode		= 0644,
		/* only handle a transition from default "0" to "1" */
		.proc_handler	= proc_dointvec_minmax,
		.extra1		= SYSCTL_ONE,
		.extra2		= SYSCTL_ONE,
	},
#endif
#ifdef CONFIG_MODULES
	{
		.procname	= "modprobe",
		.data		= &modprobe_path,
		.maxlen		= KMOD_PATH_LEN,
		.mode		= 0644,
		.proc_handler	= proc_dostring,
	},
	{
		.procname	= "modules_disabled",
		.data		= &modules_disabled,
		.maxlen		= sizeof(int),
		.mode		= 0644,
		/* only handle a transition from default "0" to "1" */
		.proc_handler	= proc_dointvec_minmax,
		.extra1		= SYSCTL_ONE,
		.extra2		= SYSCTL_ONE,
	},
#endif
#ifdef CONFIG_UEVENT_HELPER
	{
		.procname	= "hotplug",
		.data		= &uevent_helper,
		.maxlen		= UEVENT_HELPER_PATH_LEN,
		.mode		= 0644,
		.proc_handler	= proc_dostring,
	},
#endif
#ifdef CONFIG_BSD_PROCESS_ACCT
	{
		.procname	= "acct",
		.data		= &acct_parm,
		.maxlen		= 3*sizeof(int),
		.mode		= 0644,
		.proc_handler	= proc_dointvec,
	},
#endif
#ifdef CONFIG_MAGIC_SYSRQ
	{
		.procname	= "sysrq",
		.data		= NULL,
		.maxlen		= sizeof (int),
		.mode		= 0644,
		.proc_handler	= sysrq_sysctl_handler,
	},
#endif
#ifdef CONFIG_PROC_SYSCTL
	{
		.procname	= "cad_pid",
		.data		= NULL,
		.maxlen		= sizeof (int),
		.mode		= 0600,
		.proc_handler	= proc_do_cad_pid,
	},
#endif
	{
		.procname	= "threads-max",
		.data		= NULL,
		.maxlen		= sizeof(int),
		.mode		= 0644,
		.proc_handler	= sysctl_max_threads,
	},
	{
		.procname	= "usermodehelper",
		.mode		= 0555,
		.child		= usermodehelper_table,
	},
	{
		.procname	= "overflowuid",
		.data		= &overflowuid,
		.maxlen		= sizeof(int),
		.mode		= 0644,
		.proc_handler	= proc_dointvec_minmax,
		.extra1		= SYSCTL_ZERO,
		.extra2		= SYSCTL_MAXOLDUID,
	},
	{
		.procname	= "overflowgid",
		.data		= &overflowgid,
		.maxlen		= sizeof(int),
		.mode		= 0644,
		.proc_handler	= proc_dointvec_minmax,
		.extra1		= SYSCTL_ZERO,
		.extra2		= SYSCTL_MAXOLDUID,
	},
#ifdef CONFIG_S390
	{
		.procname	= "userprocess_debug",
		.data		= &show_unhandled_signals,
		.maxlen		= sizeof(int),
		.mode		= 0644,
		.proc_handler	= proc_dointvec,
	},
#endif
#ifdef CONFIG_SMP
	{
		.procname	= "oops_all_cpu_backtrace",
		.data		= &sysctl_oops_all_cpu_backtrace,
		.maxlen		= sizeof(int),
		.mode		= 0644,
		.proc_handler	= proc_dointvec_minmax,
		.extra1		= SYSCTL_ZERO,
		.extra2		= SYSCTL_ONE,
	},
#endif /* CONFIG_SMP */
	{
		.procname	= "pid_max",
		.data		= &pid_max,
		.maxlen		= sizeof (int),
		.mode		= 0644,
		.proc_handler	= proc_dointvec_minmax,
		.extra1		= &pid_max_min,
		.extra2		= &pid_max_max,
	},
	{
		.procname	= "panic_on_oops",
		.data		= &panic_on_oops,
		.maxlen		= sizeof(int),
		.mode		= 0644,
		.proc_handler	= proc_dointvec,
	},
	{
		.procname	= "panic_print",
		.data		= &panic_print,
		.maxlen		= sizeof(unsigned long),
		.mode		= 0644,
		.proc_handler	= proc_doulongvec_minmax,
	},
	{
		.procname	= "ngroups_max",
		.data		= (void *)&ngroups_max,
		.maxlen		= sizeof (int),
		.mode		= 0444,
		.proc_handler	= proc_dointvec,
	},
	{
		.procname	= "cap_last_cap",
		.data		= (void *)&cap_last_cap,
		.maxlen		= sizeof(int),
		.mode		= 0444,
		.proc_handler	= proc_dointvec,
	},
#if defined(CONFIG_X86_LOCAL_APIC) && defined(CONFIG_X86)
	{
		.procname       = "unknown_nmi_panic",
		.data           = &unknown_nmi_panic,
		.maxlen         = sizeof (int),
		.mode           = 0644,
		.proc_handler   = proc_dointvec,
	},
#endif

#if (defined(CONFIG_X86_32) || defined(CONFIG_PARISC)) && \
	defined(CONFIG_DEBUG_STACKOVERFLOW)
	{
		.procname	= "panic_on_stackoverflow",
		.data		= &sysctl_panic_on_stackoverflow,
		.maxlen		= sizeof(int),
		.mode		= 0644,
		.proc_handler	= proc_dointvec,
	},
#endif
#if defined(CONFIG_X86)
	{
		.procname	= "panic_on_unrecovered_nmi",
		.data		= &panic_on_unrecovered_nmi,
		.maxlen		= sizeof(int),
		.mode		= 0644,
		.proc_handler	= proc_dointvec,
	},
	{
		.procname	= "panic_on_io_nmi",
		.data		= &panic_on_io_nmi,
		.maxlen		= sizeof(int),
		.mode		= 0644,
		.proc_handler	= proc_dointvec,
	},
	{
		.procname	= "bootloader_type",
		.data		= &bootloader_type,
		.maxlen		= sizeof (int),
		.mode		= 0444,
		.proc_handler	= proc_dointvec,
	},
	{
		.procname	= "bootloader_version",
		.data		= &bootloader_version,
		.maxlen		= sizeof (int),
		.mode		= 0444,
		.proc_handler	= proc_dointvec,
	},
	{
		.procname	= "io_delay_type",
		.data		= &io_delay_type,
		.maxlen		= sizeof(int),
		.mode		= 0644,
		.proc_handler	= proc_dointvec,
	},
#endif
#if defined(CONFIG_MMU)
	{
		.procname	= "randomize_va_space",
		.data		= &randomize_va_space,
		.maxlen		= sizeof(int),
		.mode		= 0644,
		.proc_handler	= proc_dointvec,
	},
#endif
#if defined(CONFIG_S390) && defined(CONFIG_SMP)
	{
		.procname	= "spin_retry",
		.data		= &spin_retry,
		.maxlen		= sizeof (int),
		.mode		= 0644,
		.proc_handler	= proc_dointvec,
	},
#endif
#if	defined(CONFIG_ACPI_SLEEP) && defined(CONFIG_X86)
	{
		.procname	= "acpi_video_flags",
		.data		= &acpi_realmode_flags,
		.maxlen		= sizeof (unsigned long),
		.mode		= 0644,
		.proc_handler	= proc_doulongvec_minmax,
	},
#endif
#ifdef CONFIG_SYSCTL_ARCH_UNALIGN_NO_WARN
	{
		.procname	= "ignore-unaligned-usertrap",
		.data		= &no_unaligned_warning,
		.maxlen		= sizeof (int),
		.mode		= 0644,
		.proc_handler	= proc_dointvec,
	},
#endif
#ifdef CONFIG_IA64
	{
		.procname	= "unaligned-dump-stack",
		.data		= &unaligned_dump_stack,
		.maxlen		= sizeof (int),
		.mode		= 0644,
		.proc_handler	= proc_dointvec,
	},
#endif
#ifdef CONFIG_RT_MUTEXES
	{
		.procname	= "max_lock_depth",
		.data		= &max_lock_depth,
		.maxlen		= sizeof(int),
		.mode		= 0644,
		.proc_handler	= proc_dointvec,
	},
#endif
	{
		.procname	= "poweroff_cmd",
		.data		= &poweroff_cmd,
		.maxlen		= POWEROFF_CMD_PATH_LEN,
		.mode		= 0644,
		.proc_handler	= proc_dostring,
	},
#ifdef CONFIG_KEYS
	{
		.procname	= "keys",
		.mode		= 0555,
		.child		= key_sysctls,
	},
#endif
#ifdef CONFIG_PERF_EVENTS
	/*
	 * User-space scripts rely on the existence of this file
	 * as a feature check for perf_events being enabled.
	 *
	 * So it's an ABI, do not remove!
	 */
	{
		.procname	= "perf_event_paranoid",
		.data		= &sysctl_perf_event_paranoid,
		.maxlen		= sizeof(sysctl_perf_event_paranoid),
		.mode		= 0644,
		.proc_handler	= proc_dointvec,
	},
	{
		.procname	= "perf_event_mlock_kb",
		.data		= &sysctl_perf_event_mlock,
		.maxlen		= sizeof(sysctl_perf_event_mlock),
		.mode		= 0644,
		.proc_handler	= proc_dointvec,
	},
	{
		.procname	= "perf_event_max_sample_rate",
		.data		= &sysctl_perf_event_sample_rate,
		.maxlen		= sizeof(sysctl_perf_event_sample_rate),
		.mode		= 0644,
		.proc_handler	= perf_proc_update_handler,
		.extra1		= SYSCTL_ONE,
	},
	{
		.procname	= "perf_cpu_time_max_percent",
		.data		= &sysctl_perf_cpu_time_max_percent,
		.maxlen		= sizeof(sysctl_perf_cpu_time_max_percent),
		.mode		= 0644,
		.proc_handler	= perf_cpu_time_max_percent_handler,
		.extra1		= SYSCTL_ZERO,
		.extra2		= SYSCTL_ONE_HUNDRED,
	},
	{
		.procname	= "perf_event_max_stack",
		.data		= &sysctl_perf_event_max_stack,
		.maxlen		= sizeof(sysctl_perf_event_max_stack),
		.mode		= 0644,
		.proc_handler	= perf_event_max_stack_handler,
		.extra1		= SYSCTL_ZERO,
		.extra2		= (void *)&six_hundred_forty_kb,
	},
	{
		.procname	= "perf_event_max_contexts_per_stack",
		.data		= &sysctl_perf_event_max_contexts_per_stack,
		.maxlen		= sizeof(sysctl_perf_event_max_contexts_per_stack),
		.mode		= 0644,
		.proc_handler	= perf_event_max_stack_handler,
		.extra1		= SYSCTL_ZERO,
		.extra2		= SYSCTL_ONE_THOUSAND,
	},
#endif
	{
		.procname	= "panic_on_warn",
		.data		= &panic_on_warn,
		.maxlen		= sizeof(int),
		.mode		= 0644,
		.proc_handler	= proc_dointvec_minmax,
		.extra1		= SYSCTL_ZERO,
		.extra2		= SYSCTL_ONE,
	},
#if defined(CONFIG_SMP) && defined(CONFIG_NO_HZ_COMMON)
	{
		.procname	= "timer_migration",
		.data		= &sysctl_timer_migration,
		.maxlen		= sizeof(unsigned int),
		.mode		= 0644,
		.proc_handler	= timer_migration_handler,
		.extra1		= SYSCTL_ZERO,
		.extra2		= SYSCTL_ONE,
	},
#endif
#ifdef CONFIG_BPF_SYSCALL
	{
		.procname	= "unprivileged_bpf_disabled",
		.data		= &sysctl_unprivileged_bpf_disabled,
		.maxlen		= sizeof(sysctl_unprivileged_bpf_disabled),
		.mode		= 0644,
		.proc_handler	= bpf_unpriv_handler,
		.extra1		= SYSCTL_ZERO,
		.extra2		= SYSCTL_TWO,
	},
	{
		.procname	= "bpf_stats_enabled",
		.data		= &bpf_stats_enabled_key.key,
		.maxlen		= sizeof(bpf_stats_enabled_key),
		.mode		= 0644,
		.proc_handler	= bpf_stats_handler,
	},
#endif
#if defined(CONFIG_TREE_RCU)
	{
		.procname	= "panic_on_rcu_stall",
		.data		= &sysctl_panic_on_rcu_stall,
		.maxlen		= sizeof(sysctl_panic_on_rcu_stall),
		.mode		= 0644,
		.proc_handler	= proc_dointvec_minmax,
		.extra1		= SYSCTL_ZERO,
		.extra2		= SYSCTL_ONE,
	},
#endif
#if defined(CONFIG_TREE_RCU)
	{
		.procname	= "max_rcu_stall_to_panic",
		.data		= &sysctl_max_rcu_stall_to_panic,
		.maxlen		= sizeof(sysctl_max_rcu_stall_to_panic),
		.mode		= 0644,
		.proc_handler	= proc_dointvec_minmax,
		.extra1		= SYSCTL_ONE,
		.extra2		= SYSCTL_INT_MAX,
	},
#endif
	{ }
};

static struct ctl_table vm_table[] = {
	{
		.procname	= "overcommit_memory",
		.data		= &sysctl_overcommit_memory,
		.maxlen		= sizeof(sysctl_overcommit_memory),
		.mode		= 0644,
		.proc_handler	= overcommit_policy_handler,
		.extra1		= SYSCTL_ZERO,
		.extra2		= SYSCTL_TWO,
	},
	{
		.procname	= "panic_on_oom",
		.data		= &sysctl_panic_on_oom,
		.maxlen		= sizeof(sysctl_panic_on_oom),
		.mode		= 0644,
		.proc_handler	= proc_dointvec_minmax,
		.extra1		= SYSCTL_ZERO,
		.extra2		= SYSCTL_TWO,
	},
	{
		.procname	= "oom_kill_allocating_task",
		.data		= &sysctl_oom_kill_allocating_task,
		.maxlen		= sizeof(sysctl_oom_kill_allocating_task),
		.mode		= 0644,
		.proc_handler	= proc_dointvec,
	},
	{
		.procname	= "oom_dump_tasks",
		.data		= &sysctl_oom_dump_tasks,
		.maxlen		= sizeof(sysctl_oom_dump_tasks),
		.mode		= 0644,
		.proc_handler	= proc_dointvec,
	},
	{
		.procname	= "overcommit_ratio",
		.data		= &sysctl_overcommit_ratio,
		.maxlen		= sizeof(sysctl_overcommit_ratio),
		.mode		= 0644,
		.proc_handler	= overcommit_ratio_handler,
	},
	{
		.procname	= "overcommit_kbytes",
		.data		= &sysctl_overcommit_kbytes,
		.maxlen		= sizeof(sysctl_overcommit_kbytes),
		.mode		= 0644,
		.proc_handler	= overcommit_kbytes_handler,
	},
	{
		.procname	= "page-cluster",
		.data		= &page_cluster,
		.maxlen		= sizeof(int),
		.mode		= 0644,
		.proc_handler	= proc_dointvec_minmax,
		.extra1		= SYSCTL_ZERO,
	},
	{
		.procname	= "dirty_background_ratio",
		.data		= &dirty_background_ratio,
		.maxlen		= sizeof(dirty_background_ratio),
		.mode		= 0644,
		.proc_handler	= dirty_background_ratio_handler,
		.extra1		= SYSCTL_ZERO,
		.extra2		= SYSCTL_ONE_HUNDRED,
	},
	{
		.procname	= "dirty_background_bytes",
		.data		= &dirty_background_bytes,
		.maxlen		= sizeof(dirty_background_bytes),
		.mode		= 0644,
		.proc_handler	= dirty_background_bytes_handler,
		.extra1		= SYSCTL_LONG_ONE,
	},
	{
		.procname	= "dirty_ratio",
		.data		= &vm_dirty_ratio,
		.maxlen		= sizeof(vm_dirty_ratio),
		.mode		= 0644,
		.proc_handler	= dirty_ratio_handler,
		.extra1		= SYSCTL_ZERO,
		.extra2		= SYSCTL_ONE_HUNDRED,
	},
	{
		.procname	= "dirty_bytes",
		.data		= &vm_dirty_bytes,
		.maxlen		= sizeof(vm_dirty_bytes),
		.mode		= 0644,
		.proc_handler	= dirty_bytes_handler,
		.extra1		= (void *)&dirty_bytes_min,
	},
	{
		.procname	= "dirty_writeback_centisecs",
		.data		= &dirty_writeback_interval,
		.maxlen		= sizeof(dirty_writeback_interval),
		.mode		= 0644,
		.proc_handler	= dirty_writeback_centisecs_handler,
	},
	{
		.procname	= "dirty_expire_centisecs",
		.data		= &dirty_expire_interval,
		.maxlen		= sizeof(dirty_expire_interval),
		.mode		= 0644,
		.proc_handler	= proc_dointvec_minmax,
		.extra1		= SYSCTL_ZERO,
	},
	{
		.procname	= "dirtytime_expire_seconds",
		.data		= &dirtytime_expire_interval,
		.maxlen		= sizeof(dirtytime_expire_interval),
		.mode		= 0644,
		.proc_handler	= dirtytime_interval_handler,
		.extra1		= SYSCTL_ZERO,
	},
	{
		.procname	= "swappiness",
		.data		= &vm_swappiness,
		.maxlen		= sizeof(vm_swappiness),
		.mode		= 0644,
		.proc_handler	= proc_dointvec_minmax,
		.extra1		= SYSCTL_ZERO,
		.extra2		= SYSCTL_TWO_HUNDRED,
	},
#ifdef CONFIG_HUGETLB_PAGE
	{
		.procname	= "nr_hugepages",
		.data		= NULL,
		.maxlen		= sizeof(unsigned long),
		.mode		= 0644,
		.proc_handler	= hugetlb_sysctl_handler,
	},
#ifdef CONFIG_NUMA
	{
		.procname       = "nr_hugepages_mempolicy",
		.data           = NULL,
		.maxlen         = sizeof(unsigned long),
		.mode           = 0644,
		.proc_handler   = &hugetlb_mempolicy_sysctl_handler,
	},
	{
		.procname		= "numa_stat",
		.data			= &sysctl_vm_numa_stat,
		.maxlen			= sizeof(int),
		.mode			= 0644,
		.proc_handler	= sysctl_vm_numa_stat_handler,
		.extra1			= SYSCTL_ZERO,
		.extra2			= SYSCTL_ONE,
	},
#endif
	 {
		.procname	= "hugetlb_shm_group",
		.data		= &sysctl_hugetlb_shm_group,
		.maxlen		= sizeof(gid_t),
		.mode		= 0644,
		.proc_handler	= proc_dointvec,
	 },
	{
		.procname	= "nr_overcommit_hugepages",
		.data		= NULL,
		.maxlen		= sizeof(unsigned long),
		.mode		= 0644,
		.proc_handler	= hugetlb_overcommit_handler,
	},
#endif
	{
		.procname	= "lowmem_reserve_ratio",
		.data		= &sysctl_lowmem_reserve_ratio,
		.maxlen		= sizeof(sysctl_lowmem_reserve_ratio),
		.mode		= 0644,
		.proc_handler	= lowmem_reserve_ratio_sysctl_handler,
	},
	{
		.procname	= "drop_caches",
		.data		= &sysctl_drop_caches,
		.maxlen		= sizeof(int),
		.mode		= 0200,
		.proc_handler	= drop_caches_sysctl_handler,
		.extra1		= SYSCTL_ONE,
		.extra2		= SYSCTL_FOUR,
	},
#ifdef CONFIG_COMPACTION
	{
		.procname	= "compact_memory",
		.data		= NULL,
		.maxlen		= sizeof(int),
		.mode		= 0200,
		.proc_handler	= sysctl_compaction_handler,
	},
	{
		.procname	= "compaction_proactiveness",
		.data		= &sysctl_compaction_proactiveness,
		.maxlen		= sizeof(sysctl_compaction_proactiveness),
		.mode		= 0644,
		.proc_handler	= compaction_proactiveness_sysctl_handler,
		.extra1		= SYSCTL_ZERO,
		.extra2		= SYSCTL_ONE_HUNDRED,
	},
	{
		.procname	= "extfrag_threshold",
		.data		= &sysctl_extfrag_threshold,
		.maxlen		= sizeof(int),
		.mode		= 0644,
		.proc_handler	= proc_dointvec_minmax,
		.extra1		= SYSCTL_ZERO,
		.extra2		= (void *)&max_extfrag_threshold,
	},
	{
		.procname	= "compact_unevictable_allowed",
		.data		= &sysctl_compact_unevictable_allowed,
		.maxlen		= sizeof(int),
		.mode		= 0644,
		.proc_handler	= proc_dointvec_minmax_warn_RT_change,
		.extra1		= SYSCTL_ZERO,
		.extra2		= SYSCTL_ONE,
	},

#endif /* CONFIG_COMPACTION */
	{
		.procname	= "min_free_kbytes",
		.data		= &min_free_kbytes,
		.maxlen		= sizeof(min_free_kbytes),
		.mode		= 0644,
		.proc_handler	= min_free_kbytes_sysctl_handler,
		.extra1		= SYSCTL_ZERO,
	},
	{
		.procname	= "watermark_boost_factor",
		.data		= &watermark_boost_factor,
		.maxlen		= sizeof(watermark_boost_factor),
		.mode		= 0644,
		.proc_handler	= proc_dointvec_minmax,
		.extra1		= SYSCTL_ZERO,
	},
	{
		.procname	= "watermark_scale_factor",
		.data		= &watermark_scale_factor,
		.maxlen		= sizeof(watermark_scale_factor),
		.mode		= 0644,
		.proc_handler	= watermark_scale_factor_sysctl_handler,
		.extra1		= SYSCTL_ONE,
<<<<<<< HEAD
		.extra2		= &three_thousand,
=======
		.extra2		= SYSCTL_THREE_THOUSAND,
>>>>>>> ed9f4f96
	},
	{
		.procname	= "percpu_pagelist_high_fraction",
		.data		= &percpu_pagelist_high_fraction,
		.maxlen		= sizeof(percpu_pagelist_high_fraction),
		.mode		= 0644,
		.proc_handler	= percpu_pagelist_high_fraction_sysctl_handler,
		.extra1		= SYSCTL_ZERO,
	},
	{
		.procname	= "page_lock_unfairness",
		.data		= &sysctl_page_lock_unfairness,
		.maxlen		= sizeof(sysctl_page_lock_unfairness),
		.mode		= 0644,
		.proc_handler	= proc_dointvec_minmax,
		.extra1		= SYSCTL_ZERO,
	},
#ifdef CONFIG_MMU
	{
		.procname	= "max_map_count",
		.data		= &sysctl_max_map_count,
		.maxlen		= sizeof(sysctl_max_map_count),
		.mode		= 0644,
		.proc_handler	= proc_dointvec_minmax,
		.extra1		= SYSCTL_ZERO,
	},
#else
	{
		.procname	= "nr_trim_pages",
		.data		= &sysctl_nr_trim_pages,
		.maxlen		= sizeof(sysctl_nr_trim_pages),
		.mode		= 0644,
		.proc_handler	= proc_dointvec_minmax,
		.extra1		= SYSCTL_ZERO,
	},
#endif
	{
		.procname	= "laptop_mode",
		.data		= &laptop_mode,
		.maxlen		= sizeof(laptop_mode),
		.mode		= 0644,
		.proc_handler	= proc_dointvec_jiffies,
	},
	{
		.procname	= "vfs_cache_pressure",
		.data		= &sysctl_vfs_cache_pressure,
		.maxlen		= sizeof(sysctl_vfs_cache_pressure),
		.mode		= 0644,
		.proc_handler	= proc_dointvec_minmax,
		.extra1		= SYSCTL_ZERO,
	},
#if defined(HAVE_ARCH_PICK_MMAP_LAYOUT) || \
    defined(CONFIG_ARCH_WANT_DEFAULT_TOPDOWN_MMAP_LAYOUT)
	{
		.procname	= "legacy_va_layout",
		.data		= &sysctl_legacy_va_layout,
		.maxlen		= sizeof(sysctl_legacy_va_layout),
		.mode		= 0644,
		.proc_handler	= proc_dointvec_minmax,
		.extra1		= SYSCTL_ZERO,
	},
#endif
#ifdef CONFIG_NUMA
	{
		.procname	= "zone_reclaim_mode",
		.data		= &node_reclaim_mode,
		.maxlen		= sizeof(node_reclaim_mode),
		.mode		= 0644,
		.proc_handler	= proc_dointvec_minmax,
		.extra1		= SYSCTL_ZERO,
	},
	{
		.procname	= "min_unmapped_ratio",
		.data		= &sysctl_min_unmapped_ratio,
		.maxlen		= sizeof(sysctl_min_unmapped_ratio),
		.mode		= 0644,
		.proc_handler	= sysctl_min_unmapped_ratio_sysctl_handler,
		.extra1		= SYSCTL_ZERO,
		.extra2		= SYSCTL_ONE_HUNDRED,
	},
	{
		.procname	= "min_slab_ratio",
		.data		= &sysctl_min_slab_ratio,
		.maxlen		= sizeof(sysctl_min_slab_ratio),
		.mode		= 0644,
		.proc_handler	= sysctl_min_slab_ratio_sysctl_handler,
		.extra1		= SYSCTL_ZERO,
		.extra2		= SYSCTL_ONE_HUNDRED,
	},
#endif
#ifdef CONFIG_SMP
	{
		.procname	= "stat_interval",
		.data		= &sysctl_stat_interval,
		.maxlen		= sizeof(sysctl_stat_interval),
		.mode		= 0644,
		.proc_handler	= proc_dointvec_jiffies,
	},
	{
		.procname	= "stat_refresh",
		.data		= NULL,
		.maxlen		= 0,
		.mode		= 0600,
		.proc_handler	= vmstat_refresh,
	},
#endif
#ifdef CONFIG_MMU
	{
		.procname	= "mmap_min_addr",
		.data		= &dac_mmap_min_addr,
		.maxlen		= sizeof(unsigned long),
		.mode		= 0644,
		.proc_handler	= mmap_min_addr_handler,
	},
#endif
#ifdef CONFIG_NUMA
	{
		.procname	= "numa_zonelist_order",
		.data		= &numa_zonelist_order,
		.maxlen		= NUMA_ZONELIST_ORDER_LEN,
		.mode		= 0644,
		.proc_handler	= numa_zonelist_order_handler,
	},
#endif
#if (defined(CONFIG_X86_32) && !defined(CONFIG_UML))|| \
   (defined(CONFIG_SUPERH) && defined(CONFIG_VSYSCALL))
	{
		.procname	= "vdso_enabled",
#ifdef CONFIG_X86_32
		.data		= &vdso32_enabled,
		.maxlen		= sizeof(vdso32_enabled),
#else
		.data		= &vdso_enabled,
		.maxlen		= sizeof(vdso_enabled),
#endif
		.mode		= 0644,
		.proc_handler	= proc_dointvec,
		.extra1		= SYSCTL_ZERO,
	},
#endif
#ifdef CONFIG_HIGHMEM
	{
		.procname	= "highmem_is_dirtyable",
		.data		= &vm_highmem_is_dirtyable,
		.maxlen		= sizeof(vm_highmem_is_dirtyable),
		.mode		= 0644,
		.proc_handler	= proc_dointvec_minmax,
		.extra1		= SYSCTL_ZERO,
		.extra2		= SYSCTL_ONE,
	},
#endif
#ifdef CONFIG_MEMORY_FAILURE
	{
		.procname	= "memory_failure_early_kill",
		.data		= &sysctl_memory_failure_early_kill,
		.maxlen		= sizeof(sysctl_memory_failure_early_kill),
		.mode		= 0644,
		.proc_handler	= proc_dointvec_minmax,
		.extra1		= SYSCTL_ZERO,
		.extra2		= SYSCTL_ONE,
	},
	{
		.procname	= "memory_failure_recovery",
		.data		= &sysctl_memory_failure_recovery,
		.maxlen		= sizeof(sysctl_memory_failure_recovery),
		.mode		= 0644,
		.proc_handler	= proc_dointvec_minmax,
		.extra1		= SYSCTL_ZERO,
		.extra2		= SYSCTL_ONE,
	},
#endif
	{
		.procname	= "user_reserve_kbytes",
		.data		= &sysctl_user_reserve_kbytes,
		.maxlen		= sizeof(sysctl_user_reserve_kbytes),
		.mode		= 0644,
		.proc_handler	= proc_doulongvec_minmax,
	},
	{
		.procname	= "admin_reserve_kbytes",
		.data		= &sysctl_admin_reserve_kbytes,
		.maxlen		= sizeof(sysctl_admin_reserve_kbytes),
		.mode		= 0644,
		.proc_handler	= proc_doulongvec_minmax,
	},
#ifdef CONFIG_HAVE_ARCH_MMAP_RND_BITS
	{
		.procname	= "mmap_rnd_bits",
		.data		= &mmap_rnd_bits,
		.maxlen		= sizeof(mmap_rnd_bits),
		.mode		= 0600,
		.proc_handler	= proc_dointvec_minmax,
		.extra1		= (void *)&mmap_rnd_bits_min,
		.extra2		= (void *)&mmap_rnd_bits_max,
	},
#endif
#ifdef CONFIG_HAVE_ARCH_MMAP_RND_COMPAT_BITS
	{
		.procname	= "mmap_rnd_compat_bits",
		.data		= &mmap_rnd_compat_bits,
		.maxlen		= sizeof(mmap_rnd_compat_bits),
		.mode		= 0600,
		.proc_handler	= proc_dointvec_minmax,
		.extra1		= (void *)&mmap_rnd_compat_bits_min,
		.extra2		= (void *)&mmap_rnd_compat_bits_max,
	},
#endif
#ifdef CONFIG_USERFAULTFD
	{
		.procname	= "unprivileged_userfaultfd",
		.data		= &sysctl_unprivileged_userfaultfd,
		.maxlen		= sizeof(sysctl_unprivileged_userfaultfd),
		.mode		= 0644,
		.proc_handler	= proc_dointvec_minmax,
		.extra1		= SYSCTL_ZERO,
		.extra2		= SYSCTL_ONE,
	},
#endif
	{ }
};

static struct ctl_table debug_table[] = {
#ifdef CONFIG_SYSCTL_EXCEPTION_TRACE
	{
		.procname	= "exception-trace",
		.data		= &show_unhandled_signals,
		.maxlen		= sizeof(int),
		.mode		= 0644,
		.proc_handler	= proc_dointvec
	},
#endif
	{ }
};

static struct ctl_table dev_table[] = {
	{ }
};

DECLARE_SYSCTL_BASE(kernel, kern_table);
DECLARE_SYSCTL_BASE(vm, vm_table);
DECLARE_SYSCTL_BASE(debug, debug_table);
DECLARE_SYSCTL_BASE(dev, dev_table);

int __init sysctl_init_bases(void)
{
	register_sysctl_base(kernel);
	register_sysctl_base(vm);
	register_sysctl_base(debug);
	register_sysctl_base(dev);

	return 0;
}
#endif /* CONFIG_SYSCTL */
/*
 * No sense putting this after each symbol definition, twice,
 * exception granted :-)
 */
EXPORT_SYMBOL(proc_dobool);
EXPORT_SYMBOL(proc_dointvec);
EXPORT_SYMBOL(proc_douintvec);
EXPORT_SYMBOL(proc_dointvec_jiffies);
EXPORT_SYMBOL(proc_dointvec_minmax);
EXPORT_SYMBOL_GPL(proc_douintvec_minmax);
EXPORT_SYMBOL(proc_dointvec_userhz_jiffies);
EXPORT_SYMBOL(proc_dointvec_ms_jiffies);
EXPORT_SYMBOL(proc_dostring);
EXPORT_SYMBOL(proc_doulongvec_minmax);
EXPORT_SYMBOL(proc_doulongvec_ms_jiffies_minmax);
EXPORT_SYMBOL(proc_do_large_bitmap);<|MERGE_RESOLUTION|>--- conflicted
+++ resolved
@@ -95,27 +95,7 @@
 #if defined(CONFIG_SYSCTL)
 
 /* Constants used for minimum and  maximum */
-<<<<<<< HEAD
-#ifdef CONFIG_LOCKUP_DETECTOR
-static int sixty = 60;
-#endif
-
-static int __maybe_unused neg_one = -1;
-static int __maybe_unused two = 2;
-static int __maybe_unused four = 4;
-static unsigned long zero_ul;
-static unsigned long one_ul = 1;
-static unsigned long long_max = LONG_MAX;
-static int one_hundred = 100;
-static int two_hundred = 200;
-static int one_thousand = 1000;
-static int three_thousand = 3000;
-#ifdef CONFIG_PRINTK
-static int ten_thousand = 10000;
-#endif
-=======
-
->>>>>>> ed9f4f96
+
 #ifdef CONFIG_PERF_EVENTS
 static const int six_hundred_forty_kb = 640 * 1024;
 #endif
@@ -2604,11 +2584,7 @@
 		.mode		= 0644,
 		.proc_handler	= watermark_scale_factor_sysctl_handler,
 		.extra1		= SYSCTL_ONE,
-<<<<<<< HEAD
-		.extra2		= &three_thousand,
-=======
 		.extra2		= SYSCTL_THREE_THOUSAND,
->>>>>>> ed9f4f96
 	},
 	{
 		.procname	= "percpu_pagelist_high_fraction",
