--- conflicted
+++ resolved
@@ -184,11 +184,7 @@
 struct ucc_slow_private {
 	struct ucc_slow_info *us_info;
 	struct ucc_slow __iomem *us_regs; /* Ptr to memory map of UCC regs */
-<<<<<<< HEAD
-	struct ucc_slow_pram *us_pram;	/* a pointer to the parameter RAM */
-=======
 	struct ucc_slow_pram __iomem *us_pram;	/* a pointer to the parameter RAM */
->>>>>>> 04d5ce62
 	s32 us_pram_offset;
 	int enabled_tx;		/* Whether channel is enabled for Tx (ENT) */
 	int enabled_rx;		/* Whether channel is enabled for Rx (ENR) */
@@ -200,15 +196,9 @@
 				   and length for first BD in a frame */
 	s32 tx_base_offset;	/* first BD in Tx BD table offset (In MURAM) */
 	s32 rx_base_offset;	/* first BD in Rx BD table offset (In MURAM) */
-<<<<<<< HEAD
-	struct qe_bd *confBd;	/* next BD for confirm after Tx */
-	struct qe_bd *tx_bd;	/* next BD for new Tx request */
-	struct qe_bd *rx_bd;	/* next BD to collect after Rx */
-=======
 	struct qe_bd __iomem *confBd;	/* next BD for confirm after Tx */
 	struct qe_bd __iomem *tx_bd;	/* next BD for new Tx request */
 	struct qe_bd __iomem *rx_bd;	/* next BD to collect after Rx */
->>>>>>> 04d5ce62
 	void *p_rx_frame;	/* accumulating receive frame */
 	__be16 __iomem *p_ucce;	/* a pointer to the event register in memory */
 	__be16 __iomem *p_uccm;	/* a pointer to the mask register in memory */
