// SPDX-License-Identifier: GPL-2.0-or-later
/* memcontrol.c - Memory Controller
 *
 * Copyright IBM Corporation, 2007
 * Author Balbir Singh <balbir@linux.vnet.ibm.com>
 *
 * Copyright 2007 OpenVZ SWsoft Inc
 * Author: Pavel Emelianov <xemul@openvz.org>
 *
 * Memory thresholds
 * Copyright (C) 2009 Nokia Corporation
 * Author: Kirill A. Shutemov
 *
 * Kernel Memory Controller
 * Copyright (C) 2012 Parallels Inc. and Google Inc.
 * Authors: Glauber Costa and Suleiman Souhlal
 *
 * Native page reclaim
 * Charge lifetime sanitation
 * Lockless page tracking & accounting
 * Unified hierarchy configuration model
 * Copyright (C) 2015 Red Hat, Inc., Johannes Weiner
 *
 * Per memcg lru locking
 * Copyright (C) 2020 Alibaba, Inc, Alex Shi
 */

#include <linux/page_counter.h>
#include <linux/memcontrol.h>
#include <linux/cgroup.h>
#include <linux/pagewalk.h>
#include <linux/sched/mm.h>
#include <linux/shmem_fs.h>
#include <linux/hugetlb.h>
#include <linux/pagemap.h>
#include <linux/vm_event_item.h>
#include <linux/smp.h>
#include <linux/page-flags.h>
#include <linux/backing-dev.h>
#include <linux/bit_spinlock.h>
#include <linux/rcupdate.h>
#include <linux/limits.h>
#include <linux/export.h>
#include <linux/mutex.h>
#include <linux/rbtree.h>
#include <linux/slab.h>
#include <linux/swap.h>
#include <linux/swapops.h>
#include <linux/spinlock.h>
#include <linux/eventfd.h>
#include <linux/poll.h>
#include <linux/sort.h>
#include <linux/fs.h>
#include <linux/seq_file.h>
#include <linux/vmpressure.h>
#include <linux/mm_inline.h>
#include <linux/swap_cgroup.h>
#include <linux/cpu.h>
#include <linux/oom.h>
#include <linux/lockdep.h>
#include <linux/file.h>
#include <linux/tracehook.h>
#include <linux/psi.h>
#include <linux/seq_buf.h>
#include "internal.h"
#include <net/sock.h>
#include <net/ip.h>
#include "slab.h"

#include <linux/uaccess.h>

#include <trace/events/vmscan.h>

struct cgroup_subsys memory_cgrp_subsys __read_mostly;
EXPORT_SYMBOL(memory_cgrp_subsys);

struct mem_cgroup *root_mem_cgroup __read_mostly;

/* Active memory cgroup to use from an interrupt context */
DEFINE_PER_CPU(struct mem_cgroup *, int_active_memcg);
EXPORT_PER_CPU_SYMBOL_GPL(int_active_memcg);

/* Socket memory accounting disabled? */
static bool cgroup_memory_nosocket __ro_after_init;

/* Kernel memory accounting disabled? */
static bool cgroup_memory_nokmem __ro_after_init;

/* Whether the swap controller is active */
#ifdef CONFIG_MEMCG_SWAP
bool cgroup_memory_noswap __ro_after_init;
#else
#define cgroup_memory_noswap		1
#endif

#ifdef CONFIG_CGROUP_WRITEBACK
static DECLARE_WAIT_QUEUE_HEAD(memcg_cgwb_frn_waitq);
#endif

/* Whether legacy memory+swap accounting is active */
static bool do_memsw_account(void)
{
	return !cgroup_subsys_on_dfl(memory_cgrp_subsys) && !cgroup_memory_noswap;
}

#define THRESHOLDS_EVENTS_TARGET 128
#define SOFTLIMIT_EVENTS_TARGET 1024

/*
 * Cgroups above their limits are maintained in a RB-Tree, independent of
 * their hierarchy representation
 */

struct mem_cgroup_tree_per_node {
	struct rb_root rb_root;
	struct rb_node *rb_rightmost;
	spinlock_t lock;
};

struct mem_cgroup_tree {
	struct mem_cgroup_tree_per_node *rb_tree_per_node[MAX_NUMNODES];
};

static struct mem_cgroup_tree soft_limit_tree __read_mostly;

/* for OOM */
struct mem_cgroup_eventfd_list {
	struct list_head list;
	struct eventfd_ctx *eventfd;
};

/*
 * cgroup_event represents events which userspace want to receive.
 */
struct mem_cgroup_event {
	/*
	 * memcg which the event belongs to.
	 */
	struct mem_cgroup *memcg;
	/*
	 * eventfd to signal userspace about the event.
	 */
	struct eventfd_ctx *eventfd;
	/*
	 * Each of these stored in a list by the cgroup.
	 */
	struct list_head list;
	/*
	 * register_event() callback will be used to add new userspace
	 * waiter for changes related to this event.  Use eventfd_signal()
	 * on eventfd to send notification to userspace.
	 */
	int (*register_event)(struct mem_cgroup *memcg,
			      struct eventfd_ctx *eventfd, const char *args);
	/*
	 * unregister_event() callback will be called when userspace closes
	 * the eventfd or on cgroup removing.  This callback must be set,
	 * if you want provide notification functionality.
	 */
	void (*unregister_event)(struct mem_cgroup *memcg,
				 struct eventfd_ctx *eventfd);
	/*
	 * All fields below needed to unregister event when
	 * userspace closes eventfd.
	 */
	poll_table pt;
	wait_queue_head_t *wqh;
	wait_queue_entry_t wait;
	struct work_struct remove;
};

static void mem_cgroup_threshold(struct mem_cgroup *memcg);
static void mem_cgroup_oom_notify(struct mem_cgroup *memcg);

/* Stuffs for move charges at task migration. */
/*
 * Types of charges to be moved.
 */
#define MOVE_ANON	0x1U
#define MOVE_FILE	0x2U
#define MOVE_MASK	(MOVE_ANON | MOVE_FILE)

/* "mc" and its members are protected by cgroup_mutex */
static struct move_charge_struct {
	spinlock_t	  lock; /* for from, to */
	struct mm_struct  *mm;
	struct mem_cgroup *from;
	struct mem_cgroup *to;
	unsigned long flags;
	unsigned long precharge;
	unsigned long moved_charge;
	unsigned long moved_swap;
	struct task_struct *moving_task;	/* a task moving charges */
	wait_queue_head_t waitq;		/* a waitq for other context */
} mc = {
	.lock = __SPIN_LOCK_UNLOCKED(mc.lock),
	.waitq = __WAIT_QUEUE_HEAD_INITIALIZER(mc.waitq),
};

/*
 * Maximum loops in mem_cgroup_hierarchical_reclaim(), used for soft
 * limit reclaim to prevent infinite loops, if they ever occur.
 */
#define	MEM_CGROUP_MAX_RECLAIM_LOOPS		100
#define	MEM_CGROUP_MAX_SOFT_LIMIT_RECLAIM_LOOPS	2

/* for encoding cft->private value on file */
enum res_type {
	_MEM,
	_MEMSWAP,
	_OOM_TYPE,
	_KMEM,
	_TCP,
};

#define MEMFILE_PRIVATE(x, val)	((x) << 16 | (val))
#define MEMFILE_TYPE(val)	((val) >> 16 & 0xffff)
#define MEMFILE_ATTR(val)	((val) & 0xffff)
/* Used for OOM notifier */
#define OOM_CONTROL		(0)

/*
 * Iteration constructs for visiting all cgroups (under a tree).  If
 * loops are exited prematurely (break), mem_cgroup_iter_break() must
 * be used for reference counting.
 */
#define for_each_mem_cgroup_tree(iter, root)		\
	for (iter = mem_cgroup_iter(root, NULL, NULL);	\
	     iter != NULL;				\
	     iter = mem_cgroup_iter(root, iter, NULL))

#define for_each_mem_cgroup(iter)			\
	for (iter = mem_cgroup_iter(NULL, NULL, NULL);	\
	     iter != NULL;				\
	     iter = mem_cgroup_iter(NULL, iter, NULL))

static inline bool task_is_dying(void)
{
	return tsk_is_oom_victim(current) || fatal_signal_pending(current) ||
		(current->flags & PF_EXITING);
}

/* Some nice accessors for the vmpressure. */
struct vmpressure *memcg_to_vmpressure(struct mem_cgroup *memcg)
{
	if (!memcg)
		memcg = root_mem_cgroup;
	return &memcg->vmpressure;
}

struct mem_cgroup *vmpressure_to_memcg(struct vmpressure *vmpr)
{
	return container_of(vmpr, struct mem_cgroup, vmpressure);
}

#ifdef CONFIG_MEMCG_KMEM
static DEFINE_SPINLOCK(objcg_lock);

bool mem_cgroup_kmem_disabled(void)
{
	return cgroup_memory_nokmem;
}

static void obj_cgroup_uncharge_pages(struct obj_cgroup *objcg,
				      unsigned int nr_pages);

static void obj_cgroup_release(struct percpu_ref *ref)
{
	struct obj_cgroup *objcg = container_of(ref, struct obj_cgroup, refcnt);
	unsigned int nr_bytes;
	unsigned int nr_pages;
	unsigned long flags;

	/*
	 * At this point all allocated objects are freed, and
	 * objcg->nr_charged_bytes can't have an arbitrary byte value.
	 * However, it can be PAGE_SIZE or (x * PAGE_SIZE).
	 *
	 * The following sequence can lead to it:
	 * 1) CPU0: objcg == stock->cached_objcg
	 * 2) CPU1: we do a small allocation (e.g. 92 bytes),
	 *          PAGE_SIZE bytes are charged
	 * 3) CPU1: a process from another memcg is allocating something,
	 *          the stock if flushed,
	 *          objcg->nr_charged_bytes = PAGE_SIZE - 92
	 * 5) CPU0: we do release this object,
	 *          92 bytes are added to stock->nr_bytes
	 * 6) CPU0: stock is flushed,
	 *          92 bytes are added to objcg->nr_charged_bytes
	 *
	 * In the result, nr_charged_bytes == PAGE_SIZE.
	 * This page will be uncharged in obj_cgroup_release().
	 */
	nr_bytes = atomic_read(&objcg->nr_charged_bytes);
	WARN_ON_ONCE(nr_bytes & (PAGE_SIZE - 1));
	nr_pages = nr_bytes >> PAGE_SHIFT;

	if (nr_pages)
		obj_cgroup_uncharge_pages(objcg, nr_pages);

	spin_lock_irqsave(&objcg_lock, flags);
	list_del(&objcg->list);
	spin_unlock_irqrestore(&objcg_lock, flags);

	percpu_ref_exit(ref);
	kfree_rcu(objcg, rcu);
}

static struct obj_cgroup *obj_cgroup_alloc(void)
{
	struct obj_cgroup *objcg;
	int ret;

	objcg = kzalloc(sizeof(struct obj_cgroup), GFP_KERNEL);
	if (!objcg)
		return NULL;

	ret = percpu_ref_init(&objcg->refcnt, obj_cgroup_release, 0,
			      GFP_KERNEL);
	if (ret) {
		kfree(objcg);
		return NULL;
	}
	INIT_LIST_HEAD(&objcg->list);
	return objcg;
}

static void memcg_reparent_objcgs(struct mem_cgroup *memcg,
				  struct mem_cgroup *parent)
{
	struct obj_cgroup *objcg, *iter;

	objcg = rcu_replace_pointer(memcg->objcg, NULL, true);

	spin_lock_irq(&objcg_lock);

	/* 1) Ready to reparent active objcg. */
	list_add(&objcg->list, &memcg->objcg_list);
	/* 2) Reparent active objcg and already reparented objcgs to parent. */
	list_for_each_entry(iter, &memcg->objcg_list, list)
		WRITE_ONCE(iter->memcg, parent);
	/* 3) Move already reparented objcgs to the parent's list */
	list_splice(&memcg->objcg_list, &parent->objcg_list);

	spin_unlock_irq(&objcg_lock);

	percpu_ref_kill(&objcg->refcnt);
}

/*
 * This will be used as a shrinker list's index.
 * The main reason for not using cgroup id for this:
 *  this works better in sparse environments, where we have a lot of memcgs,
 *  but only a few kmem-limited. Or also, if we have, for instance, 200
 *  memcgs, and none but the 200th is kmem-limited, we'd have to have a
 *  200 entry array for that.
 *
 * The current size of the caches array is stored in memcg_nr_cache_ids. It
 * will double each time we have to increase it.
 */
static DEFINE_IDA(memcg_cache_ida);
int memcg_nr_cache_ids;

/* Protects memcg_nr_cache_ids */
static DECLARE_RWSEM(memcg_cache_ids_sem);

void memcg_get_cache_ids(void)
{
	down_read(&memcg_cache_ids_sem);
}

void memcg_put_cache_ids(void)
{
	up_read(&memcg_cache_ids_sem);
}

/*
 * MIN_SIZE is different than 1, because we would like to avoid going through
 * the alloc/free process all the time. In a small machine, 4 kmem-limited
 * cgroups is a reasonable guess. In the future, it could be a parameter or
 * tunable, but that is strictly not necessary.
 *
 * MAX_SIZE should be as large as the number of cgrp_ids. Ideally, we could get
 * this constant directly from cgroup, but it is understandable that this is
 * better kept as an internal representation in cgroup.c. In any case, the
 * cgrp_id space is not getting any smaller, and we don't have to necessarily
 * increase ours as well if it increases.
 */
#define MEMCG_CACHES_MIN_SIZE 4
#define MEMCG_CACHES_MAX_SIZE MEM_CGROUP_ID_MAX

/*
 * A lot of the calls to the cache allocation functions are expected to be
 * inlined by the compiler. Since the calls to memcg_slab_pre_alloc_hook() are
 * conditional to this static branch, we'll have to allow modules that does
 * kmem_cache_alloc and the such to see this symbol as well
 */
DEFINE_STATIC_KEY_FALSE(memcg_kmem_enabled_key);
EXPORT_SYMBOL(memcg_kmem_enabled_key);
#endif

/**
 * mem_cgroup_css_from_page - css of the memcg associated with a page
 * @page: page of interest
 *
 * If memcg is bound to the default hierarchy, css of the memcg associated
 * with @page is returned.  The returned css remains associated with @page
 * until it is released.
 *
 * If memcg is bound to a traditional hierarchy, the css of root_mem_cgroup
 * is returned.
 */
struct cgroup_subsys_state *mem_cgroup_css_from_page(struct page *page)
{
	struct mem_cgroup *memcg;

	memcg = page_memcg(page);

	if (!memcg || !cgroup_subsys_on_dfl(memory_cgrp_subsys))
		memcg = root_mem_cgroup;

	return &memcg->css;
}

/**
 * page_cgroup_ino - return inode number of the memcg a page is charged to
 * @page: the page
 *
 * Look up the closest online ancestor of the memory cgroup @page is charged to
 * and return its inode number or 0 if @page is not charged to any cgroup. It
 * is safe to call this function without holding a reference to @page.
 *
 * Note, this function is inherently racy, because there is nothing to prevent
 * the cgroup inode from getting torn down and potentially reallocated a moment
 * after page_cgroup_ino() returns, so it only should be used by callers that
 * do not care (such as procfs interfaces).
 */
ino_t page_cgroup_ino(struct page *page)
{
	struct mem_cgroup *memcg;
	unsigned long ino = 0;

	rcu_read_lock();
	memcg = page_memcg_check(page);

	while (memcg && !(memcg->css.flags & CSS_ONLINE))
		memcg = parent_mem_cgroup(memcg);
	if (memcg)
		ino = cgroup_ino(memcg->css.cgroup);
	rcu_read_unlock();
	return ino;
}

static void __mem_cgroup_insert_exceeded(struct mem_cgroup_per_node *mz,
					 struct mem_cgroup_tree_per_node *mctz,
					 unsigned long new_usage_in_excess)
{
	struct rb_node **p = &mctz->rb_root.rb_node;
	struct rb_node *parent = NULL;
	struct mem_cgroup_per_node *mz_node;
	bool rightmost = true;

	if (mz->on_tree)
		return;

	mz->usage_in_excess = new_usage_in_excess;
	if (!mz->usage_in_excess)
		return;
	while (*p) {
		parent = *p;
		mz_node = rb_entry(parent, struct mem_cgroup_per_node,
					tree_node);
		if (mz->usage_in_excess < mz_node->usage_in_excess) {
			p = &(*p)->rb_left;
			rightmost = false;
		} else {
			p = &(*p)->rb_right;
		}
	}

	if (rightmost)
		mctz->rb_rightmost = &mz->tree_node;

	rb_link_node(&mz->tree_node, parent, p);
	rb_insert_color(&mz->tree_node, &mctz->rb_root);
	mz->on_tree = true;
}

static void __mem_cgroup_remove_exceeded(struct mem_cgroup_per_node *mz,
					 struct mem_cgroup_tree_per_node *mctz)
{
	if (!mz->on_tree)
		return;

	if (&mz->tree_node == mctz->rb_rightmost)
		mctz->rb_rightmost = rb_prev(&mz->tree_node);

	rb_erase(&mz->tree_node, &mctz->rb_root);
	mz->on_tree = false;
}

static void mem_cgroup_remove_exceeded(struct mem_cgroup_per_node *mz,
				       struct mem_cgroup_tree_per_node *mctz)
{
	unsigned long flags;

	spin_lock_irqsave(&mctz->lock, flags);
	__mem_cgroup_remove_exceeded(mz, mctz);
	spin_unlock_irqrestore(&mctz->lock, flags);
}

static unsigned long soft_limit_excess(struct mem_cgroup *memcg)
{
	unsigned long nr_pages = page_counter_read(&memcg->memory);
	unsigned long soft_limit = READ_ONCE(memcg->soft_limit);
	unsigned long excess = 0;

	if (nr_pages > soft_limit)
		excess = nr_pages - soft_limit;

	return excess;
}

static void mem_cgroup_update_tree(struct mem_cgroup *memcg, int nid)
{
	unsigned long excess;
	struct mem_cgroup_per_node *mz;
	struct mem_cgroup_tree_per_node *mctz;

	mctz = soft_limit_tree.rb_tree_per_node[nid];
	if (!mctz)
		return;
	/*
	 * Necessary to update all ancestors when hierarchy is used.
	 * because their event counter is not touched.
	 */
	for (; memcg; memcg = parent_mem_cgroup(memcg)) {
		mz = memcg->nodeinfo[nid];
		excess = soft_limit_excess(memcg);
		/*
		 * We have to update the tree if mz is on RB-tree or
		 * mem is over its softlimit.
		 */
		if (excess || mz->on_tree) {
			unsigned long flags;

			spin_lock_irqsave(&mctz->lock, flags);
			/* if on-tree, remove it */
			if (mz->on_tree)
				__mem_cgroup_remove_exceeded(mz, mctz);
			/*
			 * Insert again. mz->usage_in_excess will be updated.
			 * If excess is 0, no tree ops.
			 */
			__mem_cgroup_insert_exceeded(mz, mctz, excess);
			spin_unlock_irqrestore(&mctz->lock, flags);
		}
	}
}

static void mem_cgroup_remove_from_trees(struct mem_cgroup *memcg)
{
	struct mem_cgroup_tree_per_node *mctz;
	struct mem_cgroup_per_node *mz;
	int nid;

	for_each_node(nid) {
		mz = memcg->nodeinfo[nid];
		mctz = soft_limit_tree.rb_tree_per_node[nid];
		if (mctz)
			mem_cgroup_remove_exceeded(mz, mctz);
	}
}

static struct mem_cgroup_per_node *
__mem_cgroup_largest_soft_limit_node(struct mem_cgroup_tree_per_node *mctz)
{
	struct mem_cgroup_per_node *mz;

retry:
	mz = NULL;
	if (!mctz->rb_rightmost)
		goto done;		/* Nothing to reclaim from */

	mz = rb_entry(mctz->rb_rightmost,
		      struct mem_cgroup_per_node, tree_node);
	/*
	 * Remove the node now but someone else can add it back,
	 * we will to add it back at the end of reclaim to its correct
	 * position in the tree.
	 */
	__mem_cgroup_remove_exceeded(mz, mctz);
	if (!soft_limit_excess(mz->memcg) ||
	    !css_tryget(&mz->memcg->css))
		goto retry;
done:
	return mz;
}

static struct mem_cgroup_per_node *
mem_cgroup_largest_soft_limit_node(struct mem_cgroup_tree_per_node *mctz)
{
	struct mem_cgroup_per_node *mz;

	spin_lock_irq(&mctz->lock);
	mz = __mem_cgroup_largest_soft_limit_node(mctz);
	spin_unlock_irq(&mctz->lock);
	return mz;
}

/*
 * memcg and lruvec stats flushing
 *
 * Many codepaths leading to stats update or read are performance sensitive and
 * adding stats flushing in such codepaths is not desirable. So, to optimize the
 * flushing the kernel does:
 *
 * 1) Periodically and asynchronously flush the stats every 2 seconds to not let
 *    rstat update tree grow unbounded.
 *
 * 2) Flush the stats synchronously on reader side only when there are more than
 *    (MEMCG_CHARGE_BATCH * nr_cpus) update events. Though this optimization
 *    will let stats be out of sync by atmost (MEMCG_CHARGE_BATCH * nr_cpus) but
 *    only for 2 seconds due to (1).
 */
static void flush_memcg_stats_dwork(struct work_struct *w);
static DECLARE_DEFERRABLE_WORK(stats_flush_dwork, flush_memcg_stats_dwork);
static DEFINE_SPINLOCK(stats_flush_lock);
static DEFINE_PER_CPU(unsigned int, stats_updates);
static atomic_t stats_flush_threshold = ATOMIC_INIT(0);

<<<<<<< HEAD
static inline void memcg_rstat_updated(struct mem_cgroup *memcg)
{
	cgroup_rstat_updated(memcg->css.cgroup, smp_processor_id());
	if (!(__this_cpu_inc_return(stats_updates) % MEMCG_CHARGE_BATCH))
		atomic_inc(&stats_flush_threshold);
=======
static inline void memcg_rstat_updated(struct mem_cgroup *memcg, int val)
{
	unsigned int x;

	cgroup_rstat_updated(memcg->css.cgroup, smp_processor_id());

	x = __this_cpu_add_return(stats_updates, abs(val));
	if (x > MEMCG_CHARGE_BATCH) {
		atomic_add(x / MEMCG_CHARGE_BATCH, &stats_flush_threshold);
		__this_cpu_write(stats_updates, 0);
	}
>>>>>>> 754e0b0e
}

static void __mem_cgroup_flush_stats(void)
{
	unsigned long flag;

	if (!spin_trylock_irqsave(&stats_flush_lock, flag))
		return;

	cgroup_rstat_flush_irqsafe(root_mem_cgroup->css.cgroup);
	atomic_set(&stats_flush_threshold, 0);
	spin_unlock_irqrestore(&stats_flush_lock, flag);
}

void mem_cgroup_flush_stats(void)
{
	if (atomic_read(&stats_flush_threshold) > num_online_cpus())
		__mem_cgroup_flush_stats();
}

static void flush_memcg_stats_dwork(struct work_struct *w)
{
<<<<<<< HEAD
	mem_cgroup_flush_stats();
=======
	__mem_cgroup_flush_stats();
>>>>>>> 754e0b0e
	queue_delayed_work(system_unbound_wq, &stats_flush_dwork, 2UL*HZ);
}

/**
 * __mod_memcg_state - update cgroup memory statistics
 * @memcg: the memory cgroup
 * @idx: the stat item - can be enum memcg_stat_item or enum node_stat_item
 * @val: delta to add to the counter, can be negative
 */
void __mod_memcg_state(struct mem_cgroup *memcg, int idx, int val)
{
	if (mem_cgroup_disabled())
		return;

	__this_cpu_add(memcg->vmstats_percpu->state[idx], val);
<<<<<<< HEAD
	memcg_rstat_updated(memcg);
=======
	memcg_rstat_updated(memcg, val);
>>>>>>> 754e0b0e
}

/* idx can be of type enum memcg_stat_item or node_stat_item. */
static unsigned long memcg_page_state_local(struct mem_cgroup *memcg, int idx)
{
	long x = 0;
	int cpu;

	for_each_possible_cpu(cpu)
		x += per_cpu(memcg->vmstats_percpu->state[idx], cpu);
#ifdef CONFIG_SMP
	if (x < 0)
		x = 0;
#endif
	return x;
}

void __mod_memcg_lruvec_state(struct lruvec *lruvec, enum node_stat_item idx,
			      int val)
{
	struct mem_cgroup_per_node *pn;
	struct mem_cgroup *memcg;

	pn = container_of(lruvec, struct mem_cgroup_per_node, lruvec);
	memcg = pn->memcg;

	/* Update memcg */
	__this_cpu_add(memcg->vmstats_percpu->state[idx], val);

	/* Update lruvec */
	__this_cpu_add(pn->lruvec_stats_percpu->state[idx], val);

<<<<<<< HEAD
	memcg_rstat_updated(memcg);
=======
	memcg_rstat_updated(memcg, val);
>>>>>>> 754e0b0e
}

/**
 * __mod_lruvec_state - update lruvec memory statistics
 * @lruvec: the lruvec
 * @idx: the stat item
 * @val: delta to add to the counter, can be negative
 *
 * The lruvec is the intersection of the NUMA node and a cgroup. This
 * function updates the all three counters that are affected by a
 * change of state at this level: per-node, per-cgroup, per-lruvec.
 */
void __mod_lruvec_state(struct lruvec *lruvec, enum node_stat_item idx,
			int val)
{
	/* Update node */
	__mod_node_page_state(lruvec_pgdat(lruvec), idx, val);

	/* Update memcg and lruvec */
	if (!mem_cgroup_disabled())
		__mod_memcg_lruvec_state(lruvec, idx, val);
}

void __mod_lruvec_page_state(struct page *page, enum node_stat_item idx,
			     int val)
{
	struct page *head = compound_head(page); /* rmap on tail pages */
	struct mem_cgroup *memcg;
	pg_data_t *pgdat = page_pgdat(page);
	struct lruvec *lruvec;

	rcu_read_lock();
	memcg = page_memcg(head);
	/* Untracked pages have no memcg, no lruvec. Update only the node */
	if (!memcg) {
		rcu_read_unlock();
		__mod_node_page_state(pgdat, idx, val);
		return;
	}

	lruvec = mem_cgroup_lruvec(memcg, pgdat);
	__mod_lruvec_state(lruvec, idx, val);
	rcu_read_unlock();
}
EXPORT_SYMBOL(__mod_lruvec_page_state);

void __mod_lruvec_kmem_state(void *p, enum node_stat_item idx, int val)
{
	pg_data_t *pgdat = page_pgdat(virt_to_page(p));
	struct mem_cgroup *memcg;
	struct lruvec *lruvec;

	rcu_read_lock();
	memcg = mem_cgroup_from_obj(p);

	/*
	 * Untracked pages have no memcg, no lruvec. Update only the
	 * node. If we reparent the slab objects to the root memcg,
	 * when we free the slab object, we need to update the per-memcg
	 * vmstats to keep it correct for the root memcg.
	 */
	if (!memcg) {
		__mod_node_page_state(pgdat, idx, val);
	} else {
		lruvec = mem_cgroup_lruvec(memcg, pgdat);
		__mod_lruvec_state(lruvec, idx, val);
	}
	rcu_read_unlock();
}

/**
 * __count_memcg_events - account VM events in a cgroup
 * @memcg: the memory cgroup
 * @idx: the event item
 * @count: the number of events that occurred
 */
void __count_memcg_events(struct mem_cgroup *memcg, enum vm_event_item idx,
			  unsigned long count)
{
	if (mem_cgroup_disabled())
		return;

	__this_cpu_add(memcg->vmstats_percpu->events[idx], count);
<<<<<<< HEAD
	memcg_rstat_updated(memcg);
=======
	memcg_rstat_updated(memcg, count);
>>>>>>> 754e0b0e
}

static unsigned long memcg_events(struct mem_cgroup *memcg, int event)
{
	return READ_ONCE(memcg->vmstats.events[event]);
}

static unsigned long memcg_events_local(struct mem_cgroup *memcg, int event)
{
	long x = 0;
	int cpu;

	for_each_possible_cpu(cpu)
		x += per_cpu(memcg->vmstats_percpu->events[event], cpu);
	return x;
}

static void mem_cgroup_charge_statistics(struct mem_cgroup *memcg,
					 int nr_pages)
{
	/* pagein of a big page is an event. So, ignore page size */
	if (nr_pages > 0)
		__count_memcg_events(memcg, PGPGIN, 1);
	else {
		__count_memcg_events(memcg, PGPGOUT, 1);
		nr_pages = -nr_pages; /* for event */
	}

	__this_cpu_add(memcg->vmstats_percpu->nr_page_events, nr_pages);
}

static bool mem_cgroup_event_ratelimit(struct mem_cgroup *memcg,
				       enum mem_cgroup_events_target target)
{
	unsigned long val, next;

	val = __this_cpu_read(memcg->vmstats_percpu->nr_page_events);
	next = __this_cpu_read(memcg->vmstats_percpu->targets[target]);
	/* from time_after() in jiffies.h */
	if ((long)(next - val) < 0) {
		switch (target) {
		case MEM_CGROUP_TARGET_THRESH:
			next = val + THRESHOLDS_EVENTS_TARGET;
			break;
		case MEM_CGROUP_TARGET_SOFTLIMIT:
			next = val + SOFTLIMIT_EVENTS_TARGET;
			break;
		default:
			break;
		}
		__this_cpu_write(memcg->vmstats_percpu->targets[target], next);
		return true;
	}
	return false;
}

/*
 * Check events in order.
 *
 */
static void memcg_check_events(struct mem_cgroup *memcg, int nid)
{
	/* threshold event is triggered in finer grain than soft limit */
	if (unlikely(mem_cgroup_event_ratelimit(memcg,
						MEM_CGROUP_TARGET_THRESH))) {
		bool do_softlimit;

		do_softlimit = mem_cgroup_event_ratelimit(memcg,
						MEM_CGROUP_TARGET_SOFTLIMIT);
		mem_cgroup_threshold(memcg);
		if (unlikely(do_softlimit))
			mem_cgroup_update_tree(memcg, nid);
	}
}

struct mem_cgroup *mem_cgroup_from_task(struct task_struct *p)
{
	/*
	 * mm_update_next_owner() may clear mm->owner to NULL
	 * if it races with swapoff, page migration, etc.
	 * So this can be called with p == NULL.
	 */
	if (unlikely(!p))
		return NULL;

	return mem_cgroup_from_css(task_css(p, memory_cgrp_id));
}
EXPORT_SYMBOL(mem_cgroup_from_task);

static __always_inline struct mem_cgroup *active_memcg(void)
{
	if (!in_task())
		return this_cpu_read(int_active_memcg);
	else
		return current->active_memcg;
}

/**
 * get_mem_cgroup_from_mm: Obtain a reference on given mm_struct's memcg.
 * @mm: mm from which memcg should be extracted. It can be NULL.
 *
 * Obtain a reference on mm->memcg and returns it if successful. If mm
 * is NULL, then the memcg is chosen as follows:
 * 1) The active memcg, if set.
 * 2) current->mm->memcg, if available
 * 3) root memcg
 * If mem_cgroup is disabled, NULL is returned.
 */
struct mem_cgroup *get_mem_cgroup_from_mm(struct mm_struct *mm)
{
	struct mem_cgroup *memcg;

	if (mem_cgroup_disabled())
		return NULL;

	/*
	 * Page cache insertions can happen without an
	 * actual mm context, e.g. during disk probing
	 * on boot, loopback IO, acct() writes etc.
	 *
	 * No need to css_get on root memcg as the reference
	 * counting is disabled on the root level in the
	 * cgroup core. See CSS_NO_REF.
	 */
	if (unlikely(!mm)) {
		memcg = active_memcg();
		if (unlikely(memcg)) {
			/* remote memcg must hold a ref */
			css_get(&memcg->css);
			return memcg;
		}
		mm = current->mm;
		if (unlikely(!mm))
			return root_mem_cgroup;
	}

	rcu_read_lock();
	do {
		memcg = mem_cgroup_from_task(rcu_dereference(mm->owner));
		if (unlikely(!memcg))
			memcg = root_mem_cgroup;
	} while (!css_tryget(&memcg->css));
	rcu_read_unlock();
	return memcg;
}
EXPORT_SYMBOL(get_mem_cgroup_from_mm);

static __always_inline bool memcg_kmem_bypass(void)
{
	/* Allow remote memcg charging from any context. */
	if (unlikely(active_memcg()))
		return false;

	/* Memcg to charge can't be determined. */
	if (!in_task() || !current->mm || (current->flags & PF_KTHREAD))
		return true;

	return false;
}

/**
 * mem_cgroup_iter - iterate over memory cgroup hierarchy
 * @root: hierarchy root
 * @prev: previously returned memcg, NULL on first invocation
 * @reclaim: cookie for shared reclaim walks, NULL for full walks
 *
 * Returns references to children of the hierarchy below @root, or
 * @root itself, or %NULL after a full round-trip.
 *
 * Caller must pass the return value in @prev on subsequent
 * invocations for reference counting, or use mem_cgroup_iter_break()
 * to cancel a hierarchy walk before the round-trip is complete.
 *
 * Reclaimers can specify a node in @reclaim to divide up the memcgs
 * in the hierarchy among all concurrent reclaimers operating on the
 * same node.
 */
struct mem_cgroup *mem_cgroup_iter(struct mem_cgroup *root,
				   struct mem_cgroup *prev,
				   struct mem_cgroup_reclaim_cookie *reclaim)
{
	struct mem_cgroup_reclaim_iter *iter;
	struct cgroup_subsys_state *css = NULL;
	struct mem_cgroup *memcg = NULL;
	struct mem_cgroup *pos = NULL;

	if (mem_cgroup_disabled())
		return NULL;

	if (!root)
		root = root_mem_cgroup;

	if (prev && !reclaim)
		pos = prev;

	rcu_read_lock();

	if (reclaim) {
		struct mem_cgroup_per_node *mz;

		mz = root->nodeinfo[reclaim->pgdat->node_id];
		iter = &mz->iter;

		if (prev && reclaim->generation != iter->generation)
			goto out_unlock;

		while (1) {
			pos = READ_ONCE(iter->position);
			if (!pos || css_tryget(&pos->css))
				break;
			/*
			 * css reference reached zero, so iter->position will
			 * be cleared by ->css_released. However, we should not
			 * rely on this happening soon, because ->css_released
			 * is called from a work queue, and by busy-waiting we
			 * might block it. So we clear iter->position right
			 * away.
			 */
			(void)cmpxchg(&iter->position, pos, NULL);
		}
	}

	if (pos)
		css = &pos->css;

	for (;;) {
		css = css_next_descendant_pre(css, &root->css);
		if (!css) {
			/*
			 * Reclaimers share the hierarchy walk, and a
			 * new one might jump in right at the end of
			 * the hierarchy - make sure they see at least
			 * one group and restart from the beginning.
			 */
			if (!prev)
				continue;
			break;
		}

		/*
		 * Verify the css and acquire a reference.  The root
		 * is provided by the caller, so we know it's alive
		 * and kicking, and don't take an extra reference.
		 */
		memcg = mem_cgroup_from_css(css);

		if (css == &root->css)
			break;

		if (css_tryget(css))
			break;

		memcg = NULL;
	}

	if (reclaim) {
		/*
		 * The position could have already been updated by a competing
		 * thread, so check that the value hasn't changed since we read
		 * it to avoid reclaiming from the same cgroup twice.
		 */
		(void)cmpxchg(&iter->position, pos, memcg);

		if (pos)
			css_put(&pos->css);

		if (!memcg)
			iter->generation++;
		else if (!prev)
			reclaim->generation = iter->generation;
	}

out_unlock:
	rcu_read_unlock();
	if (prev && prev != root)
		css_put(&prev->css);

	return memcg;
}

/**
 * mem_cgroup_iter_break - abort a hierarchy walk prematurely
 * @root: hierarchy root
 * @prev: last visited hierarchy member as returned by mem_cgroup_iter()
 */
void mem_cgroup_iter_break(struct mem_cgroup *root,
			   struct mem_cgroup *prev)
{
	if (!root)
		root = root_mem_cgroup;
	if (prev && prev != root)
		css_put(&prev->css);
}

static void __invalidate_reclaim_iterators(struct mem_cgroup *from,
					struct mem_cgroup *dead_memcg)
{
	struct mem_cgroup_reclaim_iter *iter;
	struct mem_cgroup_per_node *mz;
	int nid;

	for_each_node(nid) {
		mz = from->nodeinfo[nid];
		iter = &mz->iter;
		cmpxchg(&iter->position, dead_memcg, NULL);
	}
}

static void invalidate_reclaim_iterators(struct mem_cgroup *dead_memcg)
{
	struct mem_cgroup *memcg = dead_memcg;
	struct mem_cgroup *last;

	do {
		__invalidate_reclaim_iterators(memcg, dead_memcg);
		last = memcg;
	} while ((memcg = parent_mem_cgroup(memcg)));

	/*
	 * When cgruop1 non-hierarchy mode is used,
	 * parent_mem_cgroup() does not walk all the way up to the
	 * cgroup root (root_mem_cgroup). So we have to handle
	 * dead_memcg from cgroup root separately.
	 */
	if (last != root_mem_cgroup)
		__invalidate_reclaim_iterators(root_mem_cgroup,
						dead_memcg);
}

/**
 * mem_cgroup_scan_tasks - iterate over tasks of a memory cgroup hierarchy
 * @memcg: hierarchy root
 * @fn: function to call for each task
 * @arg: argument passed to @fn
 *
 * This function iterates over tasks attached to @memcg or to any of its
 * descendants and calls @fn for each task. If @fn returns a non-zero
 * value, the function breaks the iteration loop and returns the value.
 * Otherwise, it will iterate over all tasks and return 0.
 *
 * This function must not be called for the root memory cgroup.
 */
int mem_cgroup_scan_tasks(struct mem_cgroup *memcg,
			  int (*fn)(struct task_struct *, void *), void *arg)
{
	struct mem_cgroup *iter;
	int ret = 0;

	BUG_ON(memcg == root_mem_cgroup);

	for_each_mem_cgroup_tree(iter, memcg) {
		struct css_task_iter it;
		struct task_struct *task;

		css_task_iter_start(&iter->css, CSS_TASK_ITER_PROCS, &it);
		while (!ret && (task = css_task_iter_next(&it)))
			ret = fn(task, arg);
		css_task_iter_end(&it);
		if (ret) {
			mem_cgroup_iter_break(memcg, iter);
			break;
		}
	}
	return ret;
}

#ifdef CONFIG_DEBUG_VM
void lruvec_memcg_debug(struct lruvec *lruvec, struct folio *folio)
{
	struct mem_cgroup *memcg;

	if (mem_cgroup_disabled())
		return;

	memcg = folio_memcg(folio);

	if (!memcg)
		VM_BUG_ON_FOLIO(lruvec_memcg(lruvec) != root_mem_cgroup, folio);
	else
		VM_BUG_ON_FOLIO(lruvec_memcg(lruvec) != memcg, folio);
}
#endif

/**
 * folio_lruvec_lock - Lock the lruvec for a folio.
 * @folio: Pointer to the folio.
 *
 * These functions are safe to use under any of the following conditions:
 * - folio locked
 * - folio_test_lru false
 * - folio_memcg_lock()
 * - folio frozen (refcount of 0)
 *
 * Return: The lruvec this folio is on with its lock held.
 */
struct lruvec *folio_lruvec_lock(struct folio *folio)
{
	struct lruvec *lruvec = folio_lruvec(folio);

	spin_lock(&lruvec->lru_lock);
	lruvec_memcg_debug(lruvec, folio);

	return lruvec;
}

/**
 * folio_lruvec_lock_irq - Lock the lruvec for a folio.
 * @folio: Pointer to the folio.
 *
 * These functions are safe to use under any of the following conditions:
 * - folio locked
 * - folio_test_lru false
 * - folio_memcg_lock()
 * - folio frozen (refcount of 0)
 *
 * Return: The lruvec this folio is on with its lock held and interrupts
 * disabled.
 */
struct lruvec *folio_lruvec_lock_irq(struct folio *folio)
{
	struct lruvec *lruvec = folio_lruvec(folio);

	spin_lock_irq(&lruvec->lru_lock);
	lruvec_memcg_debug(lruvec, folio);

	return lruvec;
}

/**
 * folio_lruvec_lock_irqsave - Lock the lruvec for a folio.
 * @folio: Pointer to the folio.
 * @flags: Pointer to irqsave flags.
 *
 * These functions are safe to use under any of the following conditions:
 * - folio locked
 * - folio_test_lru false
 * - folio_memcg_lock()
 * - folio frozen (refcount of 0)
 *
 * Return: The lruvec this folio is on with its lock held and interrupts
 * disabled.
 */
struct lruvec *folio_lruvec_lock_irqsave(struct folio *folio,
		unsigned long *flags)
{
	struct lruvec *lruvec = folio_lruvec(folio);

	spin_lock_irqsave(&lruvec->lru_lock, *flags);
	lruvec_memcg_debug(lruvec, folio);

	return lruvec;
}

/**
 * mem_cgroup_update_lru_size - account for adding or removing an lru page
 * @lruvec: mem_cgroup per zone lru vector
 * @lru: index of lru list the page is sitting on
 * @zid: zone id of the accounted pages
 * @nr_pages: positive when adding or negative when removing
 *
 * This function must be called under lru_lock, just before a page is added
 * to or just after a page is removed from an lru list (that ordering being
 * so as to allow it to check that lru_size 0 is consistent with list_empty).
 */
void mem_cgroup_update_lru_size(struct lruvec *lruvec, enum lru_list lru,
				int zid, int nr_pages)
{
	struct mem_cgroup_per_node *mz;
	unsigned long *lru_size;
	long size;

	if (mem_cgroup_disabled())
		return;

	mz = container_of(lruvec, struct mem_cgroup_per_node, lruvec);
	lru_size = &mz->lru_zone_size[zid][lru];

	if (nr_pages < 0)
		*lru_size += nr_pages;

	size = *lru_size;
	if (WARN_ONCE(size < 0,
		"%s(%p, %d, %d): lru_size %ld\n",
		__func__, lruvec, lru, nr_pages, size)) {
		VM_BUG_ON(1);
		*lru_size = 0;
	}

	if (nr_pages > 0)
		*lru_size += nr_pages;
}

/**
 * mem_cgroup_margin - calculate chargeable space of a memory cgroup
 * @memcg: the memory cgroup
 *
 * Returns the maximum amount of memory @mem can be charged with, in
 * pages.
 */
static unsigned long mem_cgroup_margin(struct mem_cgroup *memcg)
{
	unsigned long margin = 0;
	unsigned long count;
	unsigned long limit;

	count = page_counter_read(&memcg->memory);
	limit = READ_ONCE(memcg->memory.max);
	if (count < limit)
		margin = limit - count;

	if (do_memsw_account()) {
		count = page_counter_read(&memcg->memsw);
		limit = READ_ONCE(memcg->memsw.max);
		if (count < limit)
			margin = min(margin, limit - count);
		else
			margin = 0;
	}

	return margin;
}

/*
 * A routine for checking "mem" is under move_account() or not.
 *
 * Checking a cgroup is mc.from or mc.to or under hierarchy of
 * moving cgroups. This is for waiting at high-memory pressure
 * caused by "move".
 */
static bool mem_cgroup_under_move(struct mem_cgroup *memcg)
{
	struct mem_cgroup *from;
	struct mem_cgroup *to;
	bool ret = false;
	/*
	 * Unlike task_move routines, we access mc.to, mc.from not under
	 * mutual exclusion by cgroup_mutex. Here, we take spinlock instead.
	 */
	spin_lock(&mc.lock);
	from = mc.from;
	to = mc.to;
	if (!from)
		goto unlock;

	ret = mem_cgroup_is_descendant(from, memcg) ||
		mem_cgroup_is_descendant(to, memcg);
unlock:
	spin_unlock(&mc.lock);
	return ret;
}

static bool mem_cgroup_wait_acct_move(struct mem_cgroup *memcg)
{
	if (mc.moving_task && current != mc.moving_task) {
		if (mem_cgroup_under_move(memcg)) {
			DEFINE_WAIT(wait);
			prepare_to_wait(&mc.waitq, &wait, TASK_INTERRUPTIBLE);
			/* moving charge context might have finished. */
			if (mc.moving_task)
				schedule();
			finish_wait(&mc.waitq, &wait);
			return true;
		}
	}
	return false;
}

struct memory_stat {
	const char *name;
	unsigned int idx;
};

static const struct memory_stat memory_stats[] = {
	{ "anon",			NR_ANON_MAPPED			},
	{ "file",			NR_FILE_PAGES			},
	{ "kernel_stack",		NR_KERNEL_STACK_KB		},
	{ "pagetables",			NR_PAGETABLE			},
	{ "percpu",			MEMCG_PERCPU_B			},
	{ "sock",			MEMCG_SOCK			},
	{ "vmalloc",			MEMCG_VMALLOC			},
	{ "shmem",			NR_SHMEM			},
	{ "file_mapped",		NR_FILE_MAPPED			},
	{ "file_dirty",			NR_FILE_DIRTY			},
	{ "file_writeback",		NR_WRITEBACK			},
#ifdef CONFIG_SWAP
	{ "swapcached",			NR_SWAPCACHE			},
#endif
#ifdef CONFIG_TRANSPARENT_HUGEPAGE
	{ "anon_thp",			NR_ANON_THPS			},
	{ "file_thp",			NR_FILE_THPS			},
	{ "shmem_thp",			NR_SHMEM_THPS			},
#endif
	{ "inactive_anon",		NR_INACTIVE_ANON		},
	{ "active_anon",		NR_ACTIVE_ANON			},
	{ "inactive_file",		NR_INACTIVE_FILE		},
	{ "active_file",		NR_ACTIVE_FILE			},
	{ "unevictable",		NR_UNEVICTABLE			},
	{ "slab_reclaimable",		NR_SLAB_RECLAIMABLE_B		},
	{ "slab_unreclaimable",		NR_SLAB_UNRECLAIMABLE_B		},

	/* The memory events */
	{ "workingset_refault_anon",	WORKINGSET_REFAULT_ANON		},
	{ "workingset_refault_file",	WORKINGSET_REFAULT_FILE		},
	{ "workingset_activate_anon",	WORKINGSET_ACTIVATE_ANON	},
	{ "workingset_activate_file",	WORKINGSET_ACTIVATE_FILE	},
	{ "workingset_restore_anon",	WORKINGSET_RESTORE_ANON		},
	{ "workingset_restore_file",	WORKINGSET_RESTORE_FILE		},
	{ "workingset_nodereclaim",	WORKINGSET_NODERECLAIM		},
};

/* Translate stat items to the correct unit for memory.stat output */
static int memcg_page_state_unit(int item)
{
	switch (item) {
	case MEMCG_PERCPU_B:
	case NR_SLAB_RECLAIMABLE_B:
	case NR_SLAB_UNRECLAIMABLE_B:
	case WORKINGSET_REFAULT_ANON:
	case WORKINGSET_REFAULT_FILE:
	case WORKINGSET_ACTIVATE_ANON:
	case WORKINGSET_ACTIVATE_FILE:
	case WORKINGSET_RESTORE_ANON:
	case WORKINGSET_RESTORE_FILE:
	case WORKINGSET_NODERECLAIM:
		return 1;
	case NR_KERNEL_STACK_KB:
		return SZ_1K;
	default:
		return PAGE_SIZE;
	}
}

static inline unsigned long memcg_page_state_output(struct mem_cgroup *memcg,
						    int item)
{
	return memcg_page_state(memcg, item) * memcg_page_state_unit(item);
}

static char *memory_stat_format(struct mem_cgroup *memcg)
{
	struct seq_buf s;
	int i;

	seq_buf_init(&s, kmalloc(PAGE_SIZE, GFP_KERNEL), PAGE_SIZE);
	if (!s.buffer)
		return NULL;

	/*
	 * Provide statistics on the state of the memory subsystem as
	 * well as cumulative event counters that show past behavior.
	 *
	 * This list is ordered following a combination of these gradients:
	 * 1) generic big picture -> specifics and details
	 * 2) reflecting userspace activity -> reflecting kernel heuristics
	 *
	 * Current memory state:
	 */
	mem_cgroup_flush_stats();

	for (i = 0; i < ARRAY_SIZE(memory_stats); i++) {
		u64 size;

		size = memcg_page_state_output(memcg, memory_stats[i].idx);
		seq_buf_printf(&s, "%s %llu\n", memory_stats[i].name, size);

		if (unlikely(memory_stats[i].idx == NR_SLAB_UNRECLAIMABLE_B)) {
			size += memcg_page_state_output(memcg,
							NR_SLAB_RECLAIMABLE_B);
			seq_buf_printf(&s, "slab %llu\n", size);
		}
	}

	/* Accumulated memory events */

	seq_buf_printf(&s, "%s %lu\n", vm_event_name(PGFAULT),
		       memcg_events(memcg, PGFAULT));
	seq_buf_printf(&s, "%s %lu\n", vm_event_name(PGMAJFAULT),
		       memcg_events(memcg, PGMAJFAULT));
	seq_buf_printf(&s, "%s %lu\n",  vm_event_name(PGREFILL),
		       memcg_events(memcg, PGREFILL));
	seq_buf_printf(&s, "pgscan %lu\n",
		       memcg_events(memcg, PGSCAN_KSWAPD) +
		       memcg_events(memcg, PGSCAN_DIRECT));
	seq_buf_printf(&s, "pgsteal %lu\n",
		       memcg_events(memcg, PGSTEAL_KSWAPD) +
		       memcg_events(memcg, PGSTEAL_DIRECT));
	seq_buf_printf(&s, "%s %lu\n", vm_event_name(PGACTIVATE),
		       memcg_events(memcg, PGACTIVATE));
	seq_buf_printf(&s, "%s %lu\n", vm_event_name(PGDEACTIVATE),
		       memcg_events(memcg, PGDEACTIVATE));
	seq_buf_printf(&s, "%s %lu\n", vm_event_name(PGLAZYFREE),
		       memcg_events(memcg, PGLAZYFREE));
	seq_buf_printf(&s, "%s %lu\n", vm_event_name(PGLAZYFREED),
		       memcg_events(memcg, PGLAZYFREED));

#ifdef CONFIG_TRANSPARENT_HUGEPAGE
	seq_buf_printf(&s, "%s %lu\n", vm_event_name(THP_FAULT_ALLOC),
		       memcg_events(memcg, THP_FAULT_ALLOC));
	seq_buf_printf(&s, "%s %lu\n", vm_event_name(THP_COLLAPSE_ALLOC),
		       memcg_events(memcg, THP_COLLAPSE_ALLOC));
#endif /* CONFIG_TRANSPARENT_HUGEPAGE */

	/* The above should easily fit into one page */
	WARN_ON_ONCE(seq_buf_has_overflowed(&s));

	return s.buffer;
}

#define K(x) ((x) << (PAGE_SHIFT-10))
/**
 * mem_cgroup_print_oom_context: Print OOM information relevant to
 * memory controller.
 * @memcg: The memory cgroup that went over limit
 * @p: Task that is going to be killed
 *
 * NOTE: @memcg and @p's mem_cgroup can be different when hierarchy is
 * enabled
 */
void mem_cgroup_print_oom_context(struct mem_cgroup *memcg, struct task_struct *p)
{
	rcu_read_lock();

	if (memcg) {
		pr_cont(",oom_memcg=");
		pr_cont_cgroup_path(memcg->css.cgroup);
	} else
		pr_cont(",global_oom");
	if (p) {
		pr_cont(",task_memcg=");
		pr_cont_cgroup_path(task_cgroup(p, memory_cgrp_id));
	}
	rcu_read_unlock();
}

/**
 * mem_cgroup_print_oom_meminfo: Print OOM memory information relevant to
 * memory controller.
 * @memcg: The memory cgroup that went over limit
 */
void mem_cgroup_print_oom_meminfo(struct mem_cgroup *memcg)
{
	char *buf;

	pr_info("memory: usage %llukB, limit %llukB, failcnt %lu\n",
		K((u64)page_counter_read(&memcg->memory)),
		K((u64)READ_ONCE(memcg->memory.max)), memcg->memory.failcnt);
	if (cgroup_subsys_on_dfl(memory_cgrp_subsys))
		pr_info("swap: usage %llukB, limit %llukB, failcnt %lu\n",
			K((u64)page_counter_read(&memcg->swap)),
			K((u64)READ_ONCE(memcg->swap.max)), memcg->swap.failcnt);
	else {
		pr_info("memory+swap: usage %llukB, limit %llukB, failcnt %lu\n",
			K((u64)page_counter_read(&memcg->memsw)),
			K((u64)memcg->memsw.max), memcg->memsw.failcnt);
		pr_info("kmem: usage %llukB, limit %llukB, failcnt %lu\n",
			K((u64)page_counter_read(&memcg->kmem)),
			K((u64)memcg->kmem.max), memcg->kmem.failcnt);
	}

	pr_info("Memory cgroup stats for ");
	pr_cont_cgroup_path(memcg->css.cgroup);
	pr_cont(":");
	buf = memory_stat_format(memcg);
	if (!buf)
		return;
	pr_info("%s", buf);
	kfree(buf);
}

/*
 * Return the memory (and swap, if configured) limit for a memcg.
 */
unsigned long mem_cgroup_get_max(struct mem_cgroup *memcg)
{
	unsigned long max = READ_ONCE(memcg->memory.max);

	if (cgroup_subsys_on_dfl(memory_cgrp_subsys)) {
		if (mem_cgroup_swappiness(memcg))
			max += min(READ_ONCE(memcg->swap.max),
				   (unsigned long)total_swap_pages);
	} else { /* v1 */
		if (mem_cgroup_swappiness(memcg)) {
			/* Calculate swap excess capacity from memsw limit */
			unsigned long swap = READ_ONCE(memcg->memsw.max) - max;

			max += min(swap, (unsigned long)total_swap_pages);
		}
	}
	return max;
}

unsigned long mem_cgroup_size(struct mem_cgroup *memcg)
{
	return page_counter_read(&memcg->memory);
}

static bool mem_cgroup_out_of_memory(struct mem_cgroup *memcg, gfp_t gfp_mask,
				     int order)
{
	struct oom_control oc = {
		.zonelist = NULL,
		.nodemask = NULL,
		.memcg = memcg,
		.gfp_mask = gfp_mask,
		.order = order,
	};
	bool ret = true;

	if (mutex_lock_killable(&oom_lock))
		return true;

	if (mem_cgroup_margin(memcg) >= (1 << order))
		goto unlock;

	/*
	 * A few threads which were not waiting at mutex_lock_killable() can
	 * fail to bail out. Therefore, check again after holding oom_lock.
	 */
	ret = task_is_dying() || out_of_memory(&oc);

unlock:
	mutex_unlock(&oom_lock);
	return ret;
}

static int mem_cgroup_soft_reclaim(struct mem_cgroup *root_memcg,
				   pg_data_t *pgdat,
				   gfp_t gfp_mask,
				   unsigned long *total_scanned)
{
	struct mem_cgroup *victim = NULL;
	int total = 0;
	int loop = 0;
	unsigned long excess;
	unsigned long nr_scanned;
	struct mem_cgroup_reclaim_cookie reclaim = {
		.pgdat = pgdat,
	};

	excess = soft_limit_excess(root_memcg);

	while (1) {
		victim = mem_cgroup_iter(root_memcg, victim, &reclaim);
		if (!victim) {
			loop++;
			if (loop >= 2) {
				/*
				 * If we have not been able to reclaim
				 * anything, it might because there are
				 * no reclaimable pages under this hierarchy
				 */
				if (!total)
					break;
				/*
				 * We want to do more targeted reclaim.
				 * excess >> 2 is not to excessive so as to
				 * reclaim too much, nor too less that we keep
				 * coming back to reclaim from this cgroup
				 */
				if (total >= (excess >> 2) ||
					(loop > MEM_CGROUP_MAX_RECLAIM_LOOPS))
					break;
			}
			continue;
		}
		total += mem_cgroup_shrink_node(victim, gfp_mask, false,
					pgdat, &nr_scanned);
		*total_scanned += nr_scanned;
		if (!soft_limit_excess(root_memcg))
			break;
	}
	mem_cgroup_iter_break(root_memcg, victim);
	return total;
}

#ifdef CONFIG_LOCKDEP
static struct lockdep_map memcg_oom_lock_dep_map = {
	.name = "memcg_oom_lock",
};
#endif

static DEFINE_SPINLOCK(memcg_oom_lock);

/*
 * Check OOM-Killer is already running under our hierarchy.
 * If someone is running, return false.
 */
static bool mem_cgroup_oom_trylock(struct mem_cgroup *memcg)
{
	struct mem_cgroup *iter, *failed = NULL;

	spin_lock(&memcg_oom_lock);

	for_each_mem_cgroup_tree(iter, memcg) {
		if (iter->oom_lock) {
			/*
			 * this subtree of our hierarchy is already locked
			 * so we cannot give a lock.
			 */
			failed = iter;
			mem_cgroup_iter_break(memcg, iter);
			break;
		} else
			iter->oom_lock = true;
	}

	if (failed) {
		/*
		 * OK, we failed to lock the whole subtree so we have
		 * to clean up what we set up to the failing subtree
		 */
		for_each_mem_cgroup_tree(iter, memcg) {
			if (iter == failed) {
				mem_cgroup_iter_break(memcg, iter);
				break;
			}
			iter->oom_lock = false;
		}
	} else
		mutex_acquire(&memcg_oom_lock_dep_map, 0, 1, _RET_IP_);

	spin_unlock(&memcg_oom_lock);

	return !failed;
}

static void mem_cgroup_oom_unlock(struct mem_cgroup *memcg)
{
	struct mem_cgroup *iter;

	spin_lock(&memcg_oom_lock);
	mutex_release(&memcg_oom_lock_dep_map, _RET_IP_);
	for_each_mem_cgroup_tree(iter, memcg)
		iter->oom_lock = false;
	spin_unlock(&memcg_oom_lock);
}

static void mem_cgroup_mark_under_oom(struct mem_cgroup *memcg)
{
	struct mem_cgroup *iter;

	spin_lock(&memcg_oom_lock);
	for_each_mem_cgroup_tree(iter, memcg)
		iter->under_oom++;
	spin_unlock(&memcg_oom_lock);
}

static void mem_cgroup_unmark_under_oom(struct mem_cgroup *memcg)
{
	struct mem_cgroup *iter;

	/*
	 * Be careful about under_oom underflows because a child memcg
	 * could have been added after mem_cgroup_mark_under_oom.
	 */
	spin_lock(&memcg_oom_lock);
	for_each_mem_cgroup_tree(iter, memcg)
		if (iter->under_oom > 0)
			iter->under_oom--;
	spin_unlock(&memcg_oom_lock);
}

static DECLARE_WAIT_QUEUE_HEAD(memcg_oom_waitq);

struct oom_wait_info {
	struct mem_cgroup *memcg;
	wait_queue_entry_t	wait;
};

static int memcg_oom_wake_function(wait_queue_entry_t *wait,
	unsigned mode, int sync, void *arg)
{
	struct mem_cgroup *wake_memcg = (struct mem_cgroup *)arg;
	struct mem_cgroup *oom_wait_memcg;
	struct oom_wait_info *oom_wait_info;

	oom_wait_info = container_of(wait, struct oom_wait_info, wait);
	oom_wait_memcg = oom_wait_info->memcg;

	if (!mem_cgroup_is_descendant(wake_memcg, oom_wait_memcg) &&
	    !mem_cgroup_is_descendant(oom_wait_memcg, wake_memcg))
		return 0;
	return autoremove_wake_function(wait, mode, sync, arg);
}

static void memcg_oom_recover(struct mem_cgroup *memcg)
{
	/*
	 * For the following lockless ->under_oom test, the only required
	 * guarantee is that it must see the state asserted by an OOM when
	 * this function is called as a result of userland actions
	 * triggered by the notification of the OOM.  This is trivially
	 * achieved by invoking mem_cgroup_mark_under_oom() before
	 * triggering notification.
	 */
	if (memcg && memcg->under_oom)
		__wake_up(&memcg_oom_waitq, TASK_NORMAL, 0, memcg);
}

enum oom_status {
	OOM_SUCCESS,
	OOM_FAILED,
	OOM_ASYNC,
	OOM_SKIPPED
};

static enum oom_status mem_cgroup_oom(struct mem_cgroup *memcg, gfp_t mask, int order)
{
	enum oom_status ret;
	bool locked;

	if (order > PAGE_ALLOC_COSTLY_ORDER)
		return OOM_SKIPPED;

	memcg_memory_event(memcg, MEMCG_OOM);

	/*
	 * We are in the middle of the charge context here, so we
	 * don't want to block when potentially sitting on a callstack
	 * that holds all kinds of filesystem and mm locks.
	 *
	 * cgroup1 allows disabling the OOM killer and waiting for outside
	 * handling until the charge can succeed; remember the context and put
	 * the task to sleep at the end of the page fault when all locks are
	 * released.
	 *
	 * On the other hand, in-kernel OOM killer allows for an async victim
	 * memory reclaim (oom_reaper) and that means that we are not solely
	 * relying on the oom victim to make a forward progress and we can
	 * invoke the oom killer here.
	 *
	 * Please note that mem_cgroup_out_of_memory might fail to find a
	 * victim and then we have to bail out from the charge path.
	 */
	if (memcg->oom_kill_disable) {
		if (!current->in_user_fault)
			return OOM_SKIPPED;
		css_get(&memcg->css);
		current->memcg_in_oom = memcg;
		current->memcg_oom_gfp_mask = mask;
		current->memcg_oom_order = order;

		return OOM_ASYNC;
	}

	mem_cgroup_mark_under_oom(memcg);

	locked = mem_cgroup_oom_trylock(memcg);

	if (locked)
		mem_cgroup_oom_notify(memcg);

	mem_cgroup_unmark_under_oom(memcg);
	if (mem_cgroup_out_of_memory(memcg, mask, order))
		ret = OOM_SUCCESS;
	else
		ret = OOM_FAILED;

	if (locked)
		mem_cgroup_oom_unlock(memcg);

	return ret;
}

/**
 * mem_cgroup_oom_synchronize - complete memcg OOM handling
 * @handle: actually kill/wait or just clean up the OOM state
 *
 * This has to be called at the end of a page fault if the memcg OOM
 * handler was enabled.
 *
 * Memcg supports userspace OOM handling where failed allocations must
 * sleep on a waitqueue until the userspace task resolves the
 * situation.  Sleeping directly in the charge context with all kinds
 * of locks held is not a good idea, instead we remember an OOM state
 * in the task and mem_cgroup_oom_synchronize() has to be called at
 * the end of the page fault to complete the OOM handling.
 *
 * Returns %true if an ongoing memcg OOM situation was detected and
 * completed, %false otherwise.
 */
bool mem_cgroup_oom_synchronize(bool handle)
{
	struct mem_cgroup *memcg = current->memcg_in_oom;
	struct oom_wait_info owait;
	bool locked;

	/* OOM is global, do not handle */
	if (!memcg)
		return false;

	if (!handle)
		goto cleanup;

	owait.memcg = memcg;
	owait.wait.flags = 0;
	owait.wait.func = memcg_oom_wake_function;
	owait.wait.private = current;
	INIT_LIST_HEAD(&owait.wait.entry);

	prepare_to_wait(&memcg_oom_waitq, &owait.wait, TASK_KILLABLE);
	mem_cgroup_mark_under_oom(memcg);

	locked = mem_cgroup_oom_trylock(memcg);

	if (locked)
		mem_cgroup_oom_notify(memcg);

	if (locked && !memcg->oom_kill_disable) {
		mem_cgroup_unmark_under_oom(memcg);
		finish_wait(&memcg_oom_waitq, &owait.wait);
		mem_cgroup_out_of_memory(memcg, current->memcg_oom_gfp_mask,
					 current->memcg_oom_order);
	} else {
		schedule();
		mem_cgroup_unmark_under_oom(memcg);
		finish_wait(&memcg_oom_waitq, &owait.wait);
	}

	if (locked) {
		mem_cgroup_oom_unlock(memcg);
		/*
		 * There is no guarantee that an OOM-lock contender
		 * sees the wakeups triggered by the OOM kill
		 * uncharges.  Wake any sleepers explicitly.
		 */
		memcg_oom_recover(memcg);
	}
cleanup:
	current->memcg_in_oom = NULL;
	css_put(&memcg->css);
	return true;
}

/**
 * mem_cgroup_get_oom_group - get a memory cgroup to clean up after OOM
 * @victim: task to be killed by the OOM killer
 * @oom_domain: memcg in case of memcg OOM, NULL in case of system-wide OOM
 *
 * Returns a pointer to a memory cgroup, which has to be cleaned up
 * by killing all belonging OOM-killable tasks.
 *
 * Caller has to call mem_cgroup_put() on the returned non-NULL memcg.
 */
struct mem_cgroup *mem_cgroup_get_oom_group(struct task_struct *victim,
					    struct mem_cgroup *oom_domain)
{
	struct mem_cgroup *oom_group = NULL;
	struct mem_cgroup *memcg;

	if (!cgroup_subsys_on_dfl(memory_cgrp_subsys))
		return NULL;

	if (!oom_domain)
		oom_domain = root_mem_cgroup;

	rcu_read_lock();

	memcg = mem_cgroup_from_task(victim);
	if (memcg == root_mem_cgroup)
		goto out;

	/*
	 * If the victim task has been asynchronously moved to a different
	 * memory cgroup, we might end up killing tasks outside oom_domain.
	 * In this case it's better to ignore memory.group.oom.
	 */
	if (unlikely(!mem_cgroup_is_descendant(memcg, oom_domain)))
		goto out;

	/*
	 * Traverse the memory cgroup hierarchy from the victim task's
	 * cgroup up to the OOMing cgroup (or root) to find the
	 * highest-level memory cgroup with oom.group set.
	 */
	for (; memcg; memcg = parent_mem_cgroup(memcg)) {
		if (memcg->oom_group)
			oom_group = memcg;

		if (memcg == oom_domain)
			break;
	}

	if (oom_group)
		css_get(&oom_group->css);
out:
	rcu_read_unlock();

	return oom_group;
}

void mem_cgroup_print_oom_group(struct mem_cgroup *memcg)
{
	pr_info("Tasks in ");
	pr_cont_cgroup_path(memcg->css.cgroup);
	pr_cont(" are going to be killed due to memory.oom.group set\n");
}

/**
 * folio_memcg_lock - Bind a folio to its memcg.
 * @folio: The folio.
 *
 * This function prevents unlocked LRU folios from being moved to
 * another cgroup.
 *
 * It ensures lifetime of the bound memcg.  The caller is responsible
 * for the lifetime of the folio.
 */
void folio_memcg_lock(struct folio *folio)
{
	struct mem_cgroup *memcg;
	unsigned long flags;

	/*
	 * The RCU lock is held throughout the transaction.  The fast
	 * path can get away without acquiring the memcg->move_lock
	 * because page moving starts with an RCU grace period.
         */
	rcu_read_lock();

	if (mem_cgroup_disabled())
		return;
again:
	memcg = folio_memcg(folio);
	if (unlikely(!memcg))
		return;

#ifdef CONFIG_PROVE_LOCKING
	local_irq_save(flags);
	might_lock(&memcg->move_lock);
	local_irq_restore(flags);
#endif

	if (atomic_read(&memcg->moving_account) <= 0)
		return;

	spin_lock_irqsave(&memcg->move_lock, flags);
	if (memcg != folio_memcg(folio)) {
		spin_unlock_irqrestore(&memcg->move_lock, flags);
		goto again;
	}

	/*
	 * When charge migration first begins, we can have multiple
	 * critical sections holding the fast-path RCU lock and one
	 * holding the slowpath move_lock. Track the task who has the
	 * move_lock for unlock_page_memcg().
	 */
	memcg->move_lock_task = current;
	memcg->move_lock_flags = flags;
}

void lock_page_memcg(struct page *page)
{
	folio_memcg_lock(page_folio(page));
}

static void __folio_memcg_unlock(struct mem_cgroup *memcg)
{
	if (memcg && memcg->move_lock_task == current) {
		unsigned long flags = memcg->move_lock_flags;

		memcg->move_lock_task = NULL;
		memcg->move_lock_flags = 0;

		spin_unlock_irqrestore(&memcg->move_lock, flags);
	}

	rcu_read_unlock();
}

/**
 * folio_memcg_unlock - Release the binding between a folio and its memcg.
 * @folio: The folio.
 *
 * This releases the binding created by folio_memcg_lock().  This does
 * not change the accounting of this folio to its memcg, but it does
 * permit others to change it.
 */
void folio_memcg_unlock(struct folio *folio)
{
	__folio_memcg_unlock(folio_memcg(folio));
}

void unlock_page_memcg(struct page *page)
{
	folio_memcg_unlock(page_folio(page));
}

struct obj_stock {
#ifdef CONFIG_MEMCG_KMEM
	struct obj_cgroup *cached_objcg;
	struct pglist_data *cached_pgdat;
	unsigned int nr_bytes;
	int nr_slab_reclaimable_b;
	int nr_slab_unreclaimable_b;
#else
	int dummy[0];
#endif
};

struct memcg_stock_pcp {
	struct mem_cgroup *cached; /* this never be root cgroup */
	unsigned int nr_pages;
	struct obj_stock task_obj;
	struct obj_stock irq_obj;

	struct work_struct work;
	unsigned long flags;
#define FLUSHING_CACHED_CHARGE	0
};
static DEFINE_PER_CPU(struct memcg_stock_pcp, memcg_stock);
static DEFINE_MUTEX(percpu_charge_mutex);

#ifdef CONFIG_MEMCG_KMEM
static void drain_obj_stock(struct obj_stock *stock);
static bool obj_stock_flush_required(struct memcg_stock_pcp *stock,
				     struct mem_cgroup *root_memcg);

#else
static inline void drain_obj_stock(struct obj_stock *stock)
{
}
static bool obj_stock_flush_required(struct memcg_stock_pcp *stock,
				     struct mem_cgroup *root_memcg)
{
	return false;
}
#endif

/**
 * consume_stock: Try to consume stocked charge on this cpu.
 * @memcg: memcg to consume from.
 * @nr_pages: how many pages to charge.
 *
 * The charges will only happen if @memcg matches the current cpu's memcg
 * stock, and at least @nr_pages are available in that stock.  Failure to
 * service an allocation will refill the stock.
 *
 * returns true if successful, false otherwise.
 */
static bool consume_stock(struct mem_cgroup *memcg, unsigned int nr_pages)
{
	struct memcg_stock_pcp *stock;
	unsigned long flags;
	bool ret = false;

	if (nr_pages > MEMCG_CHARGE_BATCH)
		return ret;

	local_irq_save(flags);

	stock = this_cpu_ptr(&memcg_stock);
	if (memcg == stock->cached && stock->nr_pages >= nr_pages) {
		stock->nr_pages -= nr_pages;
		ret = true;
	}

	local_irq_restore(flags);

	return ret;
}

/*
 * Returns stocks cached in percpu and reset cached information.
 */
static void drain_stock(struct memcg_stock_pcp *stock)
{
	struct mem_cgroup *old = stock->cached;

	if (!old)
		return;

	if (stock->nr_pages) {
		page_counter_uncharge(&old->memory, stock->nr_pages);
		if (do_memsw_account())
			page_counter_uncharge(&old->memsw, stock->nr_pages);
		stock->nr_pages = 0;
	}

	css_put(&old->css);
	stock->cached = NULL;
}

static void drain_local_stock(struct work_struct *dummy)
{
	struct memcg_stock_pcp *stock;
	unsigned long flags;

	/*
	 * The only protection from cpu hotplug (memcg_hotplug_cpu_dead) vs.
	 * drain_stock races is that we always operate on local CPU stock
	 * here with IRQ disabled
	 */
	local_irq_save(flags);

	stock = this_cpu_ptr(&memcg_stock);
	drain_obj_stock(&stock->irq_obj);
	if (in_task())
		drain_obj_stock(&stock->task_obj);
	drain_stock(stock);
	clear_bit(FLUSHING_CACHED_CHARGE, &stock->flags);

	local_irq_restore(flags);
}

/*
 * Cache charges(val) to local per_cpu area.
 * This will be consumed by consume_stock() function, later.
 */
static void refill_stock(struct mem_cgroup *memcg, unsigned int nr_pages)
{
	struct memcg_stock_pcp *stock;
	unsigned long flags;

	local_irq_save(flags);

	stock = this_cpu_ptr(&memcg_stock);
	if (stock->cached != memcg) { /* reset if necessary */
		drain_stock(stock);
		css_get(&memcg->css);
		stock->cached = memcg;
	}
	stock->nr_pages += nr_pages;

	if (stock->nr_pages > MEMCG_CHARGE_BATCH)
		drain_stock(stock);

	local_irq_restore(flags);
}

/*
 * Drains all per-CPU charge caches for given root_memcg resp. subtree
 * of the hierarchy under it.
 */
static void drain_all_stock(struct mem_cgroup *root_memcg)
{
	int cpu, curcpu;

	/* If someone's already draining, avoid adding running more workers. */
	if (!mutex_trylock(&percpu_charge_mutex))
		return;
	/*
	 * Notify other cpus that system-wide "drain" is running
	 * We do not care about races with the cpu hotplug because cpu down
	 * as well as workers from this path always operate on the local
	 * per-cpu data. CPU up doesn't touch memcg_stock at all.
	 */
	curcpu = get_cpu();
	for_each_online_cpu(cpu) {
		struct memcg_stock_pcp *stock = &per_cpu(memcg_stock, cpu);
		struct mem_cgroup *memcg;
		bool flush = false;

		rcu_read_lock();
		memcg = stock->cached;
		if (memcg && stock->nr_pages &&
		    mem_cgroup_is_descendant(memcg, root_memcg))
			flush = true;
		else if (obj_stock_flush_required(stock, root_memcg))
			flush = true;
		rcu_read_unlock();

		if (flush &&
		    !test_and_set_bit(FLUSHING_CACHED_CHARGE, &stock->flags)) {
			if (cpu == curcpu)
				drain_local_stock(&stock->work);
			else
				schedule_work_on(cpu, &stock->work);
		}
	}
	put_cpu();
	mutex_unlock(&percpu_charge_mutex);
}

static int memcg_hotplug_cpu_dead(unsigned int cpu)
{
	struct memcg_stock_pcp *stock;

	stock = &per_cpu(memcg_stock, cpu);
	drain_stock(stock);

	return 0;
}

static unsigned long reclaim_high(struct mem_cgroup *memcg,
				  unsigned int nr_pages,
				  gfp_t gfp_mask)
{
	unsigned long nr_reclaimed = 0;

	do {
		unsigned long pflags;

		if (page_counter_read(&memcg->memory) <=
		    READ_ONCE(memcg->memory.high))
			continue;

		memcg_memory_event(memcg, MEMCG_HIGH);

		psi_memstall_enter(&pflags);
		nr_reclaimed += try_to_free_mem_cgroup_pages(memcg, nr_pages,
							     gfp_mask, true);
		psi_memstall_leave(&pflags);
	} while ((memcg = parent_mem_cgroup(memcg)) &&
		 !mem_cgroup_is_root(memcg));

	return nr_reclaimed;
}

static void high_work_func(struct work_struct *work)
{
	struct mem_cgroup *memcg;

	memcg = container_of(work, struct mem_cgroup, high_work);
	reclaim_high(memcg, MEMCG_CHARGE_BATCH, GFP_KERNEL);
}

/*
 * Clamp the maximum sleep time per allocation batch to 2 seconds. This is
 * enough to still cause a significant slowdown in most cases, while still
 * allowing diagnostics and tracing to proceed without becoming stuck.
 */
#define MEMCG_MAX_HIGH_DELAY_JIFFIES (2UL*HZ)

/*
 * When calculating the delay, we use these either side of the exponentiation to
 * maintain precision and scale to a reasonable number of jiffies (see the table
 * below.
 *
 * - MEMCG_DELAY_PRECISION_SHIFT: Extra precision bits while translating the
 *   overage ratio to a delay.
 * - MEMCG_DELAY_SCALING_SHIFT: The number of bits to scale down the
 *   proposed penalty in order to reduce to a reasonable number of jiffies, and
 *   to produce a reasonable delay curve.
 *
 * MEMCG_DELAY_SCALING_SHIFT just happens to be a number that produces a
 * reasonable delay curve compared to precision-adjusted overage, not
 * penalising heavily at first, but still making sure that growth beyond the
 * limit penalises misbehaviour cgroups by slowing them down exponentially. For
 * example, with a high of 100 megabytes:
 *
 *  +-------+------------------------+
 *  | usage | time to allocate in ms |
 *  +-------+------------------------+
 *  | 100M  |                      0 |
 *  | 101M  |                      6 |
 *  | 102M  |                     25 |
 *  | 103M  |                     57 |
 *  | 104M  |                    102 |
 *  | 105M  |                    159 |
 *  | 106M  |                    230 |
 *  | 107M  |                    313 |
 *  | 108M  |                    409 |
 *  | 109M  |                    518 |
 *  | 110M  |                    639 |
 *  | 111M  |                    774 |
 *  | 112M  |                    921 |
 *  | 113M  |                   1081 |
 *  | 114M  |                   1254 |
 *  | 115M  |                   1439 |
 *  | 116M  |                   1638 |
 *  | 117M  |                   1849 |
 *  | 118M  |                   2000 |
 *  | 119M  |                   2000 |
 *  | 120M  |                   2000 |
 *  +-------+------------------------+
 */
 #define MEMCG_DELAY_PRECISION_SHIFT 20
 #define MEMCG_DELAY_SCALING_SHIFT 14

static u64 calculate_overage(unsigned long usage, unsigned long high)
{
	u64 overage;

	if (usage <= high)
		return 0;

	/*
	 * Prevent division by 0 in overage calculation by acting as if
	 * it was a threshold of 1 page
	 */
	high = max(high, 1UL);

	overage = usage - high;
	overage <<= MEMCG_DELAY_PRECISION_SHIFT;
	return div64_u64(overage, high);
}

static u64 mem_find_max_overage(struct mem_cgroup *memcg)
{
	u64 overage, max_overage = 0;

	do {
		overage = calculate_overage(page_counter_read(&memcg->memory),
					    READ_ONCE(memcg->memory.high));
		max_overage = max(overage, max_overage);
	} while ((memcg = parent_mem_cgroup(memcg)) &&
		 !mem_cgroup_is_root(memcg));

	return max_overage;
}

static u64 swap_find_max_overage(struct mem_cgroup *memcg)
{
	u64 overage, max_overage = 0;

	do {
		overage = calculate_overage(page_counter_read(&memcg->swap),
					    READ_ONCE(memcg->swap.high));
		if (overage)
			memcg_memory_event(memcg, MEMCG_SWAP_HIGH);
		max_overage = max(overage, max_overage);
	} while ((memcg = parent_mem_cgroup(memcg)) &&
		 !mem_cgroup_is_root(memcg));

	return max_overage;
}

/*
 * Get the number of jiffies that we should penalise a mischievous cgroup which
 * is exceeding its memory.high by checking both it and its ancestors.
 */
static unsigned long calculate_high_delay(struct mem_cgroup *memcg,
					  unsigned int nr_pages,
					  u64 max_overage)
{
	unsigned long penalty_jiffies;

	if (!max_overage)
		return 0;

	/*
	 * We use overage compared to memory.high to calculate the number of
	 * jiffies to sleep (penalty_jiffies). Ideally this value should be
	 * fairly lenient on small overages, and increasingly harsh when the
	 * memcg in question makes it clear that it has no intention of stopping
	 * its crazy behaviour, so we exponentially increase the delay based on
	 * overage amount.
	 */
	penalty_jiffies = max_overage * max_overage * HZ;
	penalty_jiffies >>= MEMCG_DELAY_PRECISION_SHIFT;
	penalty_jiffies >>= MEMCG_DELAY_SCALING_SHIFT;

	/*
	 * Factor in the task's own contribution to the overage, such that four
	 * N-sized allocations are throttled approximately the same as one
	 * 4N-sized allocation.
	 *
	 * MEMCG_CHARGE_BATCH pages is nominal, so work out how much smaller or
	 * larger the current charge patch is than that.
	 */
	return penalty_jiffies * nr_pages / MEMCG_CHARGE_BATCH;
}

/*
 * Scheduled by try_charge() to be executed from the userland return path
 * and reclaims memory over the high limit.
 */
void mem_cgroup_handle_over_high(void)
{
	unsigned long penalty_jiffies;
	unsigned long pflags;
	unsigned long nr_reclaimed;
	unsigned int nr_pages = current->memcg_nr_pages_over_high;
	int nr_retries = MAX_RECLAIM_RETRIES;
	struct mem_cgroup *memcg;
	bool in_retry = false;

	if (likely(!nr_pages))
		return;

	memcg = get_mem_cgroup_from_mm(current->mm);
	current->memcg_nr_pages_over_high = 0;

retry_reclaim:
	/*
	 * The allocating task should reclaim at least the batch size, but for
	 * subsequent retries we only want to do what's necessary to prevent oom
	 * or breaching resource isolation.
	 *
	 * This is distinct from memory.max or page allocator behaviour because
	 * memory.high is currently batched, whereas memory.max and the page
	 * allocator run every time an allocation is made.
	 */
	nr_reclaimed = reclaim_high(memcg,
				    in_retry ? SWAP_CLUSTER_MAX : nr_pages,
				    GFP_KERNEL);

	/*
	 * memory.high is breached and reclaim is unable to keep up. Throttle
	 * allocators proactively to slow down excessive growth.
	 */
	penalty_jiffies = calculate_high_delay(memcg, nr_pages,
					       mem_find_max_overage(memcg));

	penalty_jiffies += calculate_high_delay(memcg, nr_pages,
						swap_find_max_overage(memcg));

	/*
	 * Clamp the max delay per usermode return so as to still keep the
	 * application moving forwards and also permit diagnostics, albeit
	 * extremely slowly.
	 */
	penalty_jiffies = min(penalty_jiffies, MEMCG_MAX_HIGH_DELAY_JIFFIES);

	/*
	 * Don't sleep if the amount of jiffies this memcg owes us is so low
	 * that it's not even worth doing, in an attempt to be nice to those who
	 * go only a small amount over their memory.high value and maybe haven't
	 * been aggressively reclaimed enough yet.
	 */
	if (penalty_jiffies <= HZ / 100)
		goto out;

	/*
	 * If reclaim is making forward progress but we're still over
	 * memory.high, we want to encourage that rather than doing allocator
	 * throttling.
	 */
	if (nr_reclaimed || nr_retries--) {
		in_retry = true;
		goto retry_reclaim;
	}

	/*
	 * If we exit early, we're guaranteed to die (since
	 * schedule_timeout_killable sets TASK_KILLABLE). This means we don't
	 * need to account for any ill-begotten jiffies to pay them off later.
	 */
	psi_memstall_enter(&pflags);
	schedule_timeout_killable(penalty_jiffies);
	psi_memstall_leave(&pflags);

out:
	css_put(&memcg->css);
}

static int try_charge_memcg(struct mem_cgroup *memcg, gfp_t gfp_mask,
			unsigned int nr_pages)
{
	unsigned int batch = max(MEMCG_CHARGE_BATCH, nr_pages);
	int nr_retries = MAX_RECLAIM_RETRIES;
	struct mem_cgroup *mem_over_limit;
	struct page_counter *counter;
	enum oom_status oom_status;
	unsigned long nr_reclaimed;
	bool passed_oom = false;
	bool may_swap = true;
	bool drained = false;
	unsigned long pflags;

retry:
	if (consume_stock(memcg, nr_pages))
		return 0;

	if (!do_memsw_account() ||
	    page_counter_try_charge(&memcg->memsw, batch, &counter)) {
		if (page_counter_try_charge(&memcg->memory, batch, &counter))
			goto done_restock;
		if (do_memsw_account())
			page_counter_uncharge(&memcg->memsw, batch);
		mem_over_limit = mem_cgroup_from_counter(counter, memory);
	} else {
		mem_over_limit = mem_cgroup_from_counter(counter, memsw);
		may_swap = false;
	}

	if (batch > nr_pages) {
		batch = nr_pages;
		goto retry;
	}

	/*
	 * Memcg doesn't have a dedicated reserve for atomic
	 * allocations. But like the global atomic pool, we need to
	 * put the burden of reclaim on regular allocation requests
	 * and let these go through as privileged allocations.
	 */
	if (gfp_mask & __GFP_ATOMIC)
		goto force;

	/*
	 * Prevent unbounded recursion when reclaim operations need to
	 * allocate memory. This might exceed the limits temporarily,
	 * but we prefer facilitating memory reclaim and getting back
	 * under the limit over triggering OOM kills in these cases.
	 */
	if (unlikely(current->flags & PF_MEMALLOC))
		goto force;

	if (unlikely(task_in_memcg_oom(current)))
		goto nomem;

	if (!gfpflags_allow_blocking(gfp_mask))
		goto nomem;

	memcg_memory_event(mem_over_limit, MEMCG_MAX);

	psi_memstall_enter(&pflags);
	nr_reclaimed = try_to_free_mem_cgroup_pages(mem_over_limit, nr_pages,
						    gfp_mask, may_swap);
	psi_memstall_leave(&pflags);

	if (mem_cgroup_margin(mem_over_limit) >= nr_pages)
		goto retry;

	if (!drained) {
		drain_all_stock(mem_over_limit);
		drained = true;
		goto retry;
	}

	if (gfp_mask & __GFP_NORETRY)
		goto nomem;
	/*
	 * Even though the limit is exceeded at this point, reclaim
	 * may have been able to free some pages.  Retry the charge
	 * before killing the task.
	 *
	 * Only for regular pages, though: huge pages are rather
	 * unlikely to succeed so close to the limit, and we fall back
	 * to regular pages anyway in case of failure.
	 */
	if (nr_reclaimed && nr_pages <= (1 << PAGE_ALLOC_COSTLY_ORDER))
		goto retry;
	/*
	 * At task move, charge accounts can be doubly counted. So, it's
	 * better to wait until the end of task_move if something is going on.
	 */
	if (mem_cgroup_wait_acct_move(mem_over_limit))
		goto retry;

	if (nr_retries--)
		goto retry;

	if (gfp_mask & __GFP_RETRY_MAYFAIL)
		goto nomem;

	/* Avoid endless loop for tasks bypassed by the oom killer */
	if (passed_oom && task_is_dying())
		goto nomem;

	/*
	 * keep retrying as long as the memcg oom killer is able to make
	 * a forward progress or bypass the charge if the oom killer
	 * couldn't make any progress.
	 */
	oom_status = mem_cgroup_oom(mem_over_limit, gfp_mask,
		       get_order(nr_pages * PAGE_SIZE));
	if (oom_status == OOM_SUCCESS) {
		passed_oom = true;
		nr_retries = MAX_RECLAIM_RETRIES;
		goto retry;
	}
nomem:
	if (!(gfp_mask & __GFP_NOFAIL))
		return -ENOMEM;
force:
	/*
	 * The allocation either can't fail or will lead to more memory
	 * being freed very soon.  Allow memory usage go over the limit
	 * temporarily by force charging it.
	 */
	page_counter_charge(&memcg->memory, nr_pages);
	if (do_memsw_account())
		page_counter_charge(&memcg->memsw, nr_pages);

	return 0;

done_restock:
	if (batch > nr_pages)
		refill_stock(memcg, batch - nr_pages);

	/*
	 * If the hierarchy is above the normal consumption range, schedule
	 * reclaim on returning to userland.  We can perform reclaim here
	 * if __GFP_RECLAIM but let's always punt for simplicity and so that
	 * GFP_KERNEL can consistently be used during reclaim.  @memcg is
	 * not recorded as it most likely matches current's and won't
	 * change in the meantime.  As high limit is checked again before
	 * reclaim, the cost of mismatch is negligible.
	 */
	do {
		bool mem_high, swap_high;

		mem_high = page_counter_read(&memcg->memory) >
			READ_ONCE(memcg->memory.high);
		swap_high = page_counter_read(&memcg->swap) >
			READ_ONCE(memcg->swap.high);

		/* Don't bother a random interrupted task */
		if (in_interrupt()) {
			if (mem_high) {
				schedule_work(&memcg->high_work);
				break;
			}
			continue;
		}

		if (mem_high || swap_high) {
			/*
			 * The allocating tasks in this cgroup will need to do
			 * reclaim or be throttled to prevent further growth
			 * of the memory or swap footprints.
			 *
			 * Target some best-effort fairness between the tasks,
			 * and distribute reclaim work and delay penalties
			 * based on how much each task is actually allocating.
			 */
			current->memcg_nr_pages_over_high += batch;
			set_notify_resume(current);
			break;
		}
	} while ((memcg = parent_mem_cgroup(memcg)));

	return 0;
}

static inline int try_charge(struct mem_cgroup *memcg, gfp_t gfp_mask,
			     unsigned int nr_pages)
{
	if (mem_cgroup_is_root(memcg))
		return 0;

	return try_charge_memcg(memcg, gfp_mask, nr_pages);
}

static inline void cancel_charge(struct mem_cgroup *memcg, unsigned int nr_pages)
{
	if (mem_cgroup_is_root(memcg))
		return;

	page_counter_uncharge(&memcg->memory, nr_pages);
	if (do_memsw_account())
		page_counter_uncharge(&memcg->memsw, nr_pages);
}

static void commit_charge(struct folio *folio, struct mem_cgroup *memcg)
{
	VM_BUG_ON_FOLIO(folio_memcg(folio), folio);
	/*
	 * Any of the following ensures page's memcg stability:
	 *
	 * - the page lock
	 * - LRU isolation
	 * - lock_page_memcg()
	 * - exclusive reference
	 */
	folio->memcg_data = (unsigned long)memcg;
}

static struct mem_cgroup *get_mem_cgroup_from_objcg(struct obj_cgroup *objcg)
{
	struct mem_cgroup *memcg;

	rcu_read_lock();
retry:
	memcg = obj_cgroup_memcg(objcg);
	if (unlikely(!css_tryget(&memcg->css)))
		goto retry;
	rcu_read_unlock();

	return memcg;
}

#ifdef CONFIG_MEMCG_KMEM
/*
 * The allocated objcg pointers array is not accounted directly.
 * Moreover, it should not come from DMA buffer and is not readily
 * reclaimable. So those GFP bits should be masked off.
 */
#define OBJCGS_CLEAR_MASK	(__GFP_DMA | __GFP_RECLAIMABLE | __GFP_ACCOUNT)

/*
 * Most kmem_cache_alloc() calls are from user context. The irq disable/enable
 * sequence used in this case to access content from object stock is slow.
 * To optimize for user context access, there are now two object stocks for
 * task context and interrupt context access respectively.
 *
 * The task context object stock can be accessed by disabling preemption only
 * which is cheap in non-preempt kernel. The interrupt context object stock
 * can only be accessed after disabling interrupt. User context code can
 * access interrupt object stock, but not vice versa.
 */
static inline struct obj_stock *get_obj_stock(unsigned long *pflags)
{
	struct memcg_stock_pcp *stock;

	if (likely(in_task())) {
		*pflags = 0UL;
		preempt_disable();
		stock = this_cpu_ptr(&memcg_stock);
		return &stock->task_obj;
	}

	local_irq_save(*pflags);
	stock = this_cpu_ptr(&memcg_stock);
	return &stock->irq_obj;
}

static inline void put_obj_stock(unsigned long flags)
{
	if (likely(in_task()))
		preempt_enable();
	else
		local_irq_restore(flags);
}

/*
 * mod_objcg_mlstate() may be called with irq enabled, so
 * mod_memcg_lruvec_state() should be used.
 */
static inline void mod_objcg_mlstate(struct obj_cgroup *objcg,
				     struct pglist_data *pgdat,
				     enum node_stat_item idx, int nr)
{
	struct mem_cgroup *memcg;
	struct lruvec *lruvec;

	rcu_read_lock();
	memcg = obj_cgroup_memcg(objcg);
	lruvec = mem_cgroup_lruvec(memcg, pgdat);
	mod_memcg_lruvec_state(lruvec, idx, nr);
	rcu_read_unlock();
}

<<<<<<< HEAD
int memcg_alloc_page_obj_cgroups(struct page *page, struct kmem_cache *s,
				 gfp_t gfp, bool new_page)
=======
int memcg_alloc_slab_cgroups(struct slab *slab, struct kmem_cache *s,
				 gfp_t gfp, bool new_slab)
>>>>>>> 754e0b0e
{
	unsigned int objects = objs_per_slab(s, slab);
	unsigned long memcg_data;
	void *vec;

	gfp &= ~OBJCGS_CLEAR_MASK;
	vec = kcalloc_node(objects, sizeof(struct obj_cgroup *), gfp,
			   slab_nid(slab));
	if (!vec)
		return -ENOMEM;

	memcg_data = (unsigned long) vec | MEMCG_DATA_OBJCGS;
	if (new_slab) {
		/*
		 * If the slab is brand new and nobody can yet access its
		 * memcg_data, no synchronization is required and memcg_data can
		 * be simply assigned.
		 */
		slab->memcg_data = memcg_data;
	} else if (cmpxchg(&slab->memcg_data, 0, memcg_data)) {
		/*
		 * If the slab is already in use, somebody can allocate and
		 * assign obj_cgroups in parallel. In this case the existing
		 * objcg vector should be reused.
		 */
		kfree(vec);
		return 0;
	}

	kmemleak_not_leak(vec);
	return 0;
}

/*
 * Returns a pointer to the memory cgroup to which the kernel object is charged.
 *
 * A passed kernel object can be a slab object or a generic kernel page, so
 * different mechanisms for getting the memory cgroup pointer should be used.
 * In certain cases (e.g. kernel stacks or large kmallocs with SLUB) the caller
 * can not know for sure how the kernel object is implemented.
 * mem_cgroup_from_obj() can be safely used in such cases.
 *
 * The caller must ensure the memcg lifetime, e.g. by taking rcu_read_lock(),
 * cgroup_mutex, etc.
 */
struct mem_cgroup *mem_cgroup_from_obj(void *p)
{
	struct folio *folio;

	if (mem_cgroup_disabled())
		return NULL;

	folio = virt_to_folio(p);

	/*
	 * Slab objects are accounted individually, not per-page.
	 * Memcg membership data for each individual object is saved in
	 * slab->memcg_data.
	 */
	if (folio_test_slab(folio)) {
		struct obj_cgroup **objcgs;
		struct slab *slab;
		unsigned int off;

		slab = folio_slab(folio);
		objcgs = slab_objcgs(slab);
		if (!objcgs)
			return NULL;

		off = obj_to_index(slab->slab_cache, slab, p);
		if (objcgs[off])
			return obj_cgroup_memcg(objcgs[off]);

		return NULL;
	}

	/*
	 * page_memcg_check() is used here, because in theory we can encounter
	 * a folio where the slab flag has been cleared already, but
	 * slab->memcg_data has not been freed yet
	 * page_memcg_check(page) will guarantee that a proper memory
	 * cgroup pointer or NULL will be returned.
	 */
	return page_memcg_check(folio_page(folio, 0));
}

__always_inline struct obj_cgroup *get_obj_cgroup_from_current(void)
{
	struct obj_cgroup *objcg = NULL;
	struct mem_cgroup *memcg;

	if (memcg_kmem_bypass())
		return NULL;

	rcu_read_lock();
	if (unlikely(active_memcg()))
		memcg = active_memcg();
	else
		memcg = mem_cgroup_from_task(current);

	for (; memcg != root_mem_cgroup; memcg = parent_mem_cgroup(memcg)) {
		objcg = rcu_dereference(memcg->objcg);
		if (objcg && obj_cgroup_tryget(objcg))
			break;
		objcg = NULL;
	}
	rcu_read_unlock();

	return objcg;
}

static int memcg_alloc_cache_id(void)
{
	int id, size;
	int err;

	id = ida_simple_get(&memcg_cache_ida,
			    0, MEMCG_CACHES_MAX_SIZE, GFP_KERNEL);
	if (id < 0)
		return id;

	if (id < memcg_nr_cache_ids)
		return id;

	/*
	 * There's no space for the new id in memcg_caches arrays,
	 * so we have to grow them.
	 */
	down_write(&memcg_cache_ids_sem);

	size = 2 * (id + 1);
	if (size < MEMCG_CACHES_MIN_SIZE)
		size = MEMCG_CACHES_MIN_SIZE;
	else if (size > MEMCG_CACHES_MAX_SIZE)
		size = MEMCG_CACHES_MAX_SIZE;

	err = memcg_update_all_list_lrus(size);
	if (!err)
		memcg_nr_cache_ids = size;

	up_write(&memcg_cache_ids_sem);

	if (err) {
		ida_simple_remove(&memcg_cache_ida, id);
		return err;
	}
	return id;
}

static void memcg_free_cache_id(int id)
{
	ida_simple_remove(&memcg_cache_ida, id);
}

/*
 * obj_cgroup_uncharge_pages: uncharge a number of kernel pages from a objcg
 * @objcg: object cgroup to uncharge
 * @nr_pages: number of pages to uncharge
 */
static void obj_cgroup_uncharge_pages(struct obj_cgroup *objcg,
				      unsigned int nr_pages)
{
	struct mem_cgroup *memcg;

	memcg = get_mem_cgroup_from_objcg(objcg);

	if (!cgroup_subsys_on_dfl(memory_cgrp_subsys))
		page_counter_uncharge(&memcg->kmem, nr_pages);
	refill_stock(memcg, nr_pages);

	css_put(&memcg->css);
}

/*
 * obj_cgroup_charge_pages: charge a number of kernel pages to a objcg
 * @objcg: object cgroup to charge
 * @gfp: reclaim mode
 * @nr_pages: number of pages to charge
 *
 * Returns 0 on success, an error code on failure.
 */
static int obj_cgroup_charge_pages(struct obj_cgroup *objcg, gfp_t gfp,
				   unsigned int nr_pages)
{
	struct mem_cgroup *memcg;
	int ret;

	memcg = get_mem_cgroup_from_objcg(objcg);

	ret = try_charge_memcg(memcg, gfp, nr_pages);
	if (ret)
		goto out;

	if (!cgroup_subsys_on_dfl(memory_cgrp_subsys))
		page_counter_charge(&memcg->kmem, nr_pages);
out:
	css_put(&memcg->css);

	return ret;
}

/**
 * __memcg_kmem_charge_page: charge a kmem page to the current memory cgroup
 * @page: page to charge
 * @gfp: reclaim mode
 * @order: allocation order
 *
 * Returns 0 on success, an error code on failure.
 */
int __memcg_kmem_charge_page(struct page *page, gfp_t gfp, int order)
{
	struct obj_cgroup *objcg;
	int ret = 0;

	objcg = get_obj_cgroup_from_current();
	if (objcg) {
		ret = obj_cgroup_charge_pages(objcg, gfp, 1 << order);
		if (!ret) {
			page->memcg_data = (unsigned long)objcg |
				MEMCG_DATA_KMEM;
			return 0;
		}
		obj_cgroup_put(objcg);
	}
	return ret;
}

/**
 * __memcg_kmem_uncharge_page: uncharge a kmem page
 * @page: page to uncharge
 * @order: allocation order
 */
void __memcg_kmem_uncharge_page(struct page *page, int order)
{
	struct folio *folio = page_folio(page);
	struct obj_cgroup *objcg;
	unsigned int nr_pages = 1 << order;

	if (!folio_memcg_kmem(folio))
		return;

	objcg = __folio_objcg(folio);
	obj_cgroup_uncharge_pages(objcg, nr_pages);
	folio->memcg_data = 0;
	obj_cgroup_put(objcg);
}

void mod_objcg_state(struct obj_cgroup *objcg, struct pglist_data *pgdat,
		     enum node_stat_item idx, int nr)
{
	unsigned long flags;
	struct obj_stock *stock = get_obj_stock(&flags);
	int *bytes;

	/*
	 * Save vmstat data in stock and skip vmstat array update unless
	 * accumulating over a page of vmstat data or when pgdat or idx
	 * changes.
	 */
	if (stock->cached_objcg != objcg) {
		drain_obj_stock(stock);
		obj_cgroup_get(objcg);
		stock->nr_bytes = atomic_read(&objcg->nr_charged_bytes)
				? atomic_xchg(&objcg->nr_charged_bytes, 0) : 0;
		stock->cached_objcg = objcg;
		stock->cached_pgdat = pgdat;
	} else if (stock->cached_pgdat != pgdat) {
		/* Flush the existing cached vmstat data */
		struct pglist_data *oldpg = stock->cached_pgdat;

		if (stock->nr_slab_reclaimable_b) {
			mod_objcg_mlstate(objcg, oldpg, NR_SLAB_RECLAIMABLE_B,
					  stock->nr_slab_reclaimable_b);
			stock->nr_slab_reclaimable_b = 0;
		}
		if (stock->nr_slab_unreclaimable_b) {
			mod_objcg_mlstate(objcg, oldpg, NR_SLAB_UNRECLAIMABLE_B,
					  stock->nr_slab_unreclaimable_b);
			stock->nr_slab_unreclaimable_b = 0;
		}
		stock->cached_pgdat = pgdat;
	}

	bytes = (idx == NR_SLAB_RECLAIMABLE_B) ? &stock->nr_slab_reclaimable_b
					       : &stock->nr_slab_unreclaimable_b;
	/*
	 * Even for large object >= PAGE_SIZE, the vmstat data will still be
	 * cached locally at least once before pushing it out.
	 */
	if (!*bytes) {
		*bytes = nr;
		nr = 0;
	} else {
		*bytes += nr;
		if (abs(*bytes) > PAGE_SIZE) {
			nr = *bytes;
			*bytes = 0;
		} else {
			nr = 0;
		}
	}
	if (nr)
		mod_objcg_mlstate(objcg, pgdat, idx, nr);

	put_obj_stock(flags);
}

static bool consume_obj_stock(struct obj_cgroup *objcg, unsigned int nr_bytes)
{
	unsigned long flags;
	struct obj_stock *stock = get_obj_stock(&flags);
	bool ret = false;

	if (objcg == stock->cached_objcg && stock->nr_bytes >= nr_bytes) {
		stock->nr_bytes -= nr_bytes;
		ret = true;
	}

	put_obj_stock(flags);

	return ret;
}

static void drain_obj_stock(struct obj_stock *stock)
{
	struct obj_cgroup *old = stock->cached_objcg;

	if (!old)
		return;

	if (stock->nr_bytes) {
		unsigned int nr_pages = stock->nr_bytes >> PAGE_SHIFT;
		unsigned int nr_bytes = stock->nr_bytes & (PAGE_SIZE - 1);

		if (nr_pages)
			obj_cgroup_uncharge_pages(old, nr_pages);

		/*
		 * The leftover is flushed to the centralized per-memcg value.
		 * On the next attempt to refill obj stock it will be moved
		 * to a per-cpu stock (probably, on an other CPU), see
		 * refill_obj_stock().
		 *
		 * How often it's flushed is a trade-off between the memory
		 * limit enforcement accuracy and potential CPU contention,
		 * so it might be changed in the future.
		 */
		atomic_add(nr_bytes, &old->nr_charged_bytes);
		stock->nr_bytes = 0;
	}

	/*
	 * Flush the vmstat data in current stock
	 */
	if (stock->nr_slab_reclaimable_b || stock->nr_slab_unreclaimable_b) {
		if (stock->nr_slab_reclaimable_b) {
			mod_objcg_mlstate(old, stock->cached_pgdat,
					  NR_SLAB_RECLAIMABLE_B,
					  stock->nr_slab_reclaimable_b);
			stock->nr_slab_reclaimable_b = 0;
		}
		if (stock->nr_slab_unreclaimable_b) {
			mod_objcg_mlstate(old, stock->cached_pgdat,
					  NR_SLAB_UNRECLAIMABLE_B,
					  stock->nr_slab_unreclaimable_b);
			stock->nr_slab_unreclaimable_b = 0;
		}
		stock->cached_pgdat = NULL;
	}

	obj_cgroup_put(old);
	stock->cached_objcg = NULL;
}

static bool obj_stock_flush_required(struct memcg_stock_pcp *stock,
				     struct mem_cgroup *root_memcg)
{
	struct mem_cgroup *memcg;

	if (in_task() && stock->task_obj.cached_objcg) {
		memcg = obj_cgroup_memcg(stock->task_obj.cached_objcg);
		if (memcg && mem_cgroup_is_descendant(memcg, root_memcg))
			return true;
	}
	if (stock->irq_obj.cached_objcg) {
		memcg = obj_cgroup_memcg(stock->irq_obj.cached_objcg);
		if (memcg && mem_cgroup_is_descendant(memcg, root_memcg))
			return true;
	}

	return false;
}

static void refill_obj_stock(struct obj_cgroup *objcg, unsigned int nr_bytes,
			     bool allow_uncharge)
{
	unsigned long flags;
	struct obj_stock *stock = get_obj_stock(&flags);
	unsigned int nr_pages = 0;

	if (stock->cached_objcg != objcg) { /* reset if necessary */
		drain_obj_stock(stock);
		obj_cgroup_get(objcg);
		stock->cached_objcg = objcg;
		stock->nr_bytes = atomic_read(&objcg->nr_charged_bytes)
				? atomic_xchg(&objcg->nr_charged_bytes, 0) : 0;
		allow_uncharge = true;	/* Allow uncharge when objcg changes */
	}
	stock->nr_bytes += nr_bytes;

	if (allow_uncharge && (stock->nr_bytes > PAGE_SIZE)) {
		nr_pages = stock->nr_bytes >> PAGE_SHIFT;
		stock->nr_bytes &= (PAGE_SIZE - 1);
	}

	put_obj_stock(flags);

	if (nr_pages)
		obj_cgroup_uncharge_pages(objcg, nr_pages);
}

int obj_cgroup_charge(struct obj_cgroup *objcg, gfp_t gfp, size_t size)
{
	unsigned int nr_pages, nr_bytes;
	int ret;

	if (consume_obj_stock(objcg, size))
		return 0;

	/*
	 * In theory, objcg->nr_charged_bytes can have enough
	 * pre-charged bytes to satisfy the allocation. However,
	 * flushing objcg->nr_charged_bytes requires two atomic
	 * operations, and objcg->nr_charged_bytes can't be big.
	 * The shared objcg->nr_charged_bytes can also become a
	 * performance bottleneck if all tasks of the same memcg are
	 * trying to update it. So it's better to ignore it and try
	 * grab some new pages. The stock's nr_bytes will be flushed to
	 * objcg->nr_charged_bytes later on when objcg changes.
	 *
	 * The stock's nr_bytes may contain enough pre-charged bytes
	 * to allow one less page from being charged, but we can't rely
	 * on the pre-charged bytes not being changed outside of
	 * consume_obj_stock() or refill_obj_stock(). So ignore those
	 * pre-charged bytes as well when charging pages. To avoid a
	 * page uncharge right after a page charge, we set the
	 * allow_uncharge flag to false when calling refill_obj_stock()
	 * to temporarily allow the pre-charged bytes to exceed the page
	 * size limit. The maximum reachable value of the pre-charged
	 * bytes is (sizeof(object) + PAGE_SIZE - 2) if there is no data
	 * race.
	 */
	nr_pages = size >> PAGE_SHIFT;
	nr_bytes = size & (PAGE_SIZE - 1);

	if (nr_bytes)
		nr_pages += 1;

	ret = obj_cgroup_charge_pages(objcg, gfp, nr_pages);
	if (!ret && nr_bytes)
		refill_obj_stock(objcg, PAGE_SIZE - nr_bytes, false);

	return ret;
}

void obj_cgroup_uncharge(struct obj_cgroup *objcg, size_t size)
{
	refill_obj_stock(objcg, size, true);
}

#endif /* CONFIG_MEMCG_KMEM */

/*
 * Because page_memcg(head) is not set on tails, set it now.
 */
void split_page_memcg(struct page *head, unsigned int nr)
{
	struct folio *folio = page_folio(head);
	struct mem_cgroup *memcg = folio_memcg(folio);
	int i;

	if (mem_cgroup_disabled() || !memcg)
		return;

	for (i = 1; i < nr; i++)
		folio_page(folio, i)->memcg_data = folio->memcg_data;

	if (folio_memcg_kmem(folio))
		obj_cgroup_get_many(__folio_objcg(folio), nr - 1);
	else
		css_get_many(&memcg->css, nr - 1);
}

#ifdef CONFIG_MEMCG_SWAP
/**
 * mem_cgroup_move_swap_account - move swap charge and swap_cgroup's record.
 * @entry: swap entry to be moved
 * @from:  mem_cgroup which the entry is moved from
 * @to:  mem_cgroup which the entry is moved to
 *
 * It succeeds only when the swap_cgroup's record for this entry is the same
 * as the mem_cgroup's id of @from.
 *
 * Returns 0 on success, -EINVAL on failure.
 *
 * The caller must have charged to @to, IOW, called page_counter_charge() about
 * both res and memsw, and called css_get().
 */
static int mem_cgroup_move_swap_account(swp_entry_t entry,
				struct mem_cgroup *from, struct mem_cgroup *to)
{
	unsigned short old_id, new_id;

	old_id = mem_cgroup_id(from);
	new_id = mem_cgroup_id(to);

	if (swap_cgroup_cmpxchg(entry, old_id, new_id) == old_id) {
		mod_memcg_state(from, MEMCG_SWAP, -1);
		mod_memcg_state(to, MEMCG_SWAP, 1);
		return 0;
	}
	return -EINVAL;
}
#else
static inline int mem_cgroup_move_swap_account(swp_entry_t entry,
				struct mem_cgroup *from, struct mem_cgroup *to)
{
	return -EINVAL;
}
#endif

static DEFINE_MUTEX(memcg_max_mutex);

static int mem_cgroup_resize_max(struct mem_cgroup *memcg,
				 unsigned long max, bool memsw)
{
	bool enlarge = false;
	bool drained = false;
	int ret;
	bool limits_invariant;
	struct page_counter *counter = memsw ? &memcg->memsw : &memcg->memory;

	do {
		if (signal_pending(current)) {
			ret = -EINTR;
			break;
		}

		mutex_lock(&memcg_max_mutex);
		/*
		 * Make sure that the new limit (memsw or memory limit) doesn't
		 * break our basic invariant rule memory.max <= memsw.max.
		 */
		limits_invariant = memsw ? max >= READ_ONCE(memcg->memory.max) :
					   max <= memcg->memsw.max;
		if (!limits_invariant) {
			mutex_unlock(&memcg_max_mutex);
			ret = -EINVAL;
			break;
		}
		if (max > counter->max)
			enlarge = true;
		ret = page_counter_set_max(counter, max);
		mutex_unlock(&memcg_max_mutex);

		if (!ret)
			break;

		if (!drained) {
			drain_all_stock(memcg);
			drained = true;
			continue;
		}

		if (!try_to_free_mem_cgroup_pages(memcg, 1,
					GFP_KERNEL, !memsw)) {
			ret = -EBUSY;
			break;
		}
	} while (true);

	if (!ret && enlarge)
		memcg_oom_recover(memcg);

	return ret;
}

unsigned long mem_cgroup_soft_limit_reclaim(pg_data_t *pgdat, int order,
					    gfp_t gfp_mask,
					    unsigned long *total_scanned)
{
	unsigned long nr_reclaimed = 0;
	struct mem_cgroup_per_node *mz, *next_mz = NULL;
	unsigned long reclaimed;
	int loop = 0;
	struct mem_cgroup_tree_per_node *mctz;
	unsigned long excess;
	unsigned long nr_scanned;

	if (order > 0)
		return 0;

	mctz = soft_limit_tree.rb_tree_per_node[pgdat->node_id];

	/*
	 * Do not even bother to check the largest node if the root
	 * is empty. Do it lockless to prevent lock bouncing. Races
	 * are acceptable as soft limit is best effort anyway.
	 */
	if (!mctz || RB_EMPTY_ROOT(&mctz->rb_root))
		return 0;

	/*
	 * This loop can run a while, specially if mem_cgroup's continuously
	 * keep exceeding their soft limit and putting the system under
	 * pressure
	 */
	do {
		if (next_mz)
			mz = next_mz;
		else
			mz = mem_cgroup_largest_soft_limit_node(mctz);
		if (!mz)
			break;

		nr_scanned = 0;
		reclaimed = mem_cgroup_soft_reclaim(mz->memcg, pgdat,
						    gfp_mask, &nr_scanned);
		nr_reclaimed += reclaimed;
		*total_scanned += nr_scanned;
		spin_lock_irq(&mctz->lock);
		__mem_cgroup_remove_exceeded(mz, mctz);

		/*
		 * If we failed to reclaim anything from this memory cgroup
		 * it is time to move on to the next cgroup
		 */
		next_mz = NULL;
		if (!reclaimed)
			next_mz = __mem_cgroup_largest_soft_limit_node(mctz);

		excess = soft_limit_excess(mz->memcg);
		/*
		 * One school of thought says that we should not add
		 * back the node to the tree if reclaim returns 0.
		 * But our reclaim could return 0, simply because due
		 * to priority we are exposing a smaller subset of
		 * memory to reclaim from. Consider this as a longer
		 * term TODO.
		 */
		/* If excess == 0, no tree ops */
		__mem_cgroup_insert_exceeded(mz, mctz, excess);
		spin_unlock_irq(&mctz->lock);
		css_put(&mz->memcg->css);
		loop++;
		/*
		 * Could not reclaim anything and there are no more
		 * mem cgroups to try or we seem to be looping without
		 * reclaiming anything.
		 */
		if (!nr_reclaimed &&
			(next_mz == NULL ||
			loop > MEM_CGROUP_MAX_SOFT_LIMIT_RECLAIM_LOOPS))
			break;
	} while (!nr_reclaimed);
	if (next_mz)
		css_put(&next_mz->memcg->css);
	return nr_reclaimed;
}

/*
 * Reclaims as many pages from the given memcg as possible.
 *
 * Caller is responsible for holding css reference for memcg.
 */
static int mem_cgroup_force_empty(struct mem_cgroup *memcg)
{
	int nr_retries = MAX_RECLAIM_RETRIES;

	/* we call try-to-free pages for make this cgroup empty */
	lru_add_drain_all();

	drain_all_stock(memcg);

	/* try to free all pages in this cgroup */
	while (nr_retries && page_counter_read(&memcg->memory)) {
		if (signal_pending(current))
			return -EINTR;

		if (!try_to_free_mem_cgroup_pages(memcg, 1, GFP_KERNEL, true))
			nr_retries--;
	}

	return 0;
}

static ssize_t mem_cgroup_force_empty_write(struct kernfs_open_file *of,
					    char *buf, size_t nbytes,
					    loff_t off)
{
	struct mem_cgroup *memcg = mem_cgroup_from_css(of_css(of));

	if (mem_cgroup_is_root(memcg))
		return -EINVAL;
	return mem_cgroup_force_empty(memcg) ?: nbytes;
}

static u64 mem_cgroup_hierarchy_read(struct cgroup_subsys_state *css,
				     struct cftype *cft)
{
	return 1;
}

static int mem_cgroup_hierarchy_write(struct cgroup_subsys_state *css,
				      struct cftype *cft, u64 val)
{
	if (val == 1)
		return 0;

	pr_warn_once("Non-hierarchical mode is deprecated. "
		     "Please report your usecase to linux-mm@kvack.org if you "
		     "depend on this functionality.\n");

	return -EINVAL;
}

static unsigned long mem_cgroup_usage(struct mem_cgroup *memcg, bool swap)
{
	unsigned long val;

	if (mem_cgroup_is_root(memcg)) {
		mem_cgroup_flush_stats();
		val = memcg_page_state(memcg, NR_FILE_PAGES) +
			memcg_page_state(memcg, NR_ANON_MAPPED);
		if (swap)
			val += memcg_page_state(memcg, MEMCG_SWAP);
	} else {
		if (!swap)
			val = page_counter_read(&memcg->memory);
		else
			val = page_counter_read(&memcg->memsw);
	}
	return val;
}

enum {
	RES_USAGE,
	RES_LIMIT,
	RES_MAX_USAGE,
	RES_FAILCNT,
	RES_SOFT_LIMIT,
};

static u64 mem_cgroup_read_u64(struct cgroup_subsys_state *css,
			       struct cftype *cft)
{
	struct mem_cgroup *memcg = mem_cgroup_from_css(css);
	struct page_counter *counter;

	switch (MEMFILE_TYPE(cft->private)) {
	case _MEM:
		counter = &memcg->memory;
		break;
	case _MEMSWAP:
		counter = &memcg->memsw;
		break;
	case _KMEM:
		counter = &memcg->kmem;
		break;
	case _TCP:
		counter = &memcg->tcpmem;
		break;
	default:
		BUG();
	}

	switch (MEMFILE_ATTR(cft->private)) {
	case RES_USAGE:
		if (counter == &memcg->memory)
			return (u64)mem_cgroup_usage(memcg, false) * PAGE_SIZE;
		if (counter == &memcg->memsw)
			return (u64)mem_cgroup_usage(memcg, true) * PAGE_SIZE;
		return (u64)page_counter_read(counter) * PAGE_SIZE;
	case RES_LIMIT:
		return (u64)counter->max * PAGE_SIZE;
	case RES_MAX_USAGE:
		return (u64)counter->watermark * PAGE_SIZE;
	case RES_FAILCNT:
		return counter->failcnt;
	case RES_SOFT_LIMIT:
		return (u64)memcg->soft_limit * PAGE_SIZE;
	default:
		BUG();
	}
}

#ifdef CONFIG_MEMCG_KMEM
static int memcg_online_kmem(struct mem_cgroup *memcg)
{
	struct obj_cgroup *objcg;
	int memcg_id;

	if (cgroup_memory_nokmem)
		return 0;

	BUG_ON(memcg->kmemcg_id >= 0);

	memcg_id = memcg_alloc_cache_id();
	if (memcg_id < 0)
		return memcg_id;

	objcg = obj_cgroup_alloc();
	if (!objcg) {
		memcg_free_cache_id(memcg_id);
		return -ENOMEM;
	}
	objcg->memcg = memcg;
	rcu_assign_pointer(memcg->objcg, objcg);

	static_branch_enable(&memcg_kmem_enabled_key);

	memcg->kmemcg_id = memcg_id;

	return 0;
}

static void memcg_offline_kmem(struct mem_cgroup *memcg)
{
	struct mem_cgroup *parent;
	int kmemcg_id;

	if (memcg->kmemcg_id == -1)
		return;

	parent = parent_mem_cgroup(memcg);
	if (!parent)
		parent = root_mem_cgroup;

	memcg_reparent_objcgs(memcg, parent);

	kmemcg_id = memcg->kmemcg_id;
	BUG_ON(kmemcg_id < 0);

	/*
	 * After we have finished memcg_reparent_objcgs(), all list_lrus
	 * corresponding to this cgroup are guaranteed to remain empty.
	 * The ordering is imposed by list_lru_node->lock taken by
	 * memcg_drain_all_list_lrus().
	 */
	memcg_drain_all_list_lrus(kmemcg_id, parent);

	memcg_free_cache_id(kmemcg_id);
	memcg->kmemcg_id = -1;
}
#else
static int memcg_online_kmem(struct mem_cgroup *memcg)
{
	return 0;
}
static void memcg_offline_kmem(struct mem_cgroup *memcg)
{
}
#endif /* CONFIG_MEMCG_KMEM */

static int memcg_update_tcp_max(struct mem_cgroup *memcg, unsigned long max)
{
	int ret;

	mutex_lock(&memcg_max_mutex);

	ret = page_counter_set_max(&memcg->tcpmem, max);
	if (ret)
		goto out;

	if (!memcg->tcpmem_active) {
		/*
		 * The active flag needs to be written after the static_key
		 * update. This is what guarantees that the socket activation
		 * function is the last one to run. See mem_cgroup_sk_alloc()
		 * for details, and note that we don't mark any socket as
		 * belonging to this memcg until that flag is up.
		 *
		 * We need to do this, because static_keys will span multiple
		 * sites, but we can't control their order. If we mark a socket
		 * as accounted, but the accounting functions are not patched in
		 * yet, we'll lose accounting.
		 *
		 * We never race with the readers in mem_cgroup_sk_alloc(),
		 * because when this value change, the code to process it is not
		 * patched in yet.
		 */
		static_branch_inc(&memcg_sockets_enabled_key);
		memcg->tcpmem_active = true;
	}
out:
	mutex_unlock(&memcg_max_mutex);
	return ret;
}

/*
 * The user of this function is...
 * RES_LIMIT.
 */
static ssize_t mem_cgroup_write(struct kernfs_open_file *of,
				char *buf, size_t nbytes, loff_t off)
{
	struct mem_cgroup *memcg = mem_cgroup_from_css(of_css(of));
	unsigned long nr_pages;
	int ret;

	buf = strstrip(buf);
	ret = page_counter_memparse(buf, "-1", &nr_pages);
	if (ret)
		return ret;

	switch (MEMFILE_ATTR(of_cft(of)->private)) {
	case RES_LIMIT:
		if (mem_cgroup_is_root(memcg)) { /* Can't set limit on root */
			ret = -EINVAL;
			break;
		}
		switch (MEMFILE_TYPE(of_cft(of)->private)) {
		case _MEM:
			ret = mem_cgroup_resize_max(memcg, nr_pages, false);
			break;
		case _MEMSWAP:
			ret = mem_cgroup_resize_max(memcg, nr_pages, true);
			break;
		case _KMEM:
			/* kmem.limit_in_bytes is deprecated. */
			ret = -EOPNOTSUPP;
			break;
		case _TCP:
			ret = memcg_update_tcp_max(memcg, nr_pages);
			break;
		}
		break;
	case RES_SOFT_LIMIT:
		memcg->soft_limit = nr_pages;
		ret = 0;
		break;
	}
	return ret ?: nbytes;
}

static ssize_t mem_cgroup_reset(struct kernfs_open_file *of, char *buf,
				size_t nbytes, loff_t off)
{
	struct mem_cgroup *memcg = mem_cgroup_from_css(of_css(of));
	struct page_counter *counter;

	switch (MEMFILE_TYPE(of_cft(of)->private)) {
	case _MEM:
		counter = &memcg->memory;
		break;
	case _MEMSWAP:
		counter = &memcg->memsw;
		break;
	case _KMEM:
		counter = &memcg->kmem;
		break;
	case _TCP:
		counter = &memcg->tcpmem;
		break;
	default:
		BUG();
	}

	switch (MEMFILE_ATTR(of_cft(of)->private)) {
	case RES_MAX_USAGE:
		page_counter_reset_watermark(counter);
		break;
	case RES_FAILCNT:
		counter->failcnt = 0;
		break;
	default:
		BUG();
	}

	return nbytes;
}

static u64 mem_cgroup_move_charge_read(struct cgroup_subsys_state *css,
					struct cftype *cft)
{
	return mem_cgroup_from_css(css)->move_charge_at_immigrate;
}

#ifdef CONFIG_MMU
static int mem_cgroup_move_charge_write(struct cgroup_subsys_state *css,
					struct cftype *cft, u64 val)
{
	struct mem_cgroup *memcg = mem_cgroup_from_css(css);

	if (val & ~MOVE_MASK)
		return -EINVAL;

	/*
	 * No kind of locking is needed in here, because ->can_attach() will
	 * check this value once in the beginning of the process, and then carry
	 * on with stale data. This means that changes to this value will only
	 * affect task migrations starting after the change.
	 */
	memcg->move_charge_at_immigrate = val;
	return 0;
}
#else
static int mem_cgroup_move_charge_write(struct cgroup_subsys_state *css,
					struct cftype *cft, u64 val)
{
	return -ENOSYS;
}
#endif

#ifdef CONFIG_NUMA

#define LRU_ALL_FILE (BIT(LRU_INACTIVE_FILE) | BIT(LRU_ACTIVE_FILE))
#define LRU_ALL_ANON (BIT(LRU_INACTIVE_ANON) | BIT(LRU_ACTIVE_ANON))
#define LRU_ALL	     ((1 << NR_LRU_LISTS) - 1)

static unsigned long mem_cgroup_node_nr_lru_pages(struct mem_cgroup *memcg,
				int nid, unsigned int lru_mask, bool tree)
{
	struct lruvec *lruvec = mem_cgroup_lruvec(memcg, NODE_DATA(nid));
	unsigned long nr = 0;
	enum lru_list lru;

	VM_BUG_ON((unsigned)nid >= nr_node_ids);

	for_each_lru(lru) {
		if (!(BIT(lru) & lru_mask))
			continue;
		if (tree)
			nr += lruvec_page_state(lruvec, NR_LRU_BASE + lru);
		else
			nr += lruvec_page_state_local(lruvec, NR_LRU_BASE + lru);
	}
	return nr;
}

static unsigned long mem_cgroup_nr_lru_pages(struct mem_cgroup *memcg,
					     unsigned int lru_mask,
					     bool tree)
{
	unsigned long nr = 0;
	enum lru_list lru;

	for_each_lru(lru) {
		if (!(BIT(lru) & lru_mask))
			continue;
		if (tree)
			nr += memcg_page_state(memcg, NR_LRU_BASE + lru);
		else
			nr += memcg_page_state_local(memcg, NR_LRU_BASE + lru);
	}
	return nr;
}

static int memcg_numa_stat_show(struct seq_file *m, void *v)
{
	struct numa_stat {
		const char *name;
		unsigned int lru_mask;
	};

	static const struct numa_stat stats[] = {
		{ "total", LRU_ALL },
		{ "file", LRU_ALL_FILE },
		{ "anon", LRU_ALL_ANON },
		{ "unevictable", BIT(LRU_UNEVICTABLE) },
	};
	const struct numa_stat *stat;
	int nid;
	struct mem_cgroup *memcg = mem_cgroup_from_seq(m);

	mem_cgroup_flush_stats();

	for (stat = stats; stat < stats + ARRAY_SIZE(stats); stat++) {
		seq_printf(m, "%s=%lu", stat->name,
			   mem_cgroup_nr_lru_pages(memcg, stat->lru_mask,
						   false));
		for_each_node_state(nid, N_MEMORY)
			seq_printf(m, " N%d=%lu", nid,
				   mem_cgroup_node_nr_lru_pages(memcg, nid,
							stat->lru_mask, false));
		seq_putc(m, '\n');
	}

	for (stat = stats; stat < stats + ARRAY_SIZE(stats); stat++) {

		seq_printf(m, "hierarchical_%s=%lu", stat->name,
			   mem_cgroup_nr_lru_pages(memcg, stat->lru_mask,
						   true));
		for_each_node_state(nid, N_MEMORY)
			seq_printf(m, " N%d=%lu", nid,
				   mem_cgroup_node_nr_lru_pages(memcg, nid,
							stat->lru_mask, true));
		seq_putc(m, '\n');
	}

	return 0;
}
#endif /* CONFIG_NUMA */

static const unsigned int memcg1_stats[] = {
	NR_FILE_PAGES,
	NR_ANON_MAPPED,
#ifdef CONFIG_TRANSPARENT_HUGEPAGE
	NR_ANON_THPS,
#endif
	NR_SHMEM,
	NR_FILE_MAPPED,
	NR_FILE_DIRTY,
	NR_WRITEBACK,
	MEMCG_SWAP,
};

static const char *const memcg1_stat_names[] = {
	"cache",
	"rss",
#ifdef CONFIG_TRANSPARENT_HUGEPAGE
	"rss_huge",
#endif
	"shmem",
	"mapped_file",
	"dirty",
	"writeback",
	"swap",
};

/* Universal VM events cgroup1 shows, original sort order */
static const unsigned int memcg1_events[] = {
	PGPGIN,
	PGPGOUT,
	PGFAULT,
	PGMAJFAULT,
};

static int memcg_stat_show(struct seq_file *m, void *v)
{
	struct mem_cgroup *memcg = mem_cgroup_from_seq(m);
	unsigned long memory, memsw;
	struct mem_cgroup *mi;
	unsigned int i;

	BUILD_BUG_ON(ARRAY_SIZE(memcg1_stat_names) != ARRAY_SIZE(memcg1_stats));

	mem_cgroup_flush_stats();

	for (i = 0; i < ARRAY_SIZE(memcg1_stats); i++) {
		unsigned long nr;

		if (memcg1_stats[i] == MEMCG_SWAP && !do_memsw_account())
			continue;
		nr = memcg_page_state_local(memcg, memcg1_stats[i]);
		seq_printf(m, "%s %lu\n", memcg1_stat_names[i], nr * PAGE_SIZE);
	}

	for (i = 0; i < ARRAY_SIZE(memcg1_events); i++)
		seq_printf(m, "%s %lu\n", vm_event_name(memcg1_events[i]),
			   memcg_events_local(memcg, memcg1_events[i]));

	for (i = 0; i < NR_LRU_LISTS; i++)
		seq_printf(m, "%s %lu\n", lru_list_name(i),
			   memcg_page_state_local(memcg, NR_LRU_BASE + i) *
			   PAGE_SIZE);

	/* Hierarchical information */
	memory = memsw = PAGE_COUNTER_MAX;
	for (mi = memcg; mi; mi = parent_mem_cgroup(mi)) {
		memory = min(memory, READ_ONCE(mi->memory.max));
		memsw = min(memsw, READ_ONCE(mi->memsw.max));
	}
	seq_printf(m, "hierarchical_memory_limit %llu\n",
		   (u64)memory * PAGE_SIZE);
	if (do_memsw_account())
		seq_printf(m, "hierarchical_memsw_limit %llu\n",
			   (u64)memsw * PAGE_SIZE);

	for (i = 0; i < ARRAY_SIZE(memcg1_stats); i++) {
		unsigned long nr;

		if (memcg1_stats[i] == MEMCG_SWAP && !do_memsw_account())
			continue;
		nr = memcg_page_state(memcg, memcg1_stats[i]);
		seq_printf(m, "total_%s %llu\n", memcg1_stat_names[i],
						(u64)nr * PAGE_SIZE);
	}

	for (i = 0; i < ARRAY_SIZE(memcg1_events); i++)
		seq_printf(m, "total_%s %llu\n",
			   vm_event_name(memcg1_events[i]),
			   (u64)memcg_events(memcg, memcg1_events[i]));

	for (i = 0; i < NR_LRU_LISTS; i++)
		seq_printf(m, "total_%s %llu\n", lru_list_name(i),
			   (u64)memcg_page_state(memcg, NR_LRU_BASE + i) *
			   PAGE_SIZE);

#ifdef CONFIG_DEBUG_VM
	{
		pg_data_t *pgdat;
		struct mem_cgroup_per_node *mz;
		unsigned long anon_cost = 0;
		unsigned long file_cost = 0;

		for_each_online_pgdat(pgdat) {
			mz = memcg->nodeinfo[pgdat->node_id];

			anon_cost += mz->lruvec.anon_cost;
			file_cost += mz->lruvec.file_cost;
		}
		seq_printf(m, "anon_cost %lu\n", anon_cost);
		seq_printf(m, "file_cost %lu\n", file_cost);
	}
#endif

	return 0;
}

static u64 mem_cgroup_swappiness_read(struct cgroup_subsys_state *css,
				      struct cftype *cft)
{
	struct mem_cgroup *memcg = mem_cgroup_from_css(css);

	return mem_cgroup_swappiness(memcg);
}

static int mem_cgroup_swappiness_write(struct cgroup_subsys_state *css,
				       struct cftype *cft, u64 val)
{
	struct mem_cgroup *memcg = mem_cgroup_from_css(css);

	if (val > 200)
		return -EINVAL;

	if (!mem_cgroup_is_root(memcg))
		memcg->swappiness = val;
	else
		vm_swappiness = val;

	return 0;
}

static void __mem_cgroup_threshold(struct mem_cgroup *memcg, bool swap)
{
	struct mem_cgroup_threshold_ary *t;
	unsigned long usage;
	int i;

	rcu_read_lock();
	if (!swap)
		t = rcu_dereference(memcg->thresholds.primary);
	else
		t = rcu_dereference(memcg->memsw_thresholds.primary);

	if (!t)
		goto unlock;

	usage = mem_cgroup_usage(memcg, swap);

	/*
	 * current_threshold points to threshold just below or equal to usage.
	 * If it's not true, a threshold was crossed after last
	 * call of __mem_cgroup_threshold().
	 */
	i = t->current_threshold;

	/*
	 * Iterate backward over array of thresholds starting from
	 * current_threshold and check if a threshold is crossed.
	 * If none of thresholds below usage is crossed, we read
	 * only one element of the array here.
	 */
	for (; i >= 0 && unlikely(t->entries[i].threshold > usage); i--)
		eventfd_signal(t->entries[i].eventfd, 1);

	/* i = current_threshold + 1 */
	i++;

	/*
	 * Iterate forward over array of thresholds starting from
	 * current_threshold+1 and check if a threshold is crossed.
	 * If none of thresholds above usage is crossed, we read
	 * only one element of the array here.
	 */
	for (; i < t->size && unlikely(t->entries[i].threshold <= usage); i++)
		eventfd_signal(t->entries[i].eventfd, 1);

	/* Update current_threshold */
	t->current_threshold = i - 1;
unlock:
	rcu_read_unlock();
}

static void mem_cgroup_threshold(struct mem_cgroup *memcg)
{
	while (memcg) {
		__mem_cgroup_threshold(memcg, false);
		if (do_memsw_account())
			__mem_cgroup_threshold(memcg, true);

		memcg = parent_mem_cgroup(memcg);
	}
}

static int compare_thresholds(const void *a, const void *b)
{
	const struct mem_cgroup_threshold *_a = a;
	const struct mem_cgroup_threshold *_b = b;

	if (_a->threshold > _b->threshold)
		return 1;

	if (_a->threshold < _b->threshold)
		return -1;

	return 0;
}

static int mem_cgroup_oom_notify_cb(struct mem_cgroup *memcg)
{
	struct mem_cgroup_eventfd_list *ev;

	spin_lock(&memcg_oom_lock);

	list_for_each_entry(ev, &memcg->oom_notify, list)
		eventfd_signal(ev->eventfd, 1);

	spin_unlock(&memcg_oom_lock);
	return 0;
}

static void mem_cgroup_oom_notify(struct mem_cgroup *memcg)
{
	struct mem_cgroup *iter;

	for_each_mem_cgroup_tree(iter, memcg)
		mem_cgroup_oom_notify_cb(iter);
}

static int __mem_cgroup_usage_register_event(struct mem_cgroup *memcg,
	struct eventfd_ctx *eventfd, const char *args, enum res_type type)
{
	struct mem_cgroup_thresholds *thresholds;
	struct mem_cgroup_threshold_ary *new;
	unsigned long threshold;
	unsigned long usage;
	int i, size, ret;

	ret = page_counter_memparse(args, "-1", &threshold);
	if (ret)
		return ret;

	mutex_lock(&memcg->thresholds_lock);

	if (type == _MEM) {
		thresholds = &memcg->thresholds;
		usage = mem_cgroup_usage(memcg, false);
	} else if (type == _MEMSWAP) {
		thresholds = &memcg->memsw_thresholds;
		usage = mem_cgroup_usage(memcg, true);
	} else
		BUG();

	/* Check if a threshold crossed before adding a new one */
	if (thresholds->primary)
		__mem_cgroup_threshold(memcg, type == _MEMSWAP);

	size = thresholds->primary ? thresholds->primary->size + 1 : 1;

	/* Allocate memory for new array of thresholds */
	new = kmalloc(struct_size(new, entries, size), GFP_KERNEL);
	if (!new) {
		ret = -ENOMEM;
		goto unlock;
	}
	new->size = size;

	/* Copy thresholds (if any) to new array */
	if (thresholds->primary)
		memcpy(new->entries, thresholds->primary->entries,
		       flex_array_size(new, entries, size - 1));

	/* Add new threshold */
	new->entries[size - 1].eventfd = eventfd;
	new->entries[size - 1].threshold = threshold;

	/* Sort thresholds. Registering of new threshold isn't time-critical */
	sort(new->entries, size, sizeof(*new->entries),
			compare_thresholds, NULL);

	/* Find current threshold */
	new->current_threshold = -1;
	for (i = 0; i < size; i++) {
		if (new->entries[i].threshold <= usage) {
			/*
			 * new->current_threshold will not be used until
			 * rcu_assign_pointer(), so it's safe to increment
			 * it here.
			 */
			++new->current_threshold;
		} else
			break;
	}

	/* Free old spare buffer and save old primary buffer as spare */
	kfree(thresholds->spare);
	thresholds->spare = thresholds->primary;

	rcu_assign_pointer(thresholds->primary, new);

	/* To be sure that nobody uses thresholds */
	synchronize_rcu();

unlock:
	mutex_unlock(&memcg->thresholds_lock);

	return ret;
}

static int mem_cgroup_usage_register_event(struct mem_cgroup *memcg,
	struct eventfd_ctx *eventfd, const char *args)
{
	return __mem_cgroup_usage_register_event(memcg, eventfd, args, _MEM);
}

static int memsw_cgroup_usage_register_event(struct mem_cgroup *memcg,
	struct eventfd_ctx *eventfd, const char *args)
{
	return __mem_cgroup_usage_register_event(memcg, eventfd, args, _MEMSWAP);
}

static void __mem_cgroup_usage_unregister_event(struct mem_cgroup *memcg,
	struct eventfd_ctx *eventfd, enum res_type type)
{
	struct mem_cgroup_thresholds *thresholds;
	struct mem_cgroup_threshold_ary *new;
	unsigned long usage;
	int i, j, size, entries;

	mutex_lock(&memcg->thresholds_lock);

	if (type == _MEM) {
		thresholds = &memcg->thresholds;
		usage = mem_cgroup_usage(memcg, false);
	} else if (type == _MEMSWAP) {
		thresholds = &memcg->memsw_thresholds;
		usage = mem_cgroup_usage(memcg, true);
	} else
		BUG();

	if (!thresholds->primary)
		goto unlock;

	/* Check if a threshold crossed before removing */
	__mem_cgroup_threshold(memcg, type == _MEMSWAP);

	/* Calculate new number of threshold */
	size = entries = 0;
	for (i = 0; i < thresholds->primary->size; i++) {
		if (thresholds->primary->entries[i].eventfd != eventfd)
			size++;
		else
			entries++;
	}

	new = thresholds->spare;

	/* If no items related to eventfd have been cleared, nothing to do */
	if (!entries)
		goto unlock;

	/* Set thresholds array to NULL if we don't have thresholds */
	if (!size) {
		kfree(new);
		new = NULL;
		goto swap_buffers;
	}

	new->size = size;

	/* Copy thresholds and find current threshold */
	new->current_threshold = -1;
	for (i = 0, j = 0; i < thresholds->primary->size; i++) {
		if (thresholds->primary->entries[i].eventfd == eventfd)
			continue;

		new->entries[j] = thresholds->primary->entries[i];
		if (new->entries[j].threshold <= usage) {
			/*
			 * new->current_threshold will not be used
			 * until rcu_assign_pointer(), so it's safe to increment
			 * it here.
			 */
			++new->current_threshold;
		}
		j++;
	}

swap_buffers:
	/* Swap primary and spare array */
	thresholds->spare = thresholds->primary;

	rcu_assign_pointer(thresholds->primary, new);

	/* To be sure that nobody uses thresholds */
	synchronize_rcu();

	/* If all events are unregistered, free the spare array */
	if (!new) {
		kfree(thresholds->spare);
		thresholds->spare = NULL;
	}
unlock:
	mutex_unlock(&memcg->thresholds_lock);
}

static void mem_cgroup_usage_unregister_event(struct mem_cgroup *memcg,
	struct eventfd_ctx *eventfd)
{
	return __mem_cgroup_usage_unregister_event(memcg, eventfd, _MEM);
}

static void memsw_cgroup_usage_unregister_event(struct mem_cgroup *memcg,
	struct eventfd_ctx *eventfd)
{
	return __mem_cgroup_usage_unregister_event(memcg, eventfd, _MEMSWAP);
}

static int mem_cgroup_oom_register_event(struct mem_cgroup *memcg,
	struct eventfd_ctx *eventfd, const char *args)
{
	struct mem_cgroup_eventfd_list *event;

	event = kmalloc(sizeof(*event),	GFP_KERNEL);
	if (!event)
		return -ENOMEM;

	spin_lock(&memcg_oom_lock);

	event->eventfd = eventfd;
	list_add(&event->list, &memcg->oom_notify);

	/* already in OOM ? */
	if (memcg->under_oom)
		eventfd_signal(eventfd, 1);
	spin_unlock(&memcg_oom_lock);

	return 0;
}

static void mem_cgroup_oom_unregister_event(struct mem_cgroup *memcg,
	struct eventfd_ctx *eventfd)
{
	struct mem_cgroup_eventfd_list *ev, *tmp;

	spin_lock(&memcg_oom_lock);

	list_for_each_entry_safe(ev, tmp, &memcg->oom_notify, list) {
		if (ev->eventfd == eventfd) {
			list_del(&ev->list);
			kfree(ev);
		}
	}

	spin_unlock(&memcg_oom_lock);
}

static int mem_cgroup_oom_control_read(struct seq_file *sf, void *v)
{
	struct mem_cgroup *memcg = mem_cgroup_from_seq(sf);

	seq_printf(sf, "oom_kill_disable %d\n", memcg->oom_kill_disable);
	seq_printf(sf, "under_oom %d\n", (bool)memcg->under_oom);
	seq_printf(sf, "oom_kill %lu\n",
		   atomic_long_read(&memcg->memory_events[MEMCG_OOM_KILL]));
	return 0;
}

static int mem_cgroup_oom_control_write(struct cgroup_subsys_state *css,
	struct cftype *cft, u64 val)
{
	struct mem_cgroup *memcg = mem_cgroup_from_css(css);

	/* cannot set to root cgroup and only 0 and 1 are allowed */
	if (mem_cgroup_is_root(memcg) || !((val == 0) || (val == 1)))
		return -EINVAL;

	memcg->oom_kill_disable = val;
	if (!val)
		memcg_oom_recover(memcg);

	return 0;
}

#ifdef CONFIG_CGROUP_WRITEBACK

#include <trace/events/writeback.h>

static int memcg_wb_domain_init(struct mem_cgroup *memcg, gfp_t gfp)
{
	return wb_domain_init(&memcg->cgwb_domain, gfp);
}

static void memcg_wb_domain_exit(struct mem_cgroup *memcg)
{
	wb_domain_exit(&memcg->cgwb_domain);
}

static void memcg_wb_domain_size_changed(struct mem_cgroup *memcg)
{
	wb_domain_size_changed(&memcg->cgwb_domain);
}

struct wb_domain *mem_cgroup_wb_domain(struct bdi_writeback *wb)
{
	struct mem_cgroup *memcg = mem_cgroup_from_css(wb->memcg_css);

	if (!memcg->css.parent)
		return NULL;

	return &memcg->cgwb_domain;
}

/**
 * mem_cgroup_wb_stats - retrieve writeback related stats from its memcg
 * @wb: bdi_writeback in question
 * @pfilepages: out parameter for number of file pages
 * @pheadroom: out parameter for number of allocatable pages according to memcg
 * @pdirty: out parameter for number of dirty pages
 * @pwriteback: out parameter for number of pages under writeback
 *
 * Determine the numbers of file, headroom, dirty, and writeback pages in
 * @wb's memcg.  File, dirty and writeback are self-explanatory.  Headroom
 * is a bit more involved.
 *
 * A memcg's headroom is "min(max, high) - used".  In the hierarchy, the
 * headroom is calculated as the lowest headroom of itself and the
 * ancestors.  Note that this doesn't consider the actual amount of
 * available memory in the system.  The caller should further cap
 * *@pheadroom accordingly.
 */
void mem_cgroup_wb_stats(struct bdi_writeback *wb, unsigned long *pfilepages,
			 unsigned long *pheadroom, unsigned long *pdirty,
			 unsigned long *pwriteback)
{
	struct mem_cgroup *memcg = mem_cgroup_from_css(wb->memcg_css);
	struct mem_cgroup *parent;

	mem_cgroup_flush_stats();

	*pdirty = memcg_page_state(memcg, NR_FILE_DIRTY);
	*pwriteback = memcg_page_state(memcg, NR_WRITEBACK);
	*pfilepages = memcg_page_state(memcg, NR_INACTIVE_FILE) +
			memcg_page_state(memcg, NR_ACTIVE_FILE);

	*pheadroom = PAGE_COUNTER_MAX;
	while ((parent = parent_mem_cgroup(memcg))) {
		unsigned long ceiling = min(READ_ONCE(memcg->memory.max),
					    READ_ONCE(memcg->memory.high));
		unsigned long used = page_counter_read(&memcg->memory);

		*pheadroom = min(*pheadroom, ceiling - min(ceiling, used));
		memcg = parent;
	}
}

/*
 * Foreign dirty flushing
 *
 * There's an inherent mismatch between memcg and writeback.  The former
 * tracks ownership per-page while the latter per-inode.  This was a
 * deliberate design decision because honoring per-page ownership in the
 * writeback path is complicated, may lead to higher CPU and IO overheads
 * and deemed unnecessary given that write-sharing an inode across
 * different cgroups isn't a common use-case.
 *
 * Combined with inode majority-writer ownership switching, this works well
 * enough in most cases but there are some pathological cases.  For
 * example, let's say there are two cgroups A and B which keep writing to
 * different but confined parts of the same inode.  B owns the inode and
 * A's memory is limited far below B's.  A's dirty ratio can rise enough to
 * trigger balance_dirty_pages() sleeps but B's can be low enough to avoid
 * triggering background writeback.  A will be slowed down without a way to
 * make writeback of the dirty pages happen.
 *
 * Conditions like the above can lead to a cgroup getting repeatedly and
 * severely throttled after making some progress after each
 * dirty_expire_interval while the underlying IO device is almost
 * completely idle.
 *
 * Solving this problem completely requires matching the ownership tracking
 * granularities between memcg and writeback in either direction.  However,
 * the more egregious behaviors can be avoided by simply remembering the
 * most recent foreign dirtying events and initiating remote flushes on
 * them when local writeback isn't enough to keep the memory clean enough.
 *
 * The following two functions implement such mechanism.  When a foreign
 * page - a page whose memcg and writeback ownerships don't match - is
 * dirtied, mem_cgroup_track_foreign_dirty() records the inode owning
 * bdi_writeback on the page owning memcg.  When balance_dirty_pages()
 * decides that the memcg needs to sleep due to high dirty ratio, it calls
 * mem_cgroup_flush_foreign() which queues writeback on the recorded
 * foreign bdi_writebacks which haven't expired.  Both the numbers of
 * recorded bdi_writebacks and concurrent in-flight foreign writebacks are
 * limited to MEMCG_CGWB_FRN_CNT.
 *
 * The mechanism only remembers IDs and doesn't hold any object references.
 * As being wrong occasionally doesn't matter, updates and accesses to the
 * records are lockless and racy.
 */
void mem_cgroup_track_foreign_dirty_slowpath(struct folio *folio,
					     struct bdi_writeback *wb)
{
	struct mem_cgroup *memcg = folio_memcg(folio);
	struct memcg_cgwb_frn *frn;
	u64 now = get_jiffies_64();
	u64 oldest_at = now;
	int oldest = -1;
	int i;

	trace_track_foreign_dirty(folio, wb);

	/*
	 * Pick the slot to use.  If there is already a slot for @wb, keep
	 * using it.  If not replace the oldest one which isn't being
	 * written out.
	 */
	for (i = 0; i < MEMCG_CGWB_FRN_CNT; i++) {
		frn = &memcg->cgwb_frn[i];
		if (frn->bdi_id == wb->bdi->id &&
		    frn->memcg_id == wb->memcg_css->id)
			break;
		if (time_before64(frn->at, oldest_at) &&
		    atomic_read(&frn->done.cnt) == 1) {
			oldest = i;
			oldest_at = frn->at;
		}
	}

	if (i < MEMCG_CGWB_FRN_CNT) {
		/*
		 * Re-using an existing one.  Update timestamp lazily to
		 * avoid making the cacheline hot.  We want them to be
		 * reasonably up-to-date and significantly shorter than
		 * dirty_expire_interval as that's what expires the record.
		 * Use the shorter of 1s and dirty_expire_interval / 8.
		 */
		unsigned long update_intv =
			min_t(unsigned long, HZ,
			      msecs_to_jiffies(dirty_expire_interval * 10) / 8);

		if (time_before64(frn->at, now - update_intv))
			frn->at = now;
	} else if (oldest >= 0) {
		/* replace the oldest free one */
		frn = &memcg->cgwb_frn[oldest];
		frn->bdi_id = wb->bdi->id;
		frn->memcg_id = wb->memcg_css->id;
		frn->at = now;
	}
}

/* issue foreign writeback flushes for recorded foreign dirtying events */
void mem_cgroup_flush_foreign(struct bdi_writeback *wb)
{
	struct mem_cgroup *memcg = mem_cgroup_from_css(wb->memcg_css);
	unsigned long intv = msecs_to_jiffies(dirty_expire_interval * 10);
	u64 now = jiffies_64;
	int i;

	for (i = 0; i < MEMCG_CGWB_FRN_CNT; i++) {
		struct memcg_cgwb_frn *frn = &memcg->cgwb_frn[i];

		/*
		 * If the record is older than dirty_expire_interval,
		 * writeback on it has already started.  No need to kick it
		 * off again.  Also, don't start a new one if there's
		 * already one in flight.
		 */
		if (time_after64(frn->at, now - intv) &&
		    atomic_read(&frn->done.cnt) == 1) {
			frn->at = 0;
			trace_flush_foreign(wb, frn->bdi_id, frn->memcg_id);
			cgroup_writeback_by_id(frn->bdi_id, frn->memcg_id,
					       WB_REASON_FOREIGN_FLUSH,
					       &frn->done);
		}
	}
}

#else	/* CONFIG_CGROUP_WRITEBACK */

static int memcg_wb_domain_init(struct mem_cgroup *memcg, gfp_t gfp)
{
	return 0;
}

static void memcg_wb_domain_exit(struct mem_cgroup *memcg)
{
}

static void memcg_wb_domain_size_changed(struct mem_cgroup *memcg)
{
}

#endif	/* CONFIG_CGROUP_WRITEBACK */

/*
 * DO NOT USE IN NEW FILES.
 *
 * "cgroup.event_control" implementation.
 *
 * This is way over-engineered.  It tries to support fully configurable
 * events for each user.  Such level of flexibility is completely
 * unnecessary especially in the light of the planned unified hierarchy.
 *
 * Please deprecate this and replace with something simpler if at all
 * possible.
 */

/*
 * Unregister event and free resources.
 *
 * Gets called from workqueue.
 */
static void memcg_event_remove(struct work_struct *work)
{
	struct mem_cgroup_event *event =
		container_of(work, struct mem_cgroup_event, remove);
	struct mem_cgroup *memcg = event->memcg;

	remove_wait_queue(event->wqh, &event->wait);

	event->unregister_event(memcg, event->eventfd);

	/* Notify userspace the event is going away. */
	eventfd_signal(event->eventfd, 1);

	eventfd_ctx_put(event->eventfd);
	kfree(event);
	css_put(&memcg->css);
}

/*
 * Gets called on EPOLLHUP on eventfd when user closes it.
 *
 * Called with wqh->lock held and interrupts disabled.
 */
static int memcg_event_wake(wait_queue_entry_t *wait, unsigned mode,
			    int sync, void *key)
{
	struct mem_cgroup_event *event =
		container_of(wait, struct mem_cgroup_event, wait);
	struct mem_cgroup *memcg = event->memcg;
	__poll_t flags = key_to_poll(key);

	if (flags & EPOLLHUP) {
		/*
		 * If the event has been detached at cgroup removal, we
		 * can simply return knowing the other side will cleanup
		 * for us.
		 *
		 * We can't race against event freeing since the other
		 * side will require wqh->lock via remove_wait_queue(),
		 * which we hold.
		 */
		spin_lock(&memcg->event_list_lock);
		if (!list_empty(&event->list)) {
			list_del_init(&event->list);
			/*
			 * We are in atomic context, but cgroup_event_remove()
			 * may sleep, so we have to call it in workqueue.
			 */
			schedule_work(&event->remove);
		}
		spin_unlock(&memcg->event_list_lock);
	}

	return 0;
}

static void memcg_event_ptable_queue_proc(struct file *file,
		wait_queue_head_t *wqh, poll_table *pt)
{
	struct mem_cgroup_event *event =
		container_of(pt, struct mem_cgroup_event, pt);

	event->wqh = wqh;
	add_wait_queue(wqh, &event->wait);
}

/*
 * DO NOT USE IN NEW FILES.
 *
 * Parse input and register new cgroup event handler.
 *
 * Input must be in format '<event_fd> <control_fd> <args>'.
 * Interpretation of args is defined by control file implementation.
 */
static ssize_t memcg_write_event_control(struct kernfs_open_file *of,
					 char *buf, size_t nbytes, loff_t off)
{
	struct cgroup_subsys_state *css = of_css(of);
	struct mem_cgroup *memcg = mem_cgroup_from_css(css);
	struct mem_cgroup_event *event;
	struct cgroup_subsys_state *cfile_css;
	unsigned int efd, cfd;
	struct fd efile;
	struct fd cfile;
	const char *name;
	char *endp;
	int ret;

	buf = strstrip(buf);

	efd = simple_strtoul(buf, &endp, 10);
	if (*endp != ' ')
		return -EINVAL;
	buf = endp + 1;

	cfd = simple_strtoul(buf, &endp, 10);
	if ((*endp != ' ') && (*endp != '\0'))
		return -EINVAL;
	buf = endp + 1;

	event = kzalloc(sizeof(*event), GFP_KERNEL);
	if (!event)
		return -ENOMEM;

	event->memcg = memcg;
	INIT_LIST_HEAD(&event->list);
	init_poll_funcptr(&event->pt, memcg_event_ptable_queue_proc);
	init_waitqueue_func_entry(&event->wait, memcg_event_wake);
	INIT_WORK(&event->remove, memcg_event_remove);

	efile = fdget(efd);
	if (!efile.file) {
		ret = -EBADF;
		goto out_kfree;
	}

	event->eventfd = eventfd_ctx_fileget(efile.file);
	if (IS_ERR(event->eventfd)) {
		ret = PTR_ERR(event->eventfd);
		goto out_put_efile;
	}

	cfile = fdget(cfd);
	if (!cfile.file) {
		ret = -EBADF;
		goto out_put_eventfd;
	}

	/* the process need read permission on control file */
	/* AV: shouldn't we check that it's been opened for read instead? */
	ret = file_permission(cfile.file, MAY_READ);
	if (ret < 0)
		goto out_put_cfile;

	/*
	 * Determine the event callbacks and set them in @event.  This used
	 * to be done via struct cftype but cgroup core no longer knows
	 * about these events.  The following is crude but the whole thing
	 * is for compatibility anyway.
	 *
	 * DO NOT ADD NEW FILES.
	 */
	name = cfile.file->f_path.dentry->d_name.name;

	if (!strcmp(name, "memory.usage_in_bytes")) {
		event->register_event = mem_cgroup_usage_register_event;
		event->unregister_event = mem_cgroup_usage_unregister_event;
	} else if (!strcmp(name, "memory.oom_control")) {
		event->register_event = mem_cgroup_oom_register_event;
		event->unregister_event = mem_cgroup_oom_unregister_event;
	} else if (!strcmp(name, "memory.pressure_level")) {
		event->register_event = vmpressure_register_event;
		event->unregister_event = vmpressure_unregister_event;
	} else if (!strcmp(name, "memory.memsw.usage_in_bytes")) {
		event->register_event = memsw_cgroup_usage_register_event;
		event->unregister_event = memsw_cgroup_usage_unregister_event;
	} else {
		ret = -EINVAL;
		goto out_put_cfile;
	}

	/*
	 * Verify @cfile should belong to @css.  Also, remaining events are
	 * automatically removed on cgroup destruction but the removal is
	 * asynchronous, so take an extra ref on @css.
	 */
	cfile_css = css_tryget_online_from_dir(cfile.file->f_path.dentry->d_parent,
					       &memory_cgrp_subsys);
	ret = -EINVAL;
	if (IS_ERR(cfile_css))
		goto out_put_cfile;
	if (cfile_css != css) {
		css_put(cfile_css);
		goto out_put_cfile;
	}

	ret = event->register_event(memcg, event->eventfd, buf);
	if (ret)
		goto out_put_css;

	vfs_poll(efile.file, &event->pt);

	spin_lock_irq(&memcg->event_list_lock);
	list_add(&event->list, &memcg->event_list);
	spin_unlock_irq(&memcg->event_list_lock);

	fdput(cfile);
	fdput(efile);

	return nbytes;

out_put_css:
	css_put(css);
out_put_cfile:
	fdput(cfile);
out_put_eventfd:
	eventfd_ctx_put(event->eventfd);
out_put_efile:
	fdput(efile);
out_kfree:
	kfree(event);

	return ret;
}

#if defined(CONFIG_MEMCG_KMEM) && (defined(CONFIG_SLAB) || defined(CONFIG_SLUB_DEBUG))
static int mem_cgroup_slab_show(struct seq_file *m, void *p)
{
	/*
	 * Deprecated.
	 * Please, take a look at tools/cgroup/slabinfo.py .
	 */
	return 0;
}
#endif

static struct cftype mem_cgroup_legacy_files[] = {
	{
		.name = "usage_in_bytes",
		.private = MEMFILE_PRIVATE(_MEM, RES_USAGE),
		.read_u64 = mem_cgroup_read_u64,
	},
	{
		.name = "max_usage_in_bytes",
		.private = MEMFILE_PRIVATE(_MEM, RES_MAX_USAGE),
		.write = mem_cgroup_reset,
		.read_u64 = mem_cgroup_read_u64,
	},
	{
		.name = "limit_in_bytes",
		.private = MEMFILE_PRIVATE(_MEM, RES_LIMIT),
		.write = mem_cgroup_write,
		.read_u64 = mem_cgroup_read_u64,
	},
	{
		.name = "soft_limit_in_bytes",
		.private = MEMFILE_PRIVATE(_MEM, RES_SOFT_LIMIT),
		.write = mem_cgroup_write,
		.read_u64 = mem_cgroup_read_u64,
	},
	{
		.name = "failcnt",
		.private = MEMFILE_PRIVATE(_MEM, RES_FAILCNT),
		.write = mem_cgroup_reset,
		.read_u64 = mem_cgroup_read_u64,
	},
	{
		.name = "stat",
		.seq_show = memcg_stat_show,
	},
	{
		.name = "force_empty",
		.write = mem_cgroup_force_empty_write,
	},
	{
		.name = "use_hierarchy",
		.write_u64 = mem_cgroup_hierarchy_write,
		.read_u64 = mem_cgroup_hierarchy_read,
	},
	{
		.name = "cgroup.event_control",		/* XXX: for compat */
		.write = memcg_write_event_control,
		.flags = CFTYPE_NO_PREFIX | CFTYPE_WORLD_WRITABLE,
	},
	{
		.name = "swappiness",
		.read_u64 = mem_cgroup_swappiness_read,
		.write_u64 = mem_cgroup_swappiness_write,
	},
	{
		.name = "move_charge_at_immigrate",
		.read_u64 = mem_cgroup_move_charge_read,
		.write_u64 = mem_cgroup_move_charge_write,
	},
	{
		.name = "oom_control",
		.seq_show = mem_cgroup_oom_control_read,
		.write_u64 = mem_cgroup_oom_control_write,
		.private = MEMFILE_PRIVATE(_OOM_TYPE, OOM_CONTROL),
	},
	{
		.name = "pressure_level",
	},
#ifdef CONFIG_NUMA
	{
		.name = "numa_stat",
		.seq_show = memcg_numa_stat_show,
	},
#endif
	{
		.name = "kmem.limit_in_bytes",
		.private = MEMFILE_PRIVATE(_KMEM, RES_LIMIT),
		.write = mem_cgroup_write,
		.read_u64 = mem_cgroup_read_u64,
	},
	{
		.name = "kmem.usage_in_bytes",
		.private = MEMFILE_PRIVATE(_KMEM, RES_USAGE),
		.read_u64 = mem_cgroup_read_u64,
	},
	{
		.name = "kmem.failcnt",
		.private = MEMFILE_PRIVATE(_KMEM, RES_FAILCNT),
		.write = mem_cgroup_reset,
		.read_u64 = mem_cgroup_read_u64,
	},
	{
		.name = "kmem.max_usage_in_bytes",
		.private = MEMFILE_PRIVATE(_KMEM, RES_MAX_USAGE),
		.write = mem_cgroup_reset,
		.read_u64 = mem_cgroup_read_u64,
	},
#if defined(CONFIG_MEMCG_KMEM) && \
	(defined(CONFIG_SLAB) || defined(CONFIG_SLUB_DEBUG))
	{
		.name = "kmem.slabinfo",
		.seq_show = mem_cgroup_slab_show,
	},
#endif
	{
		.name = "kmem.tcp.limit_in_bytes",
		.private = MEMFILE_PRIVATE(_TCP, RES_LIMIT),
		.write = mem_cgroup_write,
		.read_u64 = mem_cgroup_read_u64,
	},
	{
		.name = "kmem.tcp.usage_in_bytes",
		.private = MEMFILE_PRIVATE(_TCP, RES_USAGE),
		.read_u64 = mem_cgroup_read_u64,
	},
	{
		.name = "kmem.tcp.failcnt",
		.private = MEMFILE_PRIVATE(_TCP, RES_FAILCNT),
		.write = mem_cgroup_reset,
		.read_u64 = mem_cgroup_read_u64,
	},
	{
		.name = "kmem.tcp.max_usage_in_bytes",
		.private = MEMFILE_PRIVATE(_TCP, RES_MAX_USAGE),
		.write = mem_cgroup_reset,
		.read_u64 = mem_cgroup_read_u64,
	},
	{ },	/* terminate */
};

/*
 * Private memory cgroup IDR
 *
 * Swap-out records and page cache shadow entries need to store memcg
 * references in constrained space, so we maintain an ID space that is
 * limited to 16 bit (MEM_CGROUP_ID_MAX), limiting the total number of
 * memory-controlled cgroups to 64k.
 *
 * However, there usually are many references to the offline CSS after
 * the cgroup has been destroyed, such as page cache or reclaimable
 * slab objects, that don't need to hang on to the ID. We want to keep
 * those dead CSS from occupying IDs, or we might quickly exhaust the
 * relatively small ID space and prevent the creation of new cgroups
 * even when there are much fewer than 64k cgroups - possibly none.
 *
 * Maintain a private 16-bit ID space for memcg, and allow the ID to
 * be freed and recycled when it's no longer needed, which is usually
 * when the CSS is offlined.
 *
 * The only exception to that are records of swapped out tmpfs/shmem
 * pages that need to be attributed to live ancestors on swapin. But
 * those references are manageable from userspace.
 */

static DEFINE_IDR(mem_cgroup_idr);

static void mem_cgroup_id_remove(struct mem_cgroup *memcg)
{
	if (memcg->id.id > 0) {
		idr_remove(&mem_cgroup_idr, memcg->id.id);
		memcg->id.id = 0;
	}
}

static void __maybe_unused mem_cgroup_id_get_many(struct mem_cgroup *memcg,
						  unsigned int n)
{
	refcount_add(n, &memcg->id.ref);
}

static void mem_cgroup_id_put_many(struct mem_cgroup *memcg, unsigned int n)
{
	if (refcount_sub_and_test(n, &memcg->id.ref)) {
		mem_cgroup_id_remove(memcg);

		/* Memcg ID pins CSS */
		css_put(&memcg->css);
	}
}

static inline void mem_cgroup_id_put(struct mem_cgroup *memcg)
{
	mem_cgroup_id_put_many(memcg, 1);
}

/**
 * mem_cgroup_from_id - look up a memcg from a memcg id
 * @id: the memcg id to look up
 *
 * Caller must hold rcu_read_lock().
 */
struct mem_cgroup *mem_cgroup_from_id(unsigned short id)
{
	WARN_ON_ONCE(!rcu_read_lock_held());
	return idr_find(&mem_cgroup_idr, id);
}

static int alloc_mem_cgroup_per_node_info(struct mem_cgroup *memcg, int node)
{
	struct mem_cgroup_per_node *pn;
	int tmp = node;
	/*
	 * This routine is called against possible nodes.
	 * But it's BUG to call kmalloc() against offline node.
	 *
	 * TODO: this routine can waste much memory for nodes which will
	 *       never be onlined. It's better to use memory hotplug callback
	 *       function.
	 */
	if (!node_state(node, N_NORMAL_MEMORY))
		tmp = -1;
	pn = kzalloc_node(sizeof(*pn), GFP_KERNEL, tmp);
	if (!pn)
		return 1;

	pn->lruvec_stats_percpu = alloc_percpu_gfp(struct lruvec_stats_percpu,
						   GFP_KERNEL_ACCOUNT);
	if (!pn->lruvec_stats_percpu) {
		kfree(pn);
		return 1;
	}

	lruvec_init(&pn->lruvec);
	pn->usage_in_excess = 0;
	pn->on_tree = false;
	pn->memcg = memcg;

	memcg->nodeinfo[node] = pn;
	return 0;
}

static void free_mem_cgroup_per_node_info(struct mem_cgroup *memcg, int node)
{
	struct mem_cgroup_per_node *pn = memcg->nodeinfo[node];

	if (!pn)
		return;

	free_percpu(pn->lruvec_stats_percpu);
	kfree(pn);
}

static void __mem_cgroup_free(struct mem_cgroup *memcg)
{
	int node;

	for_each_node(node)
		free_mem_cgroup_per_node_info(memcg, node);
	free_percpu(memcg->vmstats_percpu);
	kfree(memcg);
}

static void mem_cgroup_free(struct mem_cgroup *memcg)
{
	memcg_wb_domain_exit(memcg);
	__mem_cgroup_free(memcg);
}

static struct mem_cgroup *mem_cgroup_alloc(void)
{
	struct mem_cgroup *memcg;
	int node;
	int __maybe_unused i;
	long error = -ENOMEM;

	memcg = kzalloc(struct_size(memcg, nodeinfo, nr_node_ids), GFP_KERNEL);
	if (!memcg)
		return ERR_PTR(error);

	memcg->id.id = idr_alloc(&mem_cgroup_idr, NULL,
				 1, MEM_CGROUP_ID_MAX,
				 GFP_KERNEL);
	if (memcg->id.id < 0) {
		error = memcg->id.id;
		goto fail;
	}

	memcg->vmstats_percpu = alloc_percpu_gfp(struct memcg_vmstats_percpu,
						 GFP_KERNEL_ACCOUNT);
	if (!memcg->vmstats_percpu)
		goto fail;

	for_each_node(node)
		if (alloc_mem_cgroup_per_node_info(memcg, node))
			goto fail;

	if (memcg_wb_domain_init(memcg, GFP_KERNEL))
		goto fail;

	INIT_WORK(&memcg->high_work, high_work_func);
	INIT_LIST_HEAD(&memcg->oom_notify);
	mutex_init(&memcg->thresholds_lock);
	spin_lock_init(&memcg->move_lock);
	vmpressure_init(&memcg->vmpressure);
	INIT_LIST_HEAD(&memcg->event_list);
	spin_lock_init(&memcg->event_list_lock);
	memcg->socket_pressure = jiffies;
#ifdef CONFIG_MEMCG_KMEM
	memcg->kmemcg_id = -1;
	INIT_LIST_HEAD(&memcg->objcg_list);
#endif
#ifdef CONFIG_CGROUP_WRITEBACK
	INIT_LIST_HEAD(&memcg->cgwb_list);
	for (i = 0; i < MEMCG_CGWB_FRN_CNT; i++)
		memcg->cgwb_frn[i].done =
			__WB_COMPLETION_INIT(&memcg_cgwb_frn_waitq);
#endif
#ifdef CONFIG_TRANSPARENT_HUGEPAGE
	spin_lock_init(&memcg->deferred_split_queue.split_queue_lock);
	INIT_LIST_HEAD(&memcg->deferred_split_queue.split_queue);
	memcg->deferred_split_queue.split_queue_len = 0;
#endif
	idr_replace(&mem_cgroup_idr, memcg, memcg->id.id);
	return memcg;
fail:
	mem_cgroup_id_remove(memcg);
	__mem_cgroup_free(memcg);
	return ERR_PTR(error);
}

static struct cgroup_subsys_state * __ref
mem_cgroup_css_alloc(struct cgroup_subsys_state *parent_css)
{
	struct mem_cgroup *parent = mem_cgroup_from_css(parent_css);
	struct mem_cgroup *memcg, *old_memcg;
	long error = -ENOMEM;

	old_memcg = set_active_memcg(parent);
	memcg = mem_cgroup_alloc();
	set_active_memcg(old_memcg);
	if (IS_ERR(memcg))
		return ERR_CAST(memcg);

	page_counter_set_high(&memcg->memory, PAGE_COUNTER_MAX);
	memcg->soft_limit = PAGE_COUNTER_MAX;
	page_counter_set_high(&memcg->swap, PAGE_COUNTER_MAX);
	if (parent) {
		memcg->swappiness = mem_cgroup_swappiness(parent);
		memcg->oom_kill_disable = parent->oom_kill_disable;

		page_counter_init(&memcg->memory, &parent->memory);
		page_counter_init(&memcg->swap, &parent->swap);
		page_counter_init(&memcg->kmem, &parent->kmem);
		page_counter_init(&memcg->tcpmem, &parent->tcpmem);
	} else {
		page_counter_init(&memcg->memory, NULL);
		page_counter_init(&memcg->swap, NULL);
		page_counter_init(&memcg->kmem, NULL);
		page_counter_init(&memcg->tcpmem, NULL);

		root_mem_cgroup = memcg;
		return &memcg->css;
	}

	/* The following stuff does not apply to the root */
	error = memcg_online_kmem(memcg);
	if (error)
		goto fail;

	if (cgroup_subsys_on_dfl(memory_cgrp_subsys) && !cgroup_memory_nosocket)
		static_branch_inc(&memcg_sockets_enabled_key);

	return &memcg->css;
fail:
	mem_cgroup_id_remove(memcg);
	mem_cgroup_free(memcg);
	return ERR_PTR(error);
}

static int mem_cgroup_css_online(struct cgroup_subsys_state *css)
{
	struct mem_cgroup *memcg = mem_cgroup_from_css(css);

	/*
	 * A memcg must be visible for expand_shrinker_info()
	 * by the time the maps are allocated. So, we allocate maps
	 * here, when for_each_mem_cgroup() can't skip it.
	 */
	if (alloc_shrinker_info(memcg)) {
		mem_cgroup_id_remove(memcg);
		return -ENOMEM;
	}

	/* Online state pins memcg ID, memcg ID pins CSS */
	refcount_set(&memcg->id.ref, 1);
	css_get(css);

	if (unlikely(mem_cgroup_is_root(memcg)))
		queue_delayed_work(system_unbound_wq, &stats_flush_dwork,
				   2UL*HZ);
	return 0;
}

static void mem_cgroup_css_offline(struct cgroup_subsys_state *css)
{
	struct mem_cgroup *memcg = mem_cgroup_from_css(css);
	struct mem_cgroup_event *event, *tmp;

	/*
	 * Unregister events and notify userspace.
	 * Notify userspace about cgroup removing only after rmdir of cgroup
	 * directory to avoid race between userspace and kernelspace.
	 */
	spin_lock_irq(&memcg->event_list_lock);
	list_for_each_entry_safe(event, tmp, &memcg->event_list, list) {
		list_del_init(&event->list);
		schedule_work(&event->remove);
	}
	spin_unlock_irq(&memcg->event_list_lock);

	page_counter_set_min(&memcg->memory, 0);
	page_counter_set_low(&memcg->memory, 0);

	memcg_offline_kmem(memcg);
	reparent_shrinker_deferred(memcg);
	wb_memcg_offline(memcg);

	drain_all_stock(memcg);

	mem_cgroup_id_put(memcg);
}

static void mem_cgroup_css_released(struct cgroup_subsys_state *css)
{
	struct mem_cgroup *memcg = mem_cgroup_from_css(css);

	invalidate_reclaim_iterators(memcg);
}

static void mem_cgroup_css_free(struct cgroup_subsys_state *css)
{
	struct mem_cgroup *memcg = mem_cgroup_from_css(css);
	int __maybe_unused i;

#ifdef CONFIG_CGROUP_WRITEBACK
	for (i = 0; i < MEMCG_CGWB_FRN_CNT; i++)
		wb_wait_for_completion(&memcg->cgwb_frn[i].done);
#endif
	if (cgroup_subsys_on_dfl(memory_cgrp_subsys) && !cgroup_memory_nosocket)
		static_branch_dec(&memcg_sockets_enabled_key);

	if (!cgroup_subsys_on_dfl(memory_cgrp_subsys) && memcg->tcpmem_active)
		static_branch_dec(&memcg_sockets_enabled_key);

	vmpressure_cleanup(&memcg->vmpressure);
	cancel_work_sync(&memcg->high_work);
	mem_cgroup_remove_from_trees(memcg);
	free_shrinker_info(memcg);

	/* Need to offline kmem if online_css() fails */
	memcg_offline_kmem(memcg);
	mem_cgroup_free(memcg);
}

/**
 * mem_cgroup_css_reset - reset the states of a mem_cgroup
 * @css: the target css
 *
 * Reset the states of the mem_cgroup associated with @css.  This is
 * invoked when the userland requests disabling on the default hierarchy
 * but the memcg is pinned through dependency.  The memcg should stop
 * applying policies and should revert to the vanilla state as it may be
 * made visible again.
 *
 * The current implementation only resets the essential configurations.
 * This needs to be expanded to cover all the visible parts.
 */
static void mem_cgroup_css_reset(struct cgroup_subsys_state *css)
{
	struct mem_cgroup *memcg = mem_cgroup_from_css(css);

	page_counter_set_max(&memcg->memory, PAGE_COUNTER_MAX);
	page_counter_set_max(&memcg->swap, PAGE_COUNTER_MAX);
	page_counter_set_max(&memcg->kmem, PAGE_COUNTER_MAX);
	page_counter_set_max(&memcg->tcpmem, PAGE_COUNTER_MAX);
	page_counter_set_min(&memcg->memory, 0);
	page_counter_set_low(&memcg->memory, 0);
	page_counter_set_high(&memcg->memory, PAGE_COUNTER_MAX);
	memcg->soft_limit = PAGE_COUNTER_MAX;
	page_counter_set_high(&memcg->swap, PAGE_COUNTER_MAX);
	memcg_wb_domain_size_changed(memcg);
}

static void mem_cgroup_css_rstat_flush(struct cgroup_subsys_state *css, int cpu)
{
	struct mem_cgroup *memcg = mem_cgroup_from_css(css);
	struct mem_cgroup *parent = parent_mem_cgroup(memcg);
	struct memcg_vmstats_percpu *statc;
	long delta, v;
	int i, nid;

	statc = per_cpu_ptr(memcg->vmstats_percpu, cpu);

	for (i = 0; i < MEMCG_NR_STAT; i++) {
		/*
		 * Collect the aggregated propagation counts of groups
		 * below us. We're in a per-cpu loop here and this is
		 * a global counter, so the first cycle will get them.
		 */
		delta = memcg->vmstats.state_pending[i];
		if (delta)
			memcg->vmstats.state_pending[i] = 0;

		/* Add CPU changes on this level since the last flush */
		v = READ_ONCE(statc->state[i]);
		if (v != statc->state_prev[i]) {
			delta += v - statc->state_prev[i];
			statc->state_prev[i] = v;
		}

		if (!delta)
			continue;

		/* Aggregate counts on this level and propagate upwards */
		memcg->vmstats.state[i] += delta;
		if (parent)
			parent->vmstats.state_pending[i] += delta;
	}

	for (i = 0; i < NR_VM_EVENT_ITEMS; i++) {
		delta = memcg->vmstats.events_pending[i];
		if (delta)
			memcg->vmstats.events_pending[i] = 0;

		v = READ_ONCE(statc->events[i]);
		if (v != statc->events_prev[i]) {
			delta += v - statc->events_prev[i];
			statc->events_prev[i] = v;
		}

		if (!delta)
			continue;

		memcg->vmstats.events[i] += delta;
		if (parent)
			parent->vmstats.events_pending[i] += delta;
	}

	for_each_node_state(nid, N_MEMORY) {
		struct mem_cgroup_per_node *pn = memcg->nodeinfo[nid];
		struct mem_cgroup_per_node *ppn = NULL;
		struct lruvec_stats_percpu *lstatc;

		if (parent)
			ppn = parent->nodeinfo[nid];

		lstatc = per_cpu_ptr(pn->lruvec_stats_percpu, cpu);

		for (i = 0; i < NR_VM_NODE_STAT_ITEMS; i++) {
			delta = pn->lruvec_stats.state_pending[i];
			if (delta)
				pn->lruvec_stats.state_pending[i] = 0;

			v = READ_ONCE(lstatc->state[i]);
			if (v != lstatc->state_prev[i]) {
				delta += v - lstatc->state_prev[i];
				lstatc->state_prev[i] = v;
			}

			if (!delta)
				continue;

			pn->lruvec_stats.state[i] += delta;
			if (ppn)
				ppn->lruvec_stats.state_pending[i] += delta;
		}
	}
}

#ifdef CONFIG_MMU
/* Handlers for move charge at task migration. */
static int mem_cgroup_do_precharge(unsigned long count)
{
	int ret;

	/* Try a single bulk charge without reclaim first, kswapd may wake */
	ret = try_charge(mc.to, GFP_KERNEL & ~__GFP_DIRECT_RECLAIM, count);
	if (!ret) {
		mc.precharge += count;
		return ret;
	}

	/* Try charges one by one with reclaim, but do not retry */
	while (count--) {
		ret = try_charge(mc.to, GFP_KERNEL | __GFP_NORETRY, 1);
		if (ret)
			return ret;
		mc.precharge++;
		cond_resched();
	}
	return 0;
}

union mc_target {
	struct page	*page;
	swp_entry_t	ent;
};

enum mc_target_type {
	MC_TARGET_NONE = 0,
	MC_TARGET_PAGE,
	MC_TARGET_SWAP,
	MC_TARGET_DEVICE,
};

static struct page *mc_handle_present_pte(struct vm_area_struct *vma,
						unsigned long addr, pte_t ptent)
{
	struct page *page = vm_normal_page(vma, addr, ptent);

	if (!page || !page_mapped(page))
		return NULL;
	if (PageAnon(page)) {
		if (!(mc.flags & MOVE_ANON))
			return NULL;
	} else {
		if (!(mc.flags & MOVE_FILE))
			return NULL;
	}
	if (!get_page_unless_zero(page))
		return NULL;

	return page;
}

#if defined(CONFIG_SWAP) || defined(CONFIG_DEVICE_PRIVATE)
static struct page *mc_handle_swap_pte(struct vm_area_struct *vma,
			pte_t ptent, swp_entry_t *entry)
{
	struct page *page = NULL;
	swp_entry_t ent = pte_to_swp_entry(ptent);

	if (!(mc.flags & MOVE_ANON))
		return NULL;

	/*
	 * Handle MEMORY_DEVICE_PRIVATE which are ZONE_DEVICE page belonging to
	 * a device and because they are not accessible by CPU they are store
	 * as special swap entry in the CPU page table.
	 */
	if (is_device_private_entry(ent)) {
		page = pfn_swap_entry_to_page(ent);
		/*
		 * MEMORY_DEVICE_PRIVATE means ZONE_DEVICE page and which have
		 * a refcount of 1 when free (unlike normal page)
		 */
		if (!page_ref_add_unless(page, 1, 1))
			return NULL;
		return page;
	}

	if (non_swap_entry(ent))
		return NULL;

	/*
	 * Because lookup_swap_cache() updates some statistics counter,
	 * we call find_get_page() with swapper_space directly.
	 */
	page = find_get_page(swap_address_space(ent), swp_offset(ent));
	entry->val = ent.val;

	return page;
}
#else
static struct page *mc_handle_swap_pte(struct vm_area_struct *vma,
			pte_t ptent, swp_entry_t *entry)
{
	return NULL;
}
#endif

static struct page *mc_handle_file_pte(struct vm_area_struct *vma,
			unsigned long addr, pte_t ptent)
{
	if (!vma->vm_file) /* anonymous vma */
		return NULL;
	if (!(mc.flags & MOVE_FILE))
		return NULL;

	/* page is moved even if it's not RSS of this task(page-faulted). */
	/* shmem/tmpfs may report page out on swap: account for that too. */
	return find_get_incore_page(vma->vm_file->f_mapping,
			linear_page_index(vma, addr));
}

/**
 * mem_cgroup_move_account - move account of the page
 * @page: the page
 * @compound: charge the page as compound or small page
 * @from: mem_cgroup which the page is moved from.
 * @to:	mem_cgroup which the page is moved to. @from != @to.
 *
 * The caller must make sure the page is not on LRU (isolate_page() is useful.)
 *
 * This function doesn't do "charge" to new cgroup and doesn't do "uncharge"
 * from old cgroup.
 */
static int mem_cgroup_move_account(struct page *page,
				   bool compound,
				   struct mem_cgroup *from,
				   struct mem_cgroup *to)
{
	struct folio *folio = page_folio(page);
	struct lruvec *from_vec, *to_vec;
	struct pglist_data *pgdat;
	unsigned int nr_pages = compound ? folio_nr_pages(folio) : 1;
	int nid, ret;

	VM_BUG_ON(from == to);
	VM_BUG_ON_FOLIO(folio_test_lru(folio), folio);
	VM_BUG_ON(compound && !folio_test_large(folio));

	/*
	 * Prevent mem_cgroup_migrate() from looking at
	 * page's memory cgroup of its source page while we change it.
	 */
	ret = -EBUSY;
	if (!folio_trylock(folio))
		goto out;

	ret = -EINVAL;
	if (folio_memcg(folio) != from)
		goto out_unlock;

	pgdat = folio_pgdat(folio);
	from_vec = mem_cgroup_lruvec(from, pgdat);
	to_vec = mem_cgroup_lruvec(to, pgdat);

	folio_memcg_lock(folio);

	if (folio_test_anon(folio)) {
		if (folio_mapped(folio)) {
			__mod_lruvec_state(from_vec, NR_ANON_MAPPED, -nr_pages);
			__mod_lruvec_state(to_vec, NR_ANON_MAPPED, nr_pages);
			if (folio_test_transhuge(folio)) {
				__mod_lruvec_state(from_vec, NR_ANON_THPS,
						   -nr_pages);
				__mod_lruvec_state(to_vec, NR_ANON_THPS,
						   nr_pages);
			}
		}
	} else {
		__mod_lruvec_state(from_vec, NR_FILE_PAGES, -nr_pages);
		__mod_lruvec_state(to_vec, NR_FILE_PAGES, nr_pages);

		if (folio_test_swapbacked(folio)) {
			__mod_lruvec_state(from_vec, NR_SHMEM, -nr_pages);
			__mod_lruvec_state(to_vec, NR_SHMEM, nr_pages);
		}

		if (folio_mapped(folio)) {
			__mod_lruvec_state(from_vec, NR_FILE_MAPPED, -nr_pages);
			__mod_lruvec_state(to_vec, NR_FILE_MAPPED, nr_pages);
		}

		if (folio_test_dirty(folio)) {
			struct address_space *mapping = folio_mapping(folio);

			if (mapping_can_writeback(mapping)) {
				__mod_lruvec_state(from_vec, NR_FILE_DIRTY,
						   -nr_pages);
				__mod_lruvec_state(to_vec, NR_FILE_DIRTY,
						   nr_pages);
			}
		}
	}

	if (folio_test_writeback(folio)) {
		__mod_lruvec_state(from_vec, NR_WRITEBACK, -nr_pages);
		__mod_lruvec_state(to_vec, NR_WRITEBACK, nr_pages);
	}

	/*
	 * All state has been migrated, let's switch to the new memcg.
	 *
	 * It is safe to change page's memcg here because the page
	 * is referenced, charged, isolated, and locked: we can't race
	 * with (un)charging, migration, LRU putback, or anything else
	 * that would rely on a stable page's memory cgroup.
	 *
	 * Note that lock_page_memcg is a memcg lock, not a page lock,
	 * to save space. As soon as we switch page's memory cgroup to a
	 * new memcg that isn't locked, the above state can change
	 * concurrently again. Make sure we're truly done with it.
	 */
	smp_mb();

	css_get(&to->css);
	css_put(&from->css);

	folio->memcg_data = (unsigned long)to;

	__folio_memcg_unlock(from);

	ret = 0;
	nid = folio_nid(folio);

	local_irq_disable();
	mem_cgroup_charge_statistics(to, nr_pages);
	memcg_check_events(to, nid);
	mem_cgroup_charge_statistics(from, -nr_pages);
	memcg_check_events(from, nid);
	local_irq_enable();
out_unlock:
	folio_unlock(folio);
out:
	return ret;
}

/**
 * get_mctgt_type - get target type of moving charge
 * @vma: the vma the pte to be checked belongs
 * @addr: the address corresponding to the pte to be checked
 * @ptent: the pte to be checked
 * @target: the pointer the target page or swap ent will be stored(can be NULL)
 *
 * Returns
 *   0(MC_TARGET_NONE): if the pte is not a target for move charge.
 *   1(MC_TARGET_PAGE): if the page corresponding to this pte is a target for
 *     move charge. if @target is not NULL, the page is stored in target->page
 *     with extra refcnt got(Callers should handle it).
 *   2(MC_TARGET_SWAP): if the swap entry corresponding to this pte is a
 *     target for charge migration. if @target is not NULL, the entry is stored
 *     in target->ent.
 *   3(MC_TARGET_DEVICE): like MC_TARGET_PAGE  but page is MEMORY_DEVICE_PRIVATE
 *     (so ZONE_DEVICE page and thus not on the lru).
 *     For now we such page is charge like a regular page would be as for all
 *     intent and purposes it is just special memory taking the place of a
 *     regular page.
 *
 *     See Documentations/vm/hmm.txt and include/linux/hmm.h
 *
 * Called with pte lock held.
 */

static enum mc_target_type get_mctgt_type(struct vm_area_struct *vma,
		unsigned long addr, pte_t ptent, union mc_target *target)
{
	struct page *page = NULL;
	enum mc_target_type ret = MC_TARGET_NONE;
	swp_entry_t ent = { .val = 0 };

	if (pte_present(ptent))
		page = mc_handle_present_pte(vma, addr, ptent);
	else if (is_swap_pte(ptent))
		page = mc_handle_swap_pte(vma, ptent, &ent);
	else if (pte_none(ptent))
		page = mc_handle_file_pte(vma, addr, ptent);

	if (!page && !ent.val)
		return ret;
	if (page) {
		/*
		 * Do only loose check w/o serialization.
		 * mem_cgroup_move_account() checks the page is valid or
		 * not under LRU exclusion.
		 */
		if (page_memcg(page) == mc.from) {
			ret = MC_TARGET_PAGE;
			if (is_device_private_page(page))
				ret = MC_TARGET_DEVICE;
			if (target)
				target->page = page;
		}
		if (!ret || !target)
			put_page(page);
	}
	/*
	 * There is a swap entry and a page doesn't exist or isn't charged.
	 * But we cannot move a tail-page in a THP.
	 */
	if (ent.val && !ret && (!page || !PageTransCompound(page)) &&
	    mem_cgroup_id(mc.from) == lookup_swap_cgroup_id(ent)) {
		ret = MC_TARGET_SWAP;
		if (target)
			target->ent = ent;
	}
	return ret;
}

#ifdef CONFIG_TRANSPARENT_HUGEPAGE
/*
 * We don't consider PMD mapped swapping or file mapped pages because THP does
 * not support them for now.
 * Caller should make sure that pmd_trans_huge(pmd) is true.
 */
static enum mc_target_type get_mctgt_type_thp(struct vm_area_struct *vma,
		unsigned long addr, pmd_t pmd, union mc_target *target)
{
	struct page *page = NULL;
	enum mc_target_type ret = MC_TARGET_NONE;

	if (unlikely(is_swap_pmd(pmd))) {
		VM_BUG_ON(thp_migration_supported() &&
				  !is_pmd_migration_entry(pmd));
		return ret;
	}
	page = pmd_page(pmd);
	VM_BUG_ON_PAGE(!page || !PageHead(page), page);
	if (!(mc.flags & MOVE_ANON))
		return ret;
	if (page_memcg(page) == mc.from) {
		ret = MC_TARGET_PAGE;
		if (target) {
			get_page(page);
			target->page = page;
		}
	}
	return ret;
}
#else
static inline enum mc_target_type get_mctgt_type_thp(struct vm_area_struct *vma,
		unsigned long addr, pmd_t pmd, union mc_target *target)
{
	return MC_TARGET_NONE;
}
#endif

static int mem_cgroup_count_precharge_pte_range(pmd_t *pmd,
					unsigned long addr, unsigned long end,
					struct mm_walk *walk)
{
	struct vm_area_struct *vma = walk->vma;
	pte_t *pte;
	spinlock_t *ptl;

	ptl = pmd_trans_huge_lock(pmd, vma);
	if (ptl) {
		/*
		 * Note their can not be MC_TARGET_DEVICE for now as we do not
		 * support transparent huge page with MEMORY_DEVICE_PRIVATE but
		 * this might change.
		 */
		if (get_mctgt_type_thp(vma, addr, *pmd, NULL) == MC_TARGET_PAGE)
			mc.precharge += HPAGE_PMD_NR;
		spin_unlock(ptl);
		return 0;
	}

	if (pmd_trans_unstable(pmd))
		return 0;
	pte = pte_offset_map_lock(vma->vm_mm, pmd, addr, &ptl);
	for (; addr != end; pte++, addr += PAGE_SIZE)
		if (get_mctgt_type(vma, addr, *pte, NULL))
			mc.precharge++;	/* increment precharge temporarily */
	pte_unmap_unlock(pte - 1, ptl);
	cond_resched();

	return 0;
}

static const struct mm_walk_ops precharge_walk_ops = {
	.pmd_entry	= mem_cgroup_count_precharge_pte_range,
};

static unsigned long mem_cgroup_count_precharge(struct mm_struct *mm)
{
	unsigned long precharge;

	mmap_read_lock(mm);
	walk_page_range(mm, 0, mm->highest_vm_end, &precharge_walk_ops, NULL);
	mmap_read_unlock(mm);

	precharge = mc.precharge;
	mc.precharge = 0;

	return precharge;
}

static int mem_cgroup_precharge_mc(struct mm_struct *mm)
{
	unsigned long precharge = mem_cgroup_count_precharge(mm);

	VM_BUG_ON(mc.moving_task);
	mc.moving_task = current;
	return mem_cgroup_do_precharge(precharge);
}

/* cancels all extra charges on mc.from and mc.to, and wakes up all waiters. */
static void __mem_cgroup_clear_mc(void)
{
	struct mem_cgroup *from = mc.from;
	struct mem_cgroup *to = mc.to;

	/* we must uncharge all the leftover precharges from mc.to */
	if (mc.precharge) {
		cancel_charge(mc.to, mc.precharge);
		mc.precharge = 0;
	}
	/*
	 * we didn't uncharge from mc.from at mem_cgroup_move_account(), so
	 * we must uncharge here.
	 */
	if (mc.moved_charge) {
		cancel_charge(mc.from, mc.moved_charge);
		mc.moved_charge = 0;
	}
	/* we must fixup refcnts and charges */
	if (mc.moved_swap) {
		/* uncharge swap account from the old cgroup */
		if (!mem_cgroup_is_root(mc.from))
			page_counter_uncharge(&mc.from->memsw, mc.moved_swap);

		mem_cgroup_id_put_many(mc.from, mc.moved_swap);

		/*
		 * we charged both to->memory and to->memsw, so we
		 * should uncharge to->memory.
		 */
		if (!mem_cgroup_is_root(mc.to))
			page_counter_uncharge(&mc.to->memory, mc.moved_swap);

		mc.moved_swap = 0;
	}
	memcg_oom_recover(from);
	memcg_oom_recover(to);
	wake_up_all(&mc.waitq);
}

static void mem_cgroup_clear_mc(void)
{
	struct mm_struct *mm = mc.mm;

	/*
	 * we must clear moving_task before waking up waiters at the end of
	 * task migration.
	 */
	mc.moving_task = NULL;
	__mem_cgroup_clear_mc();
	spin_lock(&mc.lock);
	mc.from = NULL;
	mc.to = NULL;
	mc.mm = NULL;
	spin_unlock(&mc.lock);

	mmput(mm);
}

static int mem_cgroup_can_attach(struct cgroup_taskset *tset)
{
	struct cgroup_subsys_state *css;
	struct mem_cgroup *memcg = NULL; /* unneeded init to make gcc happy */
	struct mem_cgroup *from;
	struct task_struct *leader, *p;
	struct mm_struct *mm;
	unsigned long move_flags;
	int ret = 0;

	/* charge immigration isn't supported on the default hierarchy */
	if (cgroup_subsys_on_dfl(memory_cgrp_subsys))
		return 0;

	/*
	 * Multi-process migrations only happen on the default hierarchy
	 * where charge immigration is not used.  Perform charge
	 * immigration if @tset contains a leader and whine if there are
	 * multiple.
	 */
	p = NULL;
	cgroup_taskset_for_each_leader(leader, css, tset) {
		WARN_ON_ONCE(p);
		p = leader;
		memcg = mem_cgroup_from_css(css);
	}
	if (!p)
		return 0;

	/*
	 * We are now committed to this value whatever it is. Changes in this
	 * tunable will only affect upcoming migrations, not the current one.
	 * So we need to save it, and keep it going.
	 */
	move_flags = READ_ONCE(memcg->move_charge_at_immigrate);
	if (!move_flags)
		return 0;

	from = mem_cgroup_from_task(p);

	VM_BUG_ON(from == memcg);

	mm = get_task_mm(p);
	if (!mm)
		return 0;
	/* We move charges only when we move a owner of the mm */
	if (mm->owner == p) {
		VM_BUG_ON(mc.from);
		VM_BUG_ON(mc.to);
		VM_BUG_ON(mc.precharge);
		VM_BUG_ON(mc.moved_charge);
		VM_BUG_ON(mc.moved_swap);

		spin_lock(&mc.lock);
		mc.mm = mm;
		mc.from = from;
		mc.to = memcg;
		mc.flags = move_flags;
		spin_unlock(&mc.lock);
		/* We set mc.moving_task later */

		ret = mem_cgroup_precharge_mc(mm);
		if (ret)
			mem_cgroup_clear_mc();
	} else {
		mmput(mm);
	}
	return ret;
}

static void mem_cgroup_cancel_attach(struct cgroup_taskset *tset)
{
	if (mc.to)
		mem_cgroup_clear_mc();
}

static int mem_cgroup_move_charge_pte_range(pmd_t *pmd,
				unsigned long addr, unsigned long end,
				struct mm_walk *walk)
{
	int ret = 0;
	struct vm_area_struct *vma = walk->vma;
	pte_t *pte;
	spinlock_t *ptl;
	enum mc_target_type target_type;
	union mc_target target;
	struct page *page;

	ptl = pmd_trans_huge_lock(pmd, vma);
	if (ptl) {
		if (mc.precharge < HPAGE_PMD_NR) {
			spin_unlock(ptl);
			return 0;
		}
		target_type = get_mctgt_type_thp(vma, addr, *pmd, &target);
		if (target_type == MC_TARGET_PAGE) {
			page = target.page;
			if (!isolate_lru_page(page)) {
				if (!mem_cgroup_move_account(page, true,
							     mc.from, mc.to)) {
					mc.precharge -= HPAGE_PMD_NR;
					mc.moved_charge += HPAGE_PMD_NR;
				}
				putback_lru_page(page);
			}
			put_page(page);
		} else if (target_type == MC_TARGET_DEVICE) {
			page = target.page;
			if (!mem_cgroup_move_account(page, true,
						     mc.from, mc.to)) {
				mc.precharge -= HPAGE_PMD_NR;
				mc.moved_charge += HPAGE_PMD_NR;
			}
			put_page(page);
		}
		spin_unlock(ptl);
		return 0;
	}

	if (pmd_trans_unstable(pmd))
		return 0;
retry:
	pte = pte_offset_map_lock(vma->vm_mm, pmd, addr, &ptl);
	for (; addr != end; addr += PAGE_SIZE) {
		pte_t ptent = *(pte++);
		bool device = false;
		swp_entry_t ent;

		if (!mc.precharge)
			break;

		switch (get_mctgt_type(vma, addr, ptent, &target)) {
		case MC_TARGET_DEVICE:
			device = true;
			fallthrough;
		case MC_TARGET_PAGE:
			page = target.page;
			/*
			 * We can have a part of the split pmd here. Moving it
			 * can be done but it would be too convoluted so simply
			 * ignore such a partial THP and keep it in original
			 * memcg. There should be somebody mapping the head.
			 */
			if (PageTransCompound(page))
				goto put;
			if (!device && isolate_lru_page(page))
				goto put;
			if (!mem_cgroup_move_account(page, false,
						mc.from, mc.to)) {
				mc.precharge--;
				/* we uncharge from mc.from later. */
				mc.moved_charge++;
			}
			if (!device)
				putback_lru_page(page);
put:			/* get_mctgt_type() gets the page */
			put_page(page);
			break;
		case MC_TARGET_SWAP:
			ent = target.ent;
			if (!mem_cgroup_move_swap_account(ent, mc.from, mc.to)) {
				mc.precharge--;
				mem_cgroup_id_get_many(mc.to, 1);
				/* we fixup other refcnts and charges later. */
				mc.moved_swap++;
			}
			break;
		default:
			break;
		}
	}
	pte_unmap_unlock(pte - 1, ptl);
	cond_resched();

	if (addr != end) {
		/*
		 * We have consumed all precharges we got in can_attach().
		 * We try charge one by one, but don't do any additional
		 * charges to mc.to if we have failed in charge once in attach()
		 * phase.
		 */
		ret = mem_cgroup_do_precharge(1);
		if (!ret)
			goto retry;
	}

	return ret;
}

static const struct mm_walk_ops charge_walk_ops = {
	.pmd_entry	= mem_cgroup_move_charge_pte_range,
};

static void mem_cgroup_move_charge(void)
{
	lru_add_drain_all();
	/*
	 * Signal lock_page_memcg() to take the memcg's move_lock
	 * while we're moving its pages to another memcg. Then wait
	 * for already started RCU-only updates to finish.
	 */
	atomic_inc(&mc.from->moving_account);
	synchronize_rcu();
retry:
	if (unlikely(!mmap_read_trylock(mc.mm))) {
		/*
		 * Someone who are holding the mmap_lock might be waiting in
		 * waitq. So we cancel all extra charges, wake up all waiters,
		 * and retry. Because we cancel precharges, we might not be able
		 * to move enough charges, but moving charge is a best-effort
		 * feature anyway, so it wouldn't be a big problem.
		 */
		__mem_cgroup_clear_mc();
		cond_resched();
		goto retry;
	}
	/*
	 * When we have consumed all precharges and failed in doing
	 * additional charge, the page walk just aborts.
	 */
	walk_page_range(mc.mm, 0, mc.mm->highest_vm_end, &charge_walk_ops,
			NULL);

	mmap_read_unlock(mc.mm);
	atomic_dec(&mc.from->moving_account);
}

static void mem_cgroup_move_task(void)
{
	if (mc.to) {
		mem_cgroup_move_charge();
		mem_cgroup_clear_mc();
	}
}
#else	/* !CONFIG_MMU */
static int mem_cgroup_can_attach(struct cgroup_taskset *tset)
{
	return 0;
}
static void mem_cgroup_cancel_attach(struct cgroup_taskset *tset)
{
}
static void mem_cgroup_move_task(void)
{
}
#endif

static int seq_puts_memcg_tunable(struct seq_file *m, unsigned long value)
{
	if (value == PAGE_COUNTER_MAX)
		seq_puts(m, "max\n");
	else
		seq_printf(m, "%llu\n", (u64)value * PAGE_SIZE);

	return 0;
}

static u64 memory_current_read(struct cgroup_subsys_state *css,
			       struct cftype *cft)
{
	struct mem_cgroup *memcg = mem_cgroup_from_css(css);

	return (u64)page_counter_read(&memcg->memory) * PAGE_SIZE;
}

static int memory_min_show(struct seq_file *m, void *v)
{
	return seq_puts_memcg_tunable(m,
		READ_ONCE(mem_cgroup_from_seq(m)->memory.min));
}

static ssize_t memory_min_write(struct kernfs_open_file *of,
				char *buf, size_t nbytes, loff_t off)
{
	struct mem_cgroup *memcg = mem_cgroup_from_css(of_css(of));
	unsigned long min;
	int err;

	buf = strstrip(buf);
	err = page_counter_memparse(buf, "max", &min);
	if (err)
		return err;

	page_counter_set_min(&memcg->memory, min);

	return nbytes;
}

static int memory_low_show(struct seq_file *m, void *v)
{
	return seq_puts_memcg_tunable(m,
		READ_ONCE(mem_cgroup_from_seq(m)->memory.low));
}

static ssize_t memory_low_write(struct kernfs_open_file *of,
				char *buf, size_t nbytes, loff_t off)
{
	struct mem_cgroup *memcg = mem_cgroup_from_css(of_css(of));
	unsigned long low;
	int err;

	buf = strstrip(buf);
	err = page_counter_memparse(buf, "max", &low);
	if (err)
		return err;

	page_counter_set_low(&memcg->memory, low);

	return nbytes;
}

static int memory_high_show(struct seq_file *m, void *v)
{
	return seq_puts_memcg_tunable(m,
		READ_ONCE(mem_cgroup_from_seq(m)->memory.high));
}

static ssize_t memory_high_write(struct kernfs_open_file *of,
				 char *buf, size_t nbytes, loff_t off)
{
	struct mem_cgroup *memcg = mem_cgroup_from_css(of_css(of));
	unsigned int nr_retries = MAX_RECLAIM_RETRIES;
	bool drained = false;
	unsigned long high;
	int err;

	buf = strstrip(buf);
	err = page_counter_memparse(buf, "max", &high);
	if (err)
		return err;

	page_counter_set_high(&memcg->memory, high);

	for (;;) {
		unsigned long nr_pages = page_counter_read(&memcg->memory);
		unsigned long reclaimed;

		if (nr_pages <= high)
			break;

		if (signal_pending(current))
			break;

		if (!drained) {
			drain_all_stock(memcg);
			drained = true;
			continue;
		}

		reclaimed = try_to_free_mem_cgroup_pages(memcg, nr_pages - high,
							 GFP_KERNEL, true);

		if (!reclaimed && !nr_retries--)
			break;
	}

	memcg_wb_domain_size_changed(memcg);
	return nbytes;
}

static int memory_max_show(struct seq_file *m, void *v)
{
	return seq_puts_memcg_tunable(m,
		READ_ONCE(mem_cgroup_from_seq(m)->memory.max));
}

static ssize_t memory_max_write(struct kernfs_open_file *of,
				char *buf, size_t nbytes, loff_t off)
{
	struct mem_cgroup *memcg = mem_cgroup_from_css(of_css(of));
	unsigned int nr_reclaims = MAX_RECLAIM_RETRIES;
	bool drained = false;
	unsigned long max;
	int err;

	buf = strstrip(buf);
	err = page_counter_memparse(buf, "max", &max);
	if (err)
		return err;

	xchg(&memcg->memory.max, max);

	for (;;) {
		unsigned long nr_pages = page_counter_read(&memcg->memory);

		if (nr_pages <= max)
			break;

		if (signal_pending(current))
			break;

		if (!drained) {
			drain_all_stock(memcg);
			drained = true;
			continue;
		}

		if (nr_reclaims) {
			if (!try_to_free_mem_cgroup_pages(memcg, nr_pages - max,
							  GFP_KERNEL, true))
				nr_reclaims--;
			continue;
		}

		memcg_memory_event(memcg, MEMCG_OOM);
		if (!mem_cgroup_out_of_memory(memcg, GFP_KERNEL, 0))
			break;
	}

	memcg_wb_domain_size_changed(memcg);
	return nbytes;
}

static void __memory_events_show(struct seq_file *m, atomic_long_t *events)
{
	seq_printf(m, "low %lu\n", atomic_long_read(&events[MEMCG_LOW]));
	seq_printf(m, "high %lu\n", atomic_long_read(&events[MEMCG_HIGH]));
	seq_printf(m, "max %lu\n", atomic_long_read(&events[MEMCG_MAX]));
	seq_printf(m, "oom %lu\n", atomic_long_read(&events[MEMCG_OOM]));
	seq_printf(m, "oom_kill %lu\n",
		   atomic_long_read(&events[MEMCG_OOM_KILL]));
	seq_printf(m, "oom_group_kill %lu\n",
		   atomic_long_read(&events[MEMCG_OOM_GROUP_KILL]));
}

static int memory_events_show(struct seq_file *m, void *v)
{
	struct mem_cgroup *memcg = mem_cgroup_from_seq(m);

	__memory_events_show(m, memcg->memory_events);
	return 0;
}

static int memory_events_local_show(struct seq_file *m, void *v)
{
	struct mem_cgroup *memcg = mem_cgroup_from_seq(m);

	__memory_events_show(m, memcg->memory_events_local);
	return 0;
}

static int memory_stat_show(struct seq_file *m, void *v)
{
	struct mem_cgroup *memcg = mem_cgroup_from_seq(m);
	char *buf;

	buf = memory_stat_format(memcg);
	if (!buf)
		return -ENOMEM;
	seq_puts(m, buf);
	kfree(buf);
	return 0;
}

#ifdef CONFIG_NUMA
static inline unsigned long lruvec_page_state_output(struct lruvec *lruvec,
						     int item)
{
	return lruvec_page_state(lruvec, item) * memcg_page_state_unit(item);
}

static int memory_numa_stat_show(struct seq_file *m, void *v)
{
	int i;
	struct mem_cgroup *memcg = mem_cgroup_from_seq(m);

	mem_cgroup_flush_stats();

	for (i = 0; i < ARRAY_SIZE(memory_stats); i++) {
		int nid;

		if (memory_stats[i].idx >= NR_VM_NODE_STAT_ITEMS)
			continue;

		seq_printf(m, "%s", memory_stats[i].name);
		for_each_node_state(nid, N_MEMORY) {
			u64 size;
			struct lruvec *lruvec;

			lruvec = mem_cgroup_lruvec(memcg, NODE_DATA(nid));
			size = lruvec_page_state_output(lruvec,
							memory_stats[i].idx);
			seq_printf(m, " N%d=%llu", nid, size);
		}
		seq_putc(m, '\n');
	}

	return 0;
}
#endif

static int memory_oom_group_show(struct seq_file *m, void *v)
{
	struct mem_cgroup *memcg = mem_cgroup_from_seq(m);

	seq_printf(m, "%d\n", memcg->oom_group);

	return 0;
}

static ssize_t memory_oom_group_write(struct kernfs_open_file *of,
				      char *buf, size_t nbytes, loff_t off)
{
	struct mem_cgroup *memcg = mem_cgroup_from_css(of_css(of));
	int ret, oom_group;

	buf = strstrip(buf);
	if (!buf)
		return -EINVAL;

	ret = kstrtoint(buf, 0, &oom_group);
	if (ret)
		return ret;

	if (oom_group != 0 && oom_group != 1)
		return -EINVAL;

	memcg->oom_group = oom_group;

	return nbytes;
}

static struct cftype memory_files[] = {
	{
		.name = "current",
		.flags = CFTYPE_NOT_ON_ROOT,
		.read_u64 = memory_current_read,
	},
	{
		.name = "min",
		.flags = CFTYPE_NOT_ON_ROOT,
		.seq_show = memory_min_show,
		.write = memory_min_write,
	},
	{
		.name = "low",
		.flags = CFTYPE_NOT_ON_ROOT,
		.seq_show = memory_low_show,
		.write = memory_low_write,
	},
	{
		.name = "high",
		.flags = CFTYPE_NOT_ON_ROOT,
		.seq_show = memory_high_show,
		.write = memory_high_write,
	},
	{
		.name = "max",
		.flags = CFTYPE_NOT_ON_ROOT,
		.seq_show = memory_max_show,
		.write = memory_max_write,
	},
	{
		.name = "events",
		.flags = CFTYPE_NOT_ON_ROOT,
		.file_offset = offsetof(struct mem_cgroup, events_file),
		.seq_show = memory_events_show,
	},
	{
		.name = "events.local",
		.flags = CFTYPE_NOT_ON_ROOT,
		.file_offset = offsetof(struct mem_cgroup, events_local_file),
		.seq_show = memory_events_local_show,
	},
	{
		.name = "stat",
		.seq_show = memory_stat_show,
	},
#ifdef CONFIG_NUMA
	{
		.name = "numa_stat",
		.seq_show = memory_numa_stat_show,
	},
#endif
	{
		.name = "oom.group",
		.flags = CFTYPE_NOT_ON_ROOT | CFTYPE_NS_DELEGATABLE,
		.seq_show = memory_oom_group_show,
		.write = memory_oom_group_write,
	},
	{ }	/* terminate */
};

struct cgroup_subsys memory_cgrp_subsys = {
	.css_alloc = mem_cgroup_css_alloc,
	.css_online = mem_cgroup_css_online,
	.css_offline = mem_cgroup_css_offline,
	.css_released = mem_cgroup_css_released,
	.css_free = mem_cgroup_css_free,
	.css_reset = mem_cgroup_css_reset,
	.css_rstat_flush = mem_cgroup_css_rstat_flush,
	.can_attach = mem_cgroup_can_attach,
	.cancel_attach = mem_cgroup_cancel_attach,
	.post_attach = mem_cgroup_move_task,
	.dfl_cftypes = memory_files,
	.legacy_cftypes = mem_cgroup_legacy_files,
	.early_init = 0,
};

/*
 * This function calculates an individual cgroup's effective
 * protection which is derived from its own memory.min/low, its
 * parent's and siblings' settings, as well as the actual memory
 * distribution in the tree.
 *
 * The following rules apply to the effective protection values:
 *
 * 1. At the first level of reclaim, effective protection is equal to
 *    the declared protection in memory.min and memory.low.
 *
 * 2. To enable safe delegation of the protection configuration, at
 *    subsequent levels the effective protection is capped to the
 *    parent's effective protection.
 *
 * 3. To make complex and dynamic subtrees easier to configure, the
 *    user is allowed to overcommit the declared protection at a given
 *    level. If that is the case, the parent's effective protection is
 *    distributed to the children in proportion to how much protection
 *    they have declared and how much of it they are utilizing.
 *
 *    This makes distribution proportional, but also work-conserving:
 *    if one cgroup claims much more protection than it uses memory,
 *    the unused remainder is available to its siblings.
 *
 * 4. Conversely, when the declared protection is undercommitted at a
 *    given level, the distribution of the larger parental protection
 *    budget is NOT proportional. A cgroup's protection from a sibling
 *    is capped to its own memory.min/low setting.
 *
 * 5. However, to allow protecting recursive subtrees from each other
 *    without having to declare each individual cgroup's fixed share
 *    of the ancestor's claim to protection, any unutilized -
 *    "floating" - protection from up the tree is distributed in
 *    proportion to each cgroup's *usage*. This makes the protection
 *    neutral wrt sibling cgroups and lets them compete freely over
 *    the shared parental protection budget, but it protects the
 *    subtree as a whole from neighboring subtrees.
 *
 * Note that 4. and 5. are not in conflict: 4. is about protecting
 * against immediate siblings whereas 5. is about protecting against
 * neighboring subtrees.
 */
static unsigned long effective_protection(unsigned long usage,
					  unsigned long parent_usage,
					  unsigned long setting,
					  unsigned long parent_effective,
					  unsigned long siblings_protected)
{
	unsigned long protected;
	unsigned long ep;

	protected = min(usage, setting);
	/*
	 * If all cgroups at this level combined claim and use more
	 * protection then what the parent affords them, distribute
	 * shares in proportion to utilization.
	 *
	 * We are using actual utilization rather than the statically
	 * claimed protection in order to be work-conserving: claimed
	 * but unused protection is available to siblings that would
	 * otherwise get a smaller chunk than what they claimed.
	 */
	if (siblings_protected > parent_effective)
		return protected * parent_effective / siblings_protected;

	/*
	 * Ok, utilized protection of all children is within what the
	 * parent affords them, so we know whatever this child claims
	 * and utilizes is effectively protected.
	 *
	 * If there is unprotected usage beyond this value, reclaim
	 * will apply pressure in proportion to that amount.
	 *
	 * If there is unutilized protection, the cgroup will be fully
	 * shielded from reclaim, but we do return a smaller value for
	 * protection than what the group could enjoy in theory. This
	 * is okay. With the overcommit distribution above, effective
	 * protection is always dependent on how memory is actually
	 * consumed among the siblings anyway.
	 */
	ep = protected;

	/*
	 * If the children aren't claiming (all of) the protection
	 * afforded to them by the parent, distribute the remainder in
	 * proportion to the (unprotected) memory of each cgroup. That
	 * way, cgroups that aren't explicitly prioritized wrt each
	 * other compete freely over the allowance, but they are
	 * collectively protected from neighboring trees.
	 *
	 * We're using unprotected memory for the weight so that if
	 * some cgroups DO claim explicit protection, we don't protect
	 * the same bytes twice.
	 *
	 * Check both usage and parent_usage against the respective
	 * protected values. One should imply the other, but they
	 * aren't read atomically - make sure the division is sane.
	 */
	if (!(cgrp_dfl_root.flags & CGRP_ROOT_MEMORY_RECURSIVE_PROT))
		return ep;
	if (parent_effective > siblings_protected &&
	    parent_usage > siblings_protected &&
	    usage > protected) {
		unsigned long unclaimed;

		unclaimed = parent_effective - siblings_protected;
		unclaimed *= usage - protected;
		unclaimed /= parent_usage - siblings_protected;

		ep += unclaimed;
	}

	return ep;
}

/**
 * mem_cgroup_calculate_protection - check if memory consumption is in the normal range
 * @root: the top ancestor of the sub-tree being checked
 * @memcg: the memory cgroup to check
 *
 * WARNING: This function is not stateless! It can only be used as part
 *          of a top-down tree iteration, not for isolated queries.
 */
void mem_cgroup_calculate_protection(struct mem_cgroup *root,
				     struct mem_cgroup *memcg)
{
	unsigned long usage, parent_usage;
	struct mem_cgroup *parent;

	if (mem_cgroup_disabled())
		return;

	if (!root)
		root = root_mem_cgroup;

	/*
	 * Effective values of the reclaim targets are ignored so they
	 * can be stale. Have a look at mem_cgroup_protection for more
	 * details.
	 * TODO: calculation should be more robust so that we do not need
	 * that special casing.
	 */
	if (memcg == root)
		return;

	usage = page_counter_read(&memcg->memory);
	if (!usage)
		return;

	parent = parent_mem_cgroup(memcg);
	/* No parent means a non-hierarchical mode on v1 memcg */
	if (!parent)
		return;

	if (parent == root) {
		memcg->memory.emin = READ_ONCE(memcg->memory.min);
		memcg->memory.elow = READ_ONCE(memcg->memory.low);
		return;
	}

	parent_usage = page_counter_read(&parent->memory);

	WRITE_ONCE(memcg->memory.emin, effective_protection(usage, parent_usage,
			READ_ONCE(memcg->memory.min),
			READ_ONCE(parent->memory.emin),
			atomic_long_read(&parent->memory.children_min_usage)));

	WRITE_ONCE(memcg->memory.elow, effective_protection(usage, parent_usage,
			READ_ONCE(memcg->memory.low),
			READ_ONCE(parent->memory.elow),
			atomic_long_read(&parent->memory.children_low_usage)));
}

static int charge_memcg(struct folio *folio, struct mem_cgroup *memcg,
			gfp_t gfp)
{
	long nr_pages = folio_nr_pages(folio);
	int ret;

	ret = try_charge(memcg, gfp, nr_pages);
	if (ret)
		goto out;

	css_get(&memcg->css);
	commit_charge(folio, memcg);

	local_irq_disable();
	mem_cgroup_charge_statistics(memcg, nr_pages);
	memcg_check_events(memcg, folio_nid(folio));
	local_irq_enable();
out:
	return ret;
}

int __mem_cgroup_charge(struct folio *folio, struct mm_struct *mm, gfp_t gfp)
{
	struct mem_cgroup *memcg;
	int ret;

	memcg = get_mem_cgroup_from_mm(mm);
	ret = charge_memcg(folio, memcg, gfp);
	css_put(&memcg->css);

	return ret;
}

/**
 * mem_cgroup_swapin_charge_page - charge a newly allocated page for swapin
 * @page: page to charge
 * @mm: mm context of the victim
 * @gfp: reclaim mode
 * @entry: swap entry for which the page is allocated
 *
 * This function charges a page allocated for swapin. Please call this before
 * adding the page to the swapcache.
 *
 * Returns 0 on success. Otherwise, an error code is returned.
 */
int mem_cgroup_swapin_charge_page(struct page *page, struct mm_struct *mm,
				  gfp_t gfp, swp_entry_t entry)
{
	struct folio *folio = page_folio(page);
	struct mem_cgroup *memcg;
	unsigned short id;
	int ret;

	if (mem_cgroup_disabled())
		return 0;

	id = lookup_swap_cgroup_id(entry);
	rcu_read_lock();
	memcg = mem_cgroup_from_id(id);
	if (!memcg || !css_tryget_online(&memcg->css))
		memcg = get_mem_cgroup_from_mm(mm);
	rcu_read_unlock();

	ret = charge_memcg(folio, memcg, gfp);

	css_put(&memcg->css);
	return ret;
}

/*
 * mem_cgroup_swapin_uncharge_swap - uncharge swap slot
 * @entry: swap entry for which the page is charged
 *
 * Call this function after successfully adding the charged page to swapcache.
 *
 * Note: This function assumes the page for which swap slot is being uncharged
 * is order 0 page.
 */
void mem_cgroup_swapin_uncharge_swap(swp_entry_t entry)
{
	/*
	 * Cgroup1's unified memory+swap counter has been charged with the
	 * new swapcache page, finish the transfer by uncharging the swap
	 * slot. The swap slot would also get uncharged when it dies, but
	 * it can stick around indefinitely and we'd count the page twice
	 * the entire time.
	 *
	 * Cgroup2 has separate resource counters for memory and swap,
	 * so this is a non-issue here. Memory and swap charge lifetimes
	 * correspond 1:1 to page and swap slot lifetimes: we charge the
	 * page to memory here, and uncharge swap when the slot is freed.
	 */
	if (!mem_cgroup_disabled() && do_memsw_account()) {
		/*
		 * The swap entry might not get freed for a long time,
		 * let's not wait for it.  The page already received a
		 * memory+swap charge, drop the swap entry duplicate.
		 */
		mem_cgroup_uncharge_swap(entry, 1);
	}
}

struct uncharge_gather {
	struct mem_cgroup *memcg;
	unsigned long nr_memory;
	unsigned long pgpgout;
	unsigned long nr_kmem;
	int nid;
};

static inline void uncharge_gather_clear(struct uncharge_gather *ug)
{
	memset(ug, 0, sizeof(*ug));
}

static void uncharge_batch(const struct uncharge_gather *ug)
{
	unsigned long flags;

	if (ug->nr_memory) {
		page_counter_uncharge(&ug->memcg->memory, ug->nr_memory);
		if (do_memsw_account())
			page_counter_uncharge(&ug->memcg->memsw, ug->nr_memory);
		if (!cgroup_subsys_on_dfl(memory_cgrp_subsys) && ug->nr_kmem)
			page_counter_uncharge(&ug->memcg->kmem, ug->nr_kmem);
		memcg_oom_recover(ug->memcg);
	}

	local_irq_save(flags);
	__count_memcg_events(ug->memcg, PGPGOUT, ug->pgpgout);
	__this_cpu_add(ug->memcg->vmstats_percpu->nr_page_events, ug->nr_memory);
	memcg_check_events(ug->memcg, ug->nid);
	local_irq_restore(flags);

	/* drop reference from uncharge_folio */
	css_put(&ug->memcg->css);
}

static void uncharge_folio(struct folio *folio, struct uncharge_gather *ug)
{
	long nr_pages;
	struct mem_cgroup *memcg;
	struct obj_cgroup *objcg;
	bool use_objcg = folio_memcg_kmem(folio);

	VM_BUG_ON_FOLIO(folio_test_lru(folio), folio);

	/*
	 * Nobody should be changing or seriously looking at
	 * folio memcg or objcg at this point, we have fully
	 * exclusive access to the folio.
	 */
	if (use_objcg) {
		objcg = __folio_objcg(folio);
		/*
		 * This get matches the put at the end of the function and
		 * kmem pages do not hold memcg references anymore.
		 */
		memcg = get_mem_cgroup_from_objcg(objcg);
	} else {
		memcg = __folio_memcg(folio);
	}

	if (!memcg)
		return;

	if (ug->memcg != memcg) {
		if (ug->memcg) {
			uncharge_batch(ug);
			uncharge_gather_clear(ug);
		}
		ug->memcg = memcg;
		ug->nid = folio_nid(folio);

		/* pairs with css_put in uncharge_batch */
		css_get(&memcg->css);
	}

	nr_pages = folio_nr_pages(folio);

	if (use_objcg) {
		ug->nr_memory += nr_pages;
		ug->nr_kmem += nr_pages;

		folio->memcg_data = 0;
		obj_cgroup_put(objcg);
	} else {
		/* LRU pages aren't accounted at the root level */
		if (!mem_cgroup_is_root(memcg))
			ug->nr_memory += nr_pages;
		ug->pgpgout++;

		folio->memcg_data = 0;
	}

	css_put(&memcg->css);
}

void __mem_cgroup_uncharge(struct folio *folio)
{
	struct uncharge_gather ug;

	/* Don't touch folio->lru of any random page, pre-check: */
	if (!folio_memcg(folio))
		return;

	uncharge_gather_clear(&ug);
	uncharge_folio(folio, &ug);
	uncharge_batch(&ug);
}

/**
 * __mem_cgroup_uncharge_list - uncharge a list of page
 * @page_list: list of pages to uncharge
 *
 * Uncharge a list of pages previously charged with
 * __mem_cgroup_charge().
 */
void __mem_cgroup_uncharge_list(struct list_head *page_list)
{
	struct uncharge_gather ug;
	struct folio *folio;

	uncharge_gather_clear(&ug);
	list_for_each_entry(folio, page_list, lru)
		uncharge_folio(folio, &ug);
	if (ug.memcg)
		uncharge_batch(&ug);
}

/**
 * mem_cgroup_migrate - Charge a folio's replacement.
 * @old: Currently circulating folio.
 * @new: Replacement folio.
 *
 * Charge @new as a replacement folio for @old. @old will
 * be uncharged upon free.
 *
 * Both folios must be locked, @new->mapping must be set up.
 */
void mem_cgroup_migrate(struct folio *old, struct folio *new)
{
	struct mem_cgroup *memcg;
	long nr_pages = folio_nr_pages(new);
	unsigned long flags;

	VM_BUG_ON_FOLIO(!folio_test_locked(old), old);
	VM_BUG_ON_FOLIO(!folio_test_locked(new), new);
	VM_BUG_ON_FOLIO(folio_test_anon(old) != folio_test_anon(new), new);
	VM_BUG_ON_FOLIO(folio_nr_pages(old) != nr_pages, new);

	if (mem_cgroup_disabled())
		return;

	/* Page cache replacement: new folio already charged? */
	if (folio_memcg(new))
		return;

	memcg = folio_memcg(old);
	VM_WARN_ON_ONCE_FOLIO(!memcg, old);
	if (!memcg)
		return;

	/* Force-charge the new page. The old one will be freed soon */
	if (!mem_cgroup_is_root(memcg)) {
		page_counter_charge(&memcg->memory, nr_pages);
		if (do_memsw_account())
			page_counter_charge(&memcg->memsw, nr_pages);
	}

	css_get(&memcg->css);
	commit_charge(new, memcg);

	local_irq_save(flags);
	mem_cgroup_charge_statistics(memcg, nr_pages);
	memcg_check_events(memcg, folio_nid(new));
	local_irq_restore(flags);
}

DEFINE_STATIC_KEY_FALSE(memcg_sockets_enabled_key);
EXPORT_SYMBOL(memcg_sockets_enabled_key);

void mem_cgroup_sk_alloc(struct sock *sk)
{
	struct mem_cgroup *memcg;

	if (!mem_cgroup_sockets_enabled)
		return;

	/* Do not associate the sock with unrelated interrupted task's memcg. */
	if (in_interrupt())
		return;

	rcu_read_lock();
	memcg = mem_cgroup_from_task(current);
	if (memcg == root_mem_cgroup)
		goto out;
	if (!cgroup_subsys_on_dfl(memory_cgrp_subsys) && !memcg->tcpmem_active)
		goto out;
	if (css_tryget(&memcg->css))
		sk->sk_memcg = memcg;
out:
	rcu_read_unlock();
}

void mem_cgroup_sk_free(struct sock *sk)
{
	if (sk->sk_memcg)
		css_put(&sk->sk_memcg->css);
}

/**
 * mem_cgroup_charge_skmem - charge socket memory
 * @memcg: memcg to charge
 * @nr_pages: number of pages to charge
 * @gfp_mask: reclaim mode
 *
 * Charges @nr_pages to @memcg. Returns %true if the charge fit within
 * @memcg's configured limit, %false if it doesn't.
 */
bool mem_cgroup_charge_skmem(struct mem_cgroup *memcg, unsigned int nr_pages,
			     gfp_t gfp_mask)
{
	if (!cgroup_subsys_on_dfl(memory_cgrp_subsys)) {
		struct page_counter *fail;

		if (page_counter_try_charge(&memcg->tcpmem, nr_pages, &fail)) {
			memcg->tcpmem_pressure = 0;
			return true;
		}
		memcg->tcpmem_pressure = 1;
		if (gfp_mask & __GFP_NOFAIL) {
			page_counter_charge(&memcg->tcpmem, nr_pages);
			return true;
		}
		return false;
	}

	if (try_charge(memcg, gfp_mask, nr_pages) == 0) {
		mod_memcg_state(memcg, MEMCG_SOCK, nr_pages);
		return true;
	}

	return false;
}

/**
 * mem_cgroup_uncharge_skmem - uncharge socket memory
 * @memcg: memcg to uncharge
 * @nr_pages: number of pages to uncharge
 */
void mem_cgroup_uncharge_skmem(struct mem_cgroup *memcg, unsigned int nr_pages)
{
	if (!cgroup_subsys_on_dfl(memory_cgrp_subsys)) {
		page_counter_uncharge(&memcg->tcpmem, nr_pages);
		return;
	}

	mod_memcg_state(memcg, MEMCG_SOCK, -nr_pages);

	refill_stock(memcg, nr_pages);
}

static int __init cgroup_memory(char *s)
{
	char *token;

	while ((token = strsep(&s, ",")) != NULL) {
		if (!*token)
			continue;
		if (!strcmp(token, "nosocket"))
			cgroup_memory_nosocket = true;
		if (!strcmp(token, "nokmem"))
			cgroup_memory_nokmem = true;
	}
	return 0;
}
__setup("cgroup.memory=", cgroup_memory);

/*
 * subsys_initcall() for memory controller.
 *
 * Some parts like memcg_hotplug_cpu_dead() have to be initialized from this
 * context because of lock dependencies (cgroup_lock -> cpu hotplug) but
 * basically everything that doesn't depend on a specific mem_cgroup structure
 * should be initialized from here.
 */
static int __init mem_cgroup_init(void)
{
	int cpu, node;

	/*
	 * Currently s32 type (can refer to struct batched_lruvec_stat) is
	 * used for per-memcg-per-cpu caching of per-node statistics. In order
	 * to work fine, we should make sure that the overfill threshold can't
	 * exceed S32_MAX / PAGE_SIZE.
	 */
	BUILD_BUG_ON(MEMCG_CHARGE_BATCH > S32_MAX / PAGE_SIZE);

	cpuhp_setup_state_nocalls(CPUHP_MM_MEMCQ_DEAD, "mm/memctrl:dead", NULL,
				  memcg_hotplug_cpu_dead);

	for_each_possible_cpu(cpu)
		INIT_WORK(&per_cpu_ptr(&memcg_stock, cpu)->work,
			  drain_local_stock);

	for_each_node(node) {
		struct mem_cgroup_tree_per_node *rtpn;

		rtpn = kzalloc_node(sizeof(*rtpn), GFP_KERNEL,
				    node_online(node) ? node : NUMA_NO_NODE);

		rtpn->rb_root = RB_ROOT;
		rtpn->rb_rightmost = NULL;
		spin_lock_init(&rtpn->lock);
		soft_limit_tree.rb_tree_per_node[node] = rtpn;
	}

	return 0;
}
subsys_initcall(mem_cgroup_init);

#ifdef CONFIG_MEMCG_SWAP
static struct mem_cgroup *mem_cgroup_id_get_online(struct mem_cgroup *memcg)
{
	while (!refcount_inc_not_zero(&memcg->id.ref)) {
		/*
		 * The root cgroup cannot be destroyed, so it's refcount must
		 * always be >= 1.
		 */
		if (WARN_ON_ONCE(memcg == root_mem_cgroup)) {
			VM_BUG_ON(1);
			break;
		}
		memcg = parent_mem_cgroup(memcg);
		if (!memcg)
			memcg = root_mem_cgroup;
	}
	return memcg;
}

/**
 * mem_cgroup_swapout - transfer a memsw charge to swap
 * @page: page whose memsw charge to transfer
 * @entry: swap entry to move the charge to
 *
 * Transfer the memsw charge of @page to @entry.
 */
void mem_cgroup_swapout(struct page *page, swp_entry_t entry)
{
	struct mem_cgroup *memcg, *swap_memcg;
	unsigned int nr_entries;
	unsigned short oldid;

	VM_BUG_ON_PAGE(PageLRU(page), page);
	VM_BUG_ON_PAGE(page_count(page), page);

	if (mem_cgroup_disabled())
		return;

	if (cgroup_subsys_on_dfl(memory_cgrp_subsys))
		return;

	memcg = page_memcg(page);

	VM_WARN_ON_ONCE_PAGE(!memcg, page);
	if (!memcg)
		return;

	/*
	 * In case the memcg owning these pages has been offlined and doesn't
	 * have an ID allocated to it anymore, charge the closest online
	 * ancestor for the swap instead and transfer the memory+swap charge.
	 */
	swap_memcg = mem_cgroup_id_get_online(memcg);
	nr_entries = thp_nr_pages(page);
	/* Get references for the tail pages, too */
	if (nr_entries > 1)
		mem_cgroup_id_get_many(swap_memcg, nr_entries - 1);
	oldid = swap_cgroup_record(entry, mem_cgroup_id(swap_memcg),
				   nr_entries);
	VM_BUG_ON_PAGE(oldid, page);
	mod_memcg_state(swap_memcg, MEMCG_SWAP, nr_entries);

	page->memcg_data = 0;

	if (!mem_cgroup_is_root(memcg))
		page_counter_uncharge(&memcg->memory, nr_entries);

	if (!cgroup_memory_noswap && memcg != swap_memcg) {
		if (!mem_cgroup_is_root(swap_memcg))
			page_counter_charge(&swap_memcg->memsw, nr_entries);
		page_counter_uncharge(&memcg->memsw, nr_entries);
	}

	/*
	 * Interrupts should be disabled here because the caller holds the
	 * i_pages lock which is taken with interrupts-off. It is
	 * important here to have the interrupts disabled because it is the
	 * only synchronisation we have for updating the per-CPU variables.
	 */
	VM_BUG_ON(!irqs_disabled());
	mem_cgroup_charge_statistics(memcg, -nr_entries);
	memcg_check_events(memcg, page_to_nid(page));

	css_put(&memcg->css);
}

/**
 * __mem_cgroup_try_charge_swap - try charging swap space for a page
 * @page: page being added to swap
 * @entry: swap entry to charge
 *
 * Try to charge @page's memcg for the swap space at @entry.
 *
 * Returns 0 on success, -ENOMEM on failure.
 */
int __mem_cgroup_try_charge_swap(struct page *page, swp_entry_t entry)
{
	unsigned int nr_pages = thp_nr_pages(page);
	struct page_counter *counter;
	struct mem_cgroup *memcg;
	unsigned short oldid;

	if (!cgroup_subsys_on_dfl(memory_cgrp_subsys))
		return 0;

	memcg = page_memcg(page);

	VM_WARN_ON_ONCE_PAGE(!memcg, page);
	if (!memcg)
		return 0;

	if (!entry.val) {
		memcg_memory_event(memcg, MEMCG_SWAP_FAIL);
		return 0;
	}

	memcg = mem_cgroup_id_get_online(memcg);

	if (!cgroup_memory_noswap && !mem_cgroup_is_root(memcg) &&
	    !page_counter_try_charge(&memcg->swap, nr_pages, &counter)) {
		memcg_memory_event(memcg, MEMCG_SWAP_MAX);
		memcg_memory_event(memcg, MEMCG_SWAP_FAIL);
		mem_cgroup_id_put(memcg);
		return -ENOMEM;
	}

	/* Get references for the tail pages, too */
	if (nr_pages > 1)
		mem_cgroup_id_get_many(memcg, nr_pages - 1);
	oldid = swap_cgroup_record(entry, mem_cgroup_id(memcg), nr_pages);
	VM_BUG_ON_PAGE(oldid, page);
	mod_memcg_state(memcg, MEMCG_SWAP, nr_pages);

	return 0;
}

/**
 * __mem_cgroup_uncharge_swap - uncharge swap space
 * @entry: swap entry to uncharge
 * @nr_pages: the amount of swap space to uncharge
 */
void __mem_cgroup_uncharge_swap(swp_entry_t entry, unsigned int nr_pages)
{
	struct mem_cgroup *memcg;
	unsigned short id;

	id = swap_cgroup_record(entry, 0, nr_pages);
	rcu_read_lock();
	memcg = mem_cgroup_from_id(id);
	if (memcg) {
		if (!cgroup_memory_noswap && !mem_cgroup_is_root(memcg)) {
			if (cgroup_subsys_on_dfl(memory_cgrp_subsys))
				page_counter_uncharge(&memcg->swap, nr_pages);
			else
				page_counter_uncharge(&memcg->memsw, nr_pages);
		}
		mod_memcg_state(memcg, MEMCG_SWAP, -nr_pages);
		mem_cgroup_id_put_many(memcg, nr_pages);
	}
	rcu_read_unlock();
}

long mem_cgroup_get_nr_swap_pages(struct mem_cgroup *memcg)
{
	long nr_swap_pages = get_nr_swap_pages();

	if (cgroup_memory_noswap || !cgroup_subsys_on_dfl(memory_cgrp_subsys))
		return nr_swap_pages;
	for (; memcg != root_mem_cgroup; memcg = parent_mem_cgroup(memcg))
		nr_swap_pages = min_t(long, nr_swap_pages,
				      READ_ONCE(memcg->swap.max) -
				      page_counter_read(&memcg->swap));
	return nr_swap_pages;
}

bool mem_cgroup_swap_full(struct page *page)
{
	struct mem_cgroup *memcg;

	VM_BUG_ON_PAGE(!PageLocked(page), page);

	if (vm_swap_full())
		return true;
	if (cgroup_memory_noswap || !cgroup_subsys_on_dfl(memory_cgrp_subsys))
		return false;

	memcg = page_memcg(page);
	if (!memcg)
		return false;

	for (; memcg != root_mem_cgroup; memcg = parent_mem_cgroup(memcg)) {
		unsigned long usage = page_counter_read(&memcg->swap);

		if (usage * 2 >= READ_ONCE(memcg->swap.high) ||
		    usage * 2 >= READ_ONCE(memcg->swap.max))
			return true;
	}

	return false;
}

static int __init setup_swap_account(char *s)
{
	if (!strcmp(s, "1"))
		cgroup_memory_noswap = false;
	else if (!strcmp(s, "0"))
		cgroup_memory_noswap = true;
	return 1;
}
__setup("swapaccount=", setup_swap_account);

static u64 swap_current_read(struct cgroup_subsys_state *css,
			     struct cftype *cft)
{
	struct mem_cgroup *memcg = mem_cgroup_from_css(css);

	return (u64)page_counter_read(&memcg->swap) * PAGE_SIZE;
}

static int swap_high_show(struct seq_file *m, void *v)
{
	return seq_puts_memcg_tunable(m,
		READ_ONCE(mem_cgroup_from_seq(m)->swap.high));
}

static ssize_t swap_high_write(struct kernfs_open_file *of,
			       char *buf, size_t nbytes, loff_t off)
{
	struct mem_cgroup *memcg = mem_cgroup_from_css(of_css(of));
	unsigned long high;
	int err;

	buf = strstrip(buf);
	err = page_counter_memparse(buf, "max", &high);
	if (err)
		return err;

	page_counter_set_high(&memcg->swap, high);

	return nbytes;
}

static int swap_max_show(struct seq_file *m, void *v)
{
	return seq_puts_memcg_tunable(m,
		READ_ONCE(mem_cgroup_from_seq(m)->swap.max));
}

static ssize_t swap_max_write(struct kernfs_open_file *of,
			      char *buf, size_t nbytes, loff_t off)
{
	struct mem_cgroup *memcg = mem_cgroup_from_css(of_css(of));
	unsigned long max;
	int err;

	buf = strstrip(buf);
	err = page_counter_memparse(buf, "max", &max);
	if (err)
		return err;

	xchg(&memcg->swap.max, max);

	return nbytes;
}

static int swap_events_show(struct seq_file *m, void *v)
{
	struct mem_cgroup *memcg = mem_cgroup_from_seq(m);

	seq_printf(m, "high %lu\n",
		   atomic_long_read(&memcg->memory_events[MEMCG_SWAP_HIGH]));
	seq_printf(m, "max %lu\n",
		   atomic_long_read(&memcg->memory_events[MEMCG_SWAP_MAX]));
	seq_printf(m, "fail %lu\n",
		   atomic_long_read(&memcg->memory_events[MEMCG_SWAP_FAIL]));

	return 0;
}

static struct cftype swap_files[] = {
	{
		.name = "swap.current",
		.flags = CFTYPE_NOT_ON_ROOT,
		.read_u64 = swap_current_read,
	},
	{
		.name = "swap.high",
		.flags = CFTYPE_NOT_ON_ROOT,
		.seq_show = swap_high_show,
		.write = swap_high_write,
	},
	{
		.name = "swap.max",
		.flags = CFTYPE_NOT_ON_ROOT,
		.seq_show = swap_max_show,
		.write = swap_max_write,
	},
	{
		.name = "swap.events",
		.flags = CFTYPE_NOT_ON_ROOT,
		.file_offset = offsetof(struct mem_cgroup, swap_events_file),
		.seq_show = swap_events_show,
	},
	{ }	/* terminate */
};

static struct cftype memsw_files[] = {
	{
		.name = "memsw.usage_in_bytes",
		.private = MEMFILE_PRIVATE(_MEMSWAP, RES_USAGE),
		.read_u64 = mem_cgroup_read_u64,
	},
	{
		.name = "memsw.max_usage_in_bytes",
		.private = MEMFILE_PRIVATE(_MEMSWAP, RES_MAX_USAGE),
		.write = mem_cgroup_reset,
		.read_u64 = mem_cgroup_read_u64,
	},
	{
		.name = "memsw.limit_in_bytes",
		.private = MEMFILE_PRIVATE(_MEMSWAP, RES_LIMIT),
		.write = mem_cgroup_write,
		.read_u64 = mem_cgroup_read_u64,
	},
	{
		.name = "memsw.failcnt",
		.private = MEMFILE_PRIVATE(_MEMSWAP, RES_FAILCNT),
		.write = mem_cgroup_reset,
		.read_u64 = mem_cgroup_read_u64,
	},
	{ },	/* terminate */
};

/*
 * If mem_cgroup_swap_init() is implemented as a subsys_initcall()
 * instead of a core_initcall(), this could mean cgroup_memory_noswap still
 * remains set to false even when memcg is disabled via "cgroup_disable=memory"
 * boot parameter. This may result in premature OOPS inside
 * mem_cgroup_get_nr_swap_pages() function in corner cases.
 */
static int __init mem_cgroup_swap_init(void)
{
	/* No memory control -> no swap control */
	if (mem_cgroup_disabled())
		cgroup_memory_noswap = true;

	if (cgroup_memory_noswap)
		return 0;

	WARN_ON(cgroup_add_dfl_cftypes(&memory_cgrp_subsys, swap_files));
	WARN_ON(cgroup_add_legacy_cftypes(&memory_cgrp_subsys, memsw_files));

	return 0;
}
core_initcall(mem_cgroup_swap_init);

#endif /* CONFIG_MEMCG_SWAP */<|MERGE_RESOLUTION|>--- conflicted
+++ resolved
@@ -629,13 +629,6 @@
 static DEFINE_PER_CPU(unsigned int, stats_updates);
 static atomic_t stats_flush_threshold = ATOMIC_INIT(0);
 
-<<<<<<< HEAD
-static inline void memcg_rstat_updated(struct mem_cgroup *memcg)
-{
-	cgroup_rstat_updated(memcg->css.cgroup, smp_processor_id());
-	if (!(__this_cpu_inc_return(stats_updates) % MEMCG_CHARGE_BATCH))
-		atomic_inc(&stats_flush_threshold);
-=======
 static inline void memcg_rstat_updated(struct mem_cgroup *memcg, int val)
 {
 	unsigned int x;
@@ -647,7 +640,6 @@
 		atomic_add(x / MEMCG_CHARGE_BATCH, &stats_flush_threshold);
 		__this_cpu_write(stats_updates, 0);
 	}
->>>>>>> 754e0b0e
 }
 
 static void __mem_cgroup_flush_stats(void)
@@ -670,11 +662,7 @@
 
 static void flush_memcg_stats_dwork(struct work_struct *w)
 {
-<<<<<<< HEAD
-	mem_cgroup_flush_stats();
-=======
 	__mem_cgroup_flush_stats();
->>>>>>> 754e0b0e
 	queue_delayed_work(system_unbound_wq, &stats_flush_dwork, 2UL*HZ);
 }
 
@@ -690,11 +678,7 @@
 		return;
 
 	__this_cpu_add(memcg->vmstats_percpu->state[idx], val);
-<<<<<<< HEAD
-	memcg_rstat_updated(memcg);
-=======
 	memcg_rstat_updated(memcg, val);
->>>>>>> 754e0b0e
 }
 
 /* idx can be of type enum memcg_stat_item or node_stat_item. */
@@ -727,11 +711,7 @@
 	/* Update lruvec */
 	__this_cpu_add(pn->lruvec_stats_percpu->state[idx], val);
 
-<<<<<<< HEAD
-	memcg_rstat_updated(memcg);
-=======
 	memcg_rstat_updated(memcg, val);
->>>>>>> 754e0b0e
 }
 
 /**
@@ -815,11 +795,7 @@
 		return;
 
 	__this_cpu_add(memcg->vmstats_percpu->events[idx], count);
-<<<<<<< HEAD
-	memcg_rstat_updated(memcg);
-=======
 	memcg_rstat_updated(memcg, count);
->>>>>>> 754e0b0e
 }
 
 static unsigned long memcg_events(struct mem_cgroup *memcg, int event)
@@ -2847,13 +2823,8 @@
 	rcu_read_unlock();
 }
 
-<<<<<<< HEAD
-int memcg_alloc_page_obj_cgroups(struct page *page, struct kmem_cache *s,
-				 gfp_t gfp, bool new_page)
-=======
 int memcg_alloc_slab_cgroups(struct slab *slab, struct kmem_cache *s,
 				 gfp_t gfp, bool new_slab)
->>>>>>> 754e0b0e
 {
 	unsigned int objects = objs_per_slab(s, slab);
 	unsigned long memcg_data;
