/* SPDX-License-Identifier: GPL-2.0-only */
/*
 * Copyright (C) 2012,2013 - ARM Ltd
 * Author: Marc Zyngier <marc.zyngier@arm.com>
 *
 * Derived from arch/arm/include/asm/kvm_host.h:
 * Copyright (C) 2012 - Virtual Open Systems and Columbia University
 * Author: Christoffer Dall <c.dall@virtualopensystems.com>
 */

#ifndef __ARM64_KVM_HOST_H__
#define __ARM64_KVM_HOST_H__

#include <linux/arm-smccc.h>
#include <linux/bitmap.h>
#include <linux/types.h>
#include <linux/jump_label.h>
#include <linux/kvm_types.h>
#include <linux/maple_tree.h>
#include <linux/percpu.h>
#include <linux/psci.h>
#include <asm/arch_gicv3.h>
#include <asm/barrier.h>
#include <asm/cpufeature.h>
#include <asm/cputype.h>
#include <asm/daifflags.h>
#include <asm/fpsimd.h>
#include <asm/kvm.h>
#include <asm/kvm_asm.h>
#include <asm/vncr_mapping.h>

#define __KVM_HAVE_ARCH_INTC_INITIALIZED

#define KVM_HALT_POLL_NS_DEFAULT 500000

#include <kvm/arm_vgic.h>
#include <kvm/arm_arch_timer.h>
#include <kvm/arm_pmu.h>

#define KVM_MAX_VCPUS VGIC_V3_MAX_CPUS

#define KVM_VCPU_MAX_FEATURES 7
#define KVM_VCPU_VALID_FEATURES	(BIT(KVM_VCPU_MAX_FEATURES) - 1)

#define KVM_REQ_SLEEP \
	KVM_ARCH_REQ_FLAGS(0, KVM_REQUEST_WAIT | KVM_REQUEST_NO_WAKEUP)
#define KVM_REQ_IRQ_PENDING	KVM_ARCH_REQ(1)
#define KVM_REQ_VCPU_RESET	KVM_ARCH_REQ(2)
#define KVM_REQ_RECORD_STEAL	KVM_ARCH_REQ(3)
#define KVM_REQ_RELOAD_GICv4	KVM_ARCH_REQ(4)
#define KVM_REQ_RELOAD_PMU	KVM_ARCH_REQ(5)
#define KVM_REQ_SUSPEND		KVM_ARCH_REQ(6)
#define KVM_REQ_RESYNC_PMU_EL0	KVM_ARCH_REQ(7)

#define KVM_DIRTY_LOG_MANUAL_CAPS   (KVM_DIRTY_LOG_MANUAL_PROTECT_ENABLE | \
				     KVM_DIRTY_LOG_INITIALLY_SET)

#define KVM_HAVE_MMU_RWLOCK

/*
 * Mode of operation configurable with kvm-arm.mode early param.
 * See Documentation/admin-guide/kernel-parameters.txt for more information.
 */
enum kvm_mode {
	KVM_MODE_DEFAULT,
	KVM_MODE_PROTECTED,
	KVM_MODE_NV,
	KVM_MODE_NONE,
};
#ifdef CONFIG_KVM
enum kvm_mode kvm_get_mode(void);
#else
static inline enum kvm_mode kvm_get_mode(void) { return KVM_MODE_NONE; };
#endif

DECLARE_STATIC_KEY_FALSE(userspace_irqchip_in_use);

extern unsigned int __ro_after_init kvm_sve_max_vl;
extern unsigned int __ro_after_init kvm_host_sve_max_vl;
int __init kvm_arm_init_sve(void);

u32 __attribute_const__ kvm_target_cpu(void);
void kvm_reset_vcpu(struct kvm_vcpu *vcpu);
void kvm_arm_vcpu_destroy(struct kvm_vcpu *vcpu);

struct kvm_hyp_memcache {
	phys_addr_t head;
	unsigned long nr_pages;
};

static inline void push_hyp_memcache(struct kvm_hyp_memcache *mc,
				     phys_addr_t *p,
				     phys_addr_t (*to_pa)(void *virt))
{
	*p = mc->head;
	mc->head = to_pa(p);
	mc->nr_pages++;
}

static inline void *pop_hyp_memcache(struct kvm_hyp_memcache *mc,
				     void *(*to_va)(phys_addr_t phys))
{
	phys_addr_t *p = to_va(mc->head);

	if (!mc->nr_pages)
		return NULL;

	mc->head = *p;
	mc->nr_pages--;

	return p;
}

static inline int __topup_hyp_memcache(struct kvm_hyp_memcache *mc,
				       unsigned long min_pages,
				       void *(*alloc_fn)(void *arg),
				       phys_addr_t (*to_pa)(void *virt),
				       void *arg)
{
	while (mc->nr_pages < min_pages) {
		phys_addr_t *p = alloc_fn(arg);

		if (!p)
			return -ENOMEM;
		push_hyp_memcache(mc, p, to_pa);
	}

	return 0;
}

static inline void __free_hyp_memcache(struct kvm_hyp_memcache *mc,
				       void (*free_fn)(void *virt, void *arg),
				       void *(*to_va)(phys_addr_t phys),
				       void *arg)
{
	while (mc->nr_pages)
		free_fn(pop_hyp_memcache(mc, to_va), arg);
}

void free_hyp_memcache(struct kvm_hyp_memcache *mc);
int topup_hyp_memcache(struct kvm_hyp_memcache *mc, unsigned long min_pages);

struct kvm_vmid {
	atomic64_t id;
};

struct kvm_s2_mmu {
	struct kvm_vmid vmid;

	/*
	 * stage2 entry level table
	 *
	 * Two kvm_s2_mmu structures in the same VM can point to the same
	 * pgd here.  This happens when running a guest using a
	 * translation regime that isn't affected by its own stage-2
	 * translation, such as a non-VHE hypervisor running at vEL2, or
	 * for vEL1/EL0 with vHCR_EL2.VM == 0.  In that case, we use the
	 * canonical stage-2 page tables.
	 */
	phys_addr_t	pgd_phys;
	struct kvm_pgtable *pgt;

	/*
	 * VTCR value used on the host. For a non-NV guest (or a NV
	 * guest that runs in a context where its own S2 doesn't
	 * apply), its T0SZ value reflects that of the IPA size.
	 *
	 * For a shadow S2 MMU, T0SZ reflects the PARange exposed to
	 * the guest.
	 */
	u64	vtcr;

	/* The last vcpu id that ran on each physical CPU */
	int __percpu *last_vcpu_ran;

#define KVM_ARM_EAGER_SPLIT_CHUNK_SIZE_DEFAULT 0
	/*
	 * Memory cache used to split
	 * KVM_CAP_ARM_EAGER_SPLIT_CHUNK_SIZE worth of huge pages. It
	 * is used to allocate stage2 page tables while splitting huge
	 * pages. The choice of KVM_CAP_ARM_EAGER_SPLIT_CHUNK_SIZE
	 * influences both the capacity of the split page cache, and
	 * how often KVM reschedules. Be wary of raising CHUNK_SIZE
	 * too high.
	 *
	 * Protected by kvm->slots_lock.
	 */
	struct kvm_mmu_memory_cache split_page_cache;
	uint64_t split_page_chunk_size;

	struct kvm_arch *arch;

	/*
	 * For a shadow stage-2 MMU, the virtual vttbr used by the
	 * host to parse the guest S2.
	 * This either contains:
	 * - the virtual VTTBR programmed by the guest hypervisor with
         *   CnP cleared
	 * - The value 1 (VMID=0, BADDR=0, CnP=1) if invalid
	 *
	 * We also cache the full VTCR which gets used for TLB invalidation,
	 * taking the ARM ARM's "Any of the bits in VTCR_EL2 are permitted
	 * to be cached in a TLB" to the letter.
	 */
	u64	tlb_vttbr;
	u64	tlb_vtcr;

	/*
	 * true when this represents a nested context where virtual
	 * HCR_EL2.VM == 1
	 */
	bool	nested_stage2_enabled;

	/*
	 *  0: Nobody is currently using this, check vttbr for validity
	 * >0: Somebody is actively using this.
	 */
	atomic_t refcnt;
};

struct kvm_arch_memory_slot {
};

/**
 * struct kvm_smccc_features: Descriptor of the hypercall services exposed to the guests
 *
 * @std_bmap: Bitmap of standard secure service calls
 * @std_hyp_bmap: Bitmap of standard hypervisor service calls
 * @vendor_hyp_bmap: Bitmap of vendor specific hypervisor service calls
 */
struct kvm_smccc_features {
	unsigned long std_bmap;
	unsigned long std_hyp_bmap;
	unsigned long vendor_hyp_bmap;
};

typedef unsigned int pkvm_handle_t;

struct kvm_protected_vm {
	pkvm_handle_t handle;
	struct kvm_hyp_memcache teardown_mc;
	bool enabled;
};

struct kvm_mpidr_data {
	u64			mpidr_mask;
	DECLARE_FLEX_ARRAY(u16, cmpidr_to_idx);
};

static inline u16 kvm_mpidr_index(struct kvm_mpidr_data *data, u64 mpidr)
{
	unsigned long index = 0, mask = data->mpidr_mask;
	unsigned long aff = mpidr & MPIDR_HWID_BITMASK;

	bitmap_gather(&index, &aff, &mask, fls(mask));

	return index;
}

struct kvm_sysreg_masks;

enum fgt_group_id {
	__NO_FGT_GROUP__,
	HFGxTR_GROUP,
	HDFGRTR_GROUP,
	HDFGWTR_GROUP = HDFGRTR_GROUP,
	HFGITR_GROUP,
	HAFGRTR_GROUP,

	/* Must be last */
	__NR_FGT_GROUP_IDS__
};

struct kvm_arch {
	struct kvm_s2_mmu mmu;

	/*
	 * Fine-Grained UNDEF, mimicking the FGT layout defined by the
	 * architecture. We track them globally, as we present the
	 * same feature-set to all vcpus.
	 *
	 * Index 0 is currently spare.
	 */
	u64 fgu[__NR_FGT_GROUP_IDS__];

	/*
	 * Stage 2 paging state for VMs with nested S2 using a virtual
	 * VMID.
	 */
	struct kvm_s2_mmu *nested_mmus;
	size_t nested_mmus_size;
	int nested_mmus_next;

	/* Interrupt controller */
	struct vgic_dist	vgic;

	/* Timers */
	struct arch_timer_vm_data timer_data;

	/* Mandated version of PSCI */
	u32 psci_version;

	/* Protects VM-scoped configuration data */
	struct mutex config_lock;

	/*
	 * If we encounter a data abort without valid instruction syndrome
	 * information, report this to user space.  User space can (and
	 * should) opt in to this feature if KVM_CAP_ARM_NISV_TO_USER is
	 * supported.
	 */
#define KVM_ARCH_FLAG_RETURN_NISV_IO_ABORT_TO_USER	0
	/* Memory Tagging Extension enabled for the guest */
#define KVM_ARCH_FLAG_MTE_ENABLED			1
	/* At least one vCPU has ran in the VM */
#define KVM_ARCH_FLAG_HAS_RAN_ONCE			2
	/* The vCPU feature set for the VM is configured */
#define KVM_ARCH_FLAG_VCPU_FEATURES_CONFIGURED		3
	/* PSCI SYSTEM_SUSPEND enabled for the guest */
#define KVM_ARCH_FLAG_SYSTEM_SUSPEND_ENABLED		4
	/* VM counter offset */
#define KVM_ARCH_FLAG_VM_COUNTER_OFFSET			5
	/* Timer PPIs made immutable */
#define KVM_ARCH_FLAG_TIMER_PPIS_IMMUTABLE		6
	/* Initial ID reg values loaded */
#define KVM_ARCH_FLAG_ID_REGS_INITIALIZED		7
	/* Fine-Grained UNDEF initialised */
#define KVM_ARCH_FLAG_FGU_INITIALIZED			8
	unsigned long flags;

	/* VM-wide vCPU feature set */
	DECLARE_BITMAP(vcpu_features, KVM_VCPU_MAX_FEATURES);

	/* MPIDR to vcpu index mapping, optional */
	struct kvm_mpidr_data *mpidr_data;

	/*
	 * VM-wide PMU filter, implemented as a bitmap and big enough for
	 * up to 2^10 events (ARMv8.0) or 2^16 events (ARMv8.1+).
	 */
	unsigned long *pmu_filter;
	struct arm_pmu *arm_pmu;

	cpumask_var_t supported_cpus;

	/* PMCR_EL0.N value for the guest */
	u8 pmcr_n;

	/* Iterator for idreg debugfs */
	u8	idreg_debugfs_iter;

	/* Hypercall features firmware registers' descriptor */
	struct kvm_smccc_features smccc_feat;
	struct maple_tree smccc_filter;

	/*
	 * Emulated CPU ID registers per VM
	 * (Op0, Op1, CRn, CRm, Op2) of the ID registers to be saved in it
	 * is (3, 0, 0, crm, op2), where 1<=crm<8, 0<=op2<8.
	 *
	 * These emulated idregs are VM-wide, but accessed from the context of a vCPU.
	 * Atomic access to multiple idregs are guarded by kvm_arch.config_lock.
	 */
#define IDREG_IDX(id)		(((sys_reg_CRm(id) - 1) << 3) | sys_reg_Op2(id))
#define KVM_ARM_ID_REG_NUM	(IDREG_IDX(sys_reg(3, 0, 0, 7, 7)) + 1)
	u64 id_regs[KVM_ARM_ID_REG_NUM];

	u64 ctr_el0;

	/* Masks for VNCR-baked sysregs */
	struct kvm_sysreg_masks	*sysreg_masks;

	/*
	 * For an untrusted host VM, 'pkvm.handle' is used to lookup
	 * the associated pKVM instance in the hypervisor.
	 */
	struct kvm_protected_vm pkvm;
};

struct kvm_vcpu_fault_info {
	u64 esr_el2;		/* Hyp Syndrom Register */
	u64 far_el2;		/* Hyp Fault Address Register */
	u64 hpfar_el2;		/* Hyp IPA Fault Address Register */
	u64 disr_el1;		/* Deferred [SError] Status Register */
};

/*
 * VNCR() just places the VNCR_capable registers in the enum after
 * __VNCR_START__, and the value (after correction) to be an 8-byte offset
 * from the VNCR base. As we don't require the enum to be otherwise ordered,
 * we need the terrible hack below to ensure that we correctly size the
 * sys_regs array, no matter what.
 *
 * The __MAX__ macro has been lifted from Sean Eron Anderson's wonderful
 * treasure trove of bit hacks:
 * https://graphics.stanford.edu/~seander/bithacks.html#IntegerMinOrMax
 */
#define __MAX__(x,y)	((x) ^ (((x) ^ (y)) & -((x) < (y))))
#define VNCR(r)						\
	__before_##r,					\
	r = __VNCR_START__ + ((VNCR_ ## r) / 8),	\
	__after_##r = __MAX__(__before_##r - 1, r)

enum vcpu_sysreg {
	__INVALID_SYSREG__,   /* 0 is reserved as an invalid value */
	MPIDR_EL1,	/* MultiProcessor Affinity Register */
	CLIDR_EL1,	/* Cache Level ID Register */
	CSSELR_EL1,	/* Cache Size Selection Register */
	TPIDR_EL0,	/* Thread ID, User R/W */
	TPIDRRO_EL0,	/* Thread ID, User R/O */
	TPIDR_EL1,	/* Thread ID, Privileged */
	CNTKCTL_EL1,	/* Timer Control Register (EL1) */
	PAR_EL1,	/* Physical Address Register */
	MDCCINT_EL1,	/* Monitor Debug Comms Channel Interrupt Enable Reg */
	OSLSR_EL1,	/* OS Lock Status Register */
	DISR_EL1,	/* Deferred Interrupt Status Register */

	/* Performance Monitors Registers */
	PMCR_EL0,	/* Control Register */
	PMSELR_EL0,	/* Event Counter Selection Register */
	PMEVCNTR0_EL0,	/* Event Counter Register (0-30) */
	PMEVCNTR30_EL0 = PMEVCNTR0_EL0 + 30,
	PMCCNTR_EL0,	/* Cycle Counter Register */
	PMEVTYPER0_EL0,	/* Event Type Register (0-30) */
	PMEVTYPER30_EL0 = PMEVTYPER0_EL0 + 30,
	PMCCFILTR_EL0,	/* Cycle Count Filter Register */
	PMCNTENSET_EL0,	/* Count Enable Set Register */
	PMINTENSET_EL1,	/* Interrupt Enable Set Register */
	PMOVSSET_EL0,	/* Overflow Flag Status Set Register */
	PMUSERENR_EL0,	/* User Enable Register */

	/* Pointer Authentication Registers in a strict increasing order. */
	APIAKEYLO_EL1,
	APIAKEYHI_EL1,
	APIBKEYLO_EL1,
	APIBKEYHI_EL1,
	APDAKEYLO_EL1,
	APDAKEYHI_EL1,
	APDBKEYLO_EL1,
	APDBKEYHI_EL1,
	APGAKEYLO_EL1,
	APGAKEYHI_EL1,

	/* Memory Tagging Extension registers */
	RGSR_EL1,	/* Random Allocation Tag Seed Register */
	GCR_EL1,	/* Tag Control Register */
	TFSRE0_EL1,	/* Tag Fault Status Register (EL0) */

<<<<<<< HEAD
	POR_EL0,	/* Permission Overlay Register 0 (EL0) */
=======
	/* FP/SIMD/SVE */
	SVCR,
	FPMR,
>>>>>>> 0cdcc99e

	/* 32bit specific registers. */
	DACR32_EL2,	/* Domain Access Control Register */
	IFSR32_EL2,	/* Instruction Fault Status Register */
	FPEXC32_EL2,	/* Floating-Point Exception Control Register */
	DBGVCR32_EL2,	/* Debug Vector Catch Register */

	/* EL2 registers */
	SCTLR_EL2,	/* System Control Register (EL2) */
	ACTLR_EL2,	/* Auxiliary Control Register (EL2) */
	MDCR_EL2,	/* Monitor Debug Configuration Register (EL2) */
	CPTR_EL2,	/* Architectural Feature Trap Register (EL2) */
	HACR_EL2,	/* Hypervisor Auxiliary Control Register */
	ZCR_EL2,	/* SVE Control Register (EL2) */
	TTBR0_EL2,	/* Translation Table Base Register 0 (EL2) */
	TTBR1_EL2,	/* Translation Table Base Register 1 (EL2) */
	TCR_EL2,	/* Translation Control Register (EL2) */
	SPSR_EL2,	/* EL2 saved program status register */
	ELR_EL2,	/* EL2 exception link register */
	AFSR0_EL2,	/* Auxiliary Fault Status Register 0 (EL2) */
	AFSR1_EL2,	/* Auxiliary Fault Status Register 1 (EL2) */
	ESR_EL2,	/* Exception Syndrome Register (EL2) */
	FAR_EL2,	/* Fault Address Register (EL2) */
	HPFAR_EL2,	/* Hypervisor IPA Fault Address Register */
	MAIR_EL2,	/* Memory Attribute Indirection Register (EL2) */
	AMAIR_EL2,	/* Auxiliary Memory Attribute Indirection Register (EL2) */
	VBAR_EL2,	/* Vector Base Address Register (EL2) */
	RVBAR_EL2,	/* Reset Vector Base Address Register */
	CONTEXTIDR_EL2,	/* Context ID Register (EL2) */
	CNTHCTL_EL2,	/* Counter-timer Hypervisor Control register */
	SP_EL2,		/* EL2 Stack Pointer */
	CNTHP_CTL_EL2,
	CNTHP_CVAL_EL2,
	CNTHV_CTL_EL2,
	CNTHV_CVAL_EL2,

	__VNCR_START__,	/* Any VNCR-capable reg goes after this point */

	VNCR(SCTLR_EL1),/* System Control Register */
	VNCR(ACTLR_EL1),/* Auxiliary Control Register */
	VNCR(CPACR_EL1),/* Coprocessor Access Control */
	VNCR(ZCR_EL1),	/* SVE Control */
	VNCR(TTBR0_EL1),/* Translation Table Base Register 0 */
	VNCR(TTBR1_EL1),/* Translation Table Base Register 1 */
	VNCR(TCR_EL1),	/* Translation Control Register */
	VNCR(TCR2_EL1),	/* Extended Translation Control Register */
	VNCR(ESR_EL1),	/* Exception Syndrome Register */
	VNCR(AFSR0_EL1),/* Auxiliary Fault Status Register 0 */
	VNCR(AFSR1_EL1),/* Auxiliary Fault Status Register 1 */
	VNCR(FAR_EL1),	/* Fault Address Register */
	VNCR(MAIR_EL1),	/* Memory Attribute Indirection Register */
	VNCR(VBAR_EL1),	/* Vector Base Address Register */
	VNCR(CONTEXTIDR_EL1),	/* Context ID Register */
	VNCR(AMAIR_EL1),/* Aux Memory Attribute Indirection Register */
	VNCR(MDSCR_EL1),/* Monitor Debug System Control Register */
	VNCR(ELR_EL1),
	VNCR(SP_EL1),
	VNCR(SPSR_EL1),
	VNCR(TFSR_EL1),	/* Tag Fault Status Register (EL1) */
	VNCR(VPIDR_EL2),/* Virtualization Processor ID Register */
	VNCR(VMPIDR_EL2),/* Virtualization Multiprocessor ID Register */
	VNCR(HCR_EL2),	/* Hypervisor Configuration Register */
	VNCR(HSTR_EL2),	/* Hypervisor System Trap Register */
	VNCR(VTTBR_EL2),/* Virtualization Translation Table Base Register */
	VNCR(VTCR_EL2),	/* Virtualization Translation Control Register */
	VNCR(TPIDR_EL2),/* EL2 Software Thread ID Register */
	VNCR(HCRX_EL2),	/* Extended Hypervisor Configuration Register */

	/* Permission Indirection Extension registers */
	VNCR(PIR_EL1),	 /* Permission Indirection Register 1 (EL1) */
	VNCR(PIRE0_EL1), /*  Permission Indirection Register 0 (EL1) */

	VNCR(POR_EL1),	/* Permission Overlay Register 1 (EL1) */

	VNCR(HFGRTR_EL2),
	VNCR(HFGWTR_EL2),
	VNCR(HFGITR_EL2),
	VNCR(HDFGRTR_EL2),
	VNCR(HDFGWTR_EL2),
	VNCR(HAFGRTR_EL2),

	VNCR(CNTVOFF_EL2),
	VNCR(CNTV_CVAL_EL0),
	VNCR(CNTV_CTL_EL0),
	VNCR(CNTP_CVAL_EL0),
	VNCR(CNTP_CTL_EL0),

	VNCR(ICH_HCR_EL2),

	NR_SYS_REGS	/* Nothing after this line! */
};

struct kvm_sysreg_masks {
	struct {
		u64	res0;
		u64	res1;
	} mask[NR_SYS_REGS - __VNCR_START__];
};

struct kvm_cpu_context {
	struct user_pt_regs regs;	/* sp = sp_el0 */

	u64	spsr_abt;
	u64	spsr_und;
	u64	spsr_irq;
	u64	spsr_fiq;

	struct user_fpsimd_state fp_regs;

	u64 sys_regs[NR_SYS_REGS];

	struct kvm_vcpu *__hyp_running_vcpu;

	/* This pointer has to be 4kB aligned. */
	u64 *vncr_array;
};

struct cpu_sve_state {
	__u64 zcr_el1;

	/*
	 * Ordering is important since __sve_save_state/__sve_restore_state
	 * relies on it.
	 */
	__u32 fpsr;
	__u32 fpcr;

	/* Must be SVE_VQ_BYTES (128 bit) aligned. */
	__u8 sve_regs[];
};

/*
 * This structure is instantiated on a per-CPU basis, and contains
 * data that is:
 *
 * - tied to a single physical CPU, and
 * - either have a lifetime that does not extend past vcpu_put()
 * - or is an invariant for the lifetime of the system
 *
 * Use host_data_ptr(field) as a way to access a pointer to such a
 * field.
 */
struct kvm_host_data {
	struct kvm_cpu_context host_ctxt;

	/*
	 * All pointers in this union are hyp VA.
	 * sve_state is only used in pKVM and if system_supports_sve().
	 */
	union {
		struct user_fpsimd_state *fpsimd_state;
		struct cpu_sve_state *sve_state;
	};

	union {
		/* HYP VA pointer to the host storage for FPMR */
		u64	*fpmr_ptr;
		/*
		 * Used by pKVM only, as it needs to provide storage
		 * for the host
		 */
		u64	fpmr;
	};

	/* Ownership of the FP regs */
	enum {
		FP_STATE_FREE,
		FP_STATE_HOST_OWNED,
		FP_STATE_GUEST_OWNED,
	} fp_owner;

	/*
	 * host_debug_state contains the host registers which are
	 * saved and restored during world switches.
	 */
	 struct {
		/* {Break,watch}point registers */
		struct kvm_guest_debug_arch regs;
		/* Statistical profiling extension */
		u64 pmscr_el1;
		/* Self-hosted trace */
		u64 trfcr_el1;
		/* Values of trap registers for the host before guest entry. */
		u64 mdcr_el2;
	} host_debug_state;
};

struct kvm_host_psci_config {
	/* PSCI version used by host. */
	u32 version;
	u32 smccc_version;

	/* Function IDs used by host if version is v0.1. */
	struct psci_0_1_function_ids function_ids_0_1;

	bool psci_0_1_cpu_suspend_implemented;
	bool psci_0_1_cpu_on_implemented;
	bool psci_0_1_cpu_off_implemented;
	bool psci_0_1_migrate_implemented;
};

extern struct kvm_host_psci_config kvm_nvhe_sym(kvm_host_psci_config);
#define kvm_host_psci_config CHOOSE_NVHE_SYM(kvm_host_psci_config)

extern s64 kvm_nvhe_sym(hyp_physvirt_offset);
#define hyp_physvirt_offset CHOOSE_NVHE_SYM(hyp_physvirt_offset)

extern u64 kvm_nvhe_sym(hyp_cpu_logical_map)[NR_CPUS];
#define hyp_cpu_logical_map CHOOSE_NVHE_SYM(hyp_cpu_logical_map)

struct vcpu_reset_state {
	unsigned long	pc;
	unsigned long	r0;
	bool		be;
	bool		reset;
};

struct kvm_vcpu_arch {
	struct kvm_cpu_context ctxt;

	/*
	 * Guest floating point state
	 *
	 * The architecture has two main floating point extensions,
	 * the original FPSIMD and SVE.  These have overlapping
	 * register views, with the FPSIMD V registers occupying the
	 * low 128 bits of the SVE Z registers.  When the core
	 * floating point code saves the register state of a task it
	 * records which view it saved in fp_type.
	 */
	void *sve_state;
	enum fp_type fp_type;
	unsigned int sve_max_vl;

	/* Stage 2 paging state used by the hardware on next switch */
	struct kvm_s2_mmu *hw_mmu;

	/* Values of trap registers for the guest. */
	u64 hcr_el2;
	u64 hcrx_el2;
	u64 mdcr_el2;
	u64 cptr_el2;

	/* Exception Information */
	struct kvm_vcpu_fault_info fault;

	/* Configuration flags, set once and for all before the vcpu can run */
	u8 cflags;

	/* Input flags to the hypervisor code, potentially cleared after use */
	u8 iflags;

	/* State flags for kernel bookkeeping, unused by the hypervisor code */
	u8 sflags;

	/*
	 * Don't run the guest (internal implementation need).
	 *
	 * Contrary to the flags above, this is set/cleared outside of
	 * a vcpu context, and thus cannot be mixed with the flags
	 * themselves (or the flag accesses need to be made atomic).
	 */
	bool pause;

	/*
	 * We maintain more than a single set of debug registers to support
	 * debugging the guest from the host and to maintain separate host and
	 * guest state during world switches. vcpu_debug_state are the debug
	 * registers of the vcpu as the guest sees them.
	 *
	 * external_debug_state contains the debug values we want to debug the
	 * guest. This is set via the KVM_SET_GUEST_DEBUG ioctl.
	 *
	 * debug_ptr points to the set of debug registers that should be loaded
	 * onto the hardware when running the guest.
	 */
	struct kvm_guest_debug_arch *debug_ptr;
	struct kvm_guest_debug_arch vcpu_debug_state;
	struct kvm_guest_debug_arch external_debug_state;

	/* VGIC state */
	struct vgic_cpu vgic_cpu;
	struct arch_timer_cpu timer_cpu;
	struct kvm_pmu pmu;

	/*
	 * Guest registers we preserve during guest debugging.
	 *
	 * These shadow registers are updated by the kvm_handle_sys_reg
	 * trap handler if the guest accesses or updates them while we
	 * are using guest debug.
	 */
	struct {
		u32	mdscr_el1;
		bool	pstate_ss;
	} guest_debug_preserved;

	/* vcpu power state */
	struct kvm_mp_state mp_state;
	spinlock_t mp_state_lock;

	/* Cache some mmu pages needed inside spinlock regions */
	struct kvm_mmu_memory_cache mmu_page_cache;

	/* Virtual SError ESR to restore when HCR_EL2.VSE is set */
	u64 vsesr_el2;

	/* Additional reset state */
	struct vcpu_reset_state	reset_state;

	/* Guest PV state */
	struct {
		u64 last_steal;
		gpa_t base;
	} steal;

	/* Per-vcpu CCSIDR override or NULL */
	u32 *ccsidr;
};

/*
 * Each 'flag' is composed of a comma-separated triplet:
 *
 * - the flag-set it belongs to in the vcpu->arch structure
 * - the value for that flag
 * - the mask for that flag
 *
 *  __vcpu_single_flag() builds such a triplet for a single-bit flag.
 * unpack_vcpu_flag() extract the flag value from the triplet for
 * direct use outside of the flag accessors.
 */
#define __vcpu_single_flag(_set, _f)	_set, (_f), (_f)

#define __unpack_flag(_set, _f, _m)	_f
#define unpack_vcpu_flag(...)		__unpack_flag(__VA_ARGS__)

#define __build_check_flag(v, flagset, f, m)			\
	do {							\
		typeof(v->arch.flagset) *_fset;			\
								\
		/* Check that the flags fit in the mask */	\
		BUILD_BUG_ON(HWEIGHT(m) != HWEIGHT((f) | (m)));	\
		/* Check that the flags fit in the type */	\
		BUILD_BUG_ON((sizeof(*_fset) * 8) <= __fls(m));	\
	} while (0)

#define __vcpu_get_flag(v, flagset, f, m)			\
	({							\
		__build_check_flag(v, flagset, f, m);		\
								\
		READ_ONCE(v->arch.flagset) & (m);		\
	})

/*
 * Note that the set/clear accessors must be preempt-safe in order to
 * avoid nesting them with load/put which also manipulate flags...
 */
#ifdef __KVM_NVHE_HYPERVISOR__
/* the nVHE hypervisor is always non-preemptible */
#define __vcpu_flags_preempt_disable()
#define __vcpu_flags_preempt_enable()
#else
#define __vcpu_flags_preempt_disable()	preempt_disable()
#define __vcpu_flags_preempt_enable()	preempt_enable()
#endif

#define __vcpu_set_flag(v, flagset, f, m)			\
	do {							\
		typeof(v->arch.flagset) *fset;			\
								\
		__build_check_flag(v, flagset, f, m);		\
								\
		fset = &v->arch.flagset;			\
		__vcpu_flags_preempt_disable();			\
		if (HWEIGHT(m) > 1)				\
			*fset &= ~(m);				\
		*fset |= (f);					\
		__vcpu_flags_preempt_enable();			\
	} while (0)

#define __vcpu_clear_flag(v, flagset, f, m)			\
	do {							\
		typeof(v->arch.flagset) *fset;			\
								\
		__build_check_flag(v, flagset, f, m);		\
								\
		fset = &v->arch.flagset;			\
		__vcpu_flags_preempt_disable();			\
		*fset &= ~(m);					\
		__vcpu_flags_preempt_enable();			\
	} while (0)

#define vcpu_get_flag(v, ...)	__vcpu_get_flag((v), __VA_ARGS__)
#define vcpu_set_flag(v, ...)	__vcpu_set_flag((v), __VA_ARGS__)
#define vcpu_clear_flag(v, ...)	__vcpu_clear_flag((v), __VA_ARGS__)

/* SVE exposed to guest */
#define GUEST_HAS_SVE		__vcpu_single_flag(cflags, BIT(0))
/* SVE config completed */
#define VCPU_SVE_FINALIZED	__vcpu_single_flag(cflags, BIT(1))
/* PTRAUTH exposed to guest */
#define GUEST_HAS_PTRAUTH	__vcpu_single_flag(cflags, BIT(2))
/* KVM_ARM_VCPU_INIT completed */
#define VCPU_INITIALIZED	__vcpu_single_flag(cflags, BIT(3))

/* Exception pending */
#define PENDING_EXCEPTION	__vcpu_single_flag(iflags, BIT(0))
/*
 * PC increment. Overlaps with EXCEPT_MASK on purpose so that it can't
 * be set together with an exception...
 */
#define INCREMENT_PC		__vcpu_single_flag(iflags, BIT(1))
/* Target EL/MODE (not a single flag, but let's abuse the macro) */
#define EXCEPT_MASK		__vcpu_single_flag(iflags, GENMASK(3, 1))

/* Helpers to encode exceptions with minimum fuss */
#define __EXCEPT_MASK_VAL	unpack_vcpu_flag(EXCEPT_MASK)
#define __EXCEPT_SHIFT		__builtin_ctzl(__EXCEPT_MASK_VAL)
#define __vcpu_except_flags(_f)	iflags, (_f << __EXCEPT_SHIFT), __EXCEPT_MASK_VAL

/*
 * When PENDING_EXCEPTION is set, EXCEPT_MASK can take the following
 * values:
 *
 * For AArch32 EL1:
 */
#define EXCEPT_AA32_UND		__vcpu_except_flags(0)
#define EXCEPT_AA32_IABT	__vcpu_except_flags(1)
#define EXCEPT_AA32_DABT	__vcpu_except_flags(2)
/* For AArch64: */
#define EXCEPT_AA64_EL1_SYNC	__vcpu_except_flags(0)
#define EXCEPT_AA64_EL1_IRQ	__vcpu_except_flags(1)
#define EXCEPT_AA64_EL1_FIQ	__vcpu_except_flags(2)
#define EXCEPT_AA64_EL1_SERR	__vcpu_except_flags(3)
/* For AArch64 with NV: */
#define EXCEPT_AA64_EL2_SYNC	__vcpu_except_flags(4)
#define EXCEPT_AA64_EL2_IRQ	__vcpu_except_flags(5)
#define EXCEPT_AA64_EL2_FIQ	__vcpu_except_flags(6)
#define EXCEPT_AA64_EL2_SERR	__vcpu_except_flags(7)
/* Guest debug is live */
#define DEBUG_DIRTY		__vcpu_single_flag(iflags, BIT(4))
/* Save SPE context if active  */
#define DEBUG_STATE_SAVE_SPE	__vcpu_single_flag(iflags, BIT(5))
/* Save TRBE context if active  */
#define DEBUG_STATE_SAVE_TRBE	__vcpu_single_flag(iflags, BIT(6))

/* SVE enabled for host EL0 */
#define HOST_SVE_ENABLED	__vcpu_single_flag(sflags, BIT(0))
/* SME enabled for EL0 */
#define HOST_SME_ENABLED	__vcpu_single_flag(sflags, BIT(1))
/* Physical CPU not in supported_cpus */
#define ON_UNSUPPORTED_CPU	__vcpu_single_flag(sflags, BIT(2))
/* WFIT instruction trapped */
#define IN_WFIT			__vcpu_single_flag(sflags, BIT(3))
/* vcpu system registers loaded on physical CPU */
#define SYSREGS_ON_CPU		__vcpu_single_flag(sflags, BIT(4))
/* Software step state is Active-pending */
#define DBG_SS_ACTIVE_PENDING	__vcpu_single_flag(sflags, BIT(5))
/* PMUSERENR for the guest EL0 is on physical CPU */
#define PMUSERENR_ON_CPU	__vcpu_single_flag(sflags, BIT(6))
/* WFI instruction trapped */
#define IN_WFI			__vcpu_single_flag(sflags, BIT(7))


/* Pointer to the vcpu's SVE FFR for sve_{save,load}_state() */
#define vcpu_sve_pffr(vcpu) (kern_hyp_va((vcpu)->arch.sve_state) +	\
			     sve_ffr_offset((vcpu)->arch.sve_max_vl))

#define vcpu_sve_max_vq(vcpu)	sve_vq_from_vl((vcpu)->arch.sve_max_vl)

#define vcpu_sve_zcr_elx(vcpu)						\
	(unlikely(is_hyp_ctxt(vcpu)) ? ZCR_EL2 : ZCR_EL1)

#define vcpu_sve_state_size(vcpu) ({					\
	size_t __size_ret;						\
	unsigned int __vcpu_vq;						\
									\
	if (WARN_ON(!sve_vl_valid((vcpu)->arch.sve_max_vl))) {		\
		__size_ret = 0;						\
	} else {							\
		__vcpu_vq = vcpu_sve_max_vq(vcpu);			\
		__size_ret = SVE_SIG_REGS_SIZE(__vcpu_vq);		\
	}								\
									\
	__size_ret;							\
})

#define KVM_GUESTDBG_VALID_MASK (KVM_GUESTDBG_ENABLE | \
				 KVM_GUESTDBG_USE_SW_BP | \
				 KVM_GUESTDBG_USE_HW | \
				 KVM_GUESTDBG_SINGLESTEP)

#define vcpu_has_sve(vcpu) (system_supports_sve() &&			\
			    vcpu_get_flag(vcpu, GUEST_HAS_SVE))

#ifdef CONFIG_ARM64_PTR_AUTH
#define vcpu_has_ptrauth(vcpu)						\
	((cpus_have_final_cap(ARM64_HAS_ADDRESS_AUTH) ||		\
	  cpus_have_final_cap(ARM64_HAS_GENERIC_AUTH)) &&		\
	  vcpu_get_flag(vcpu, GUEST_HAS_PTRAUTH))
#else
#define vcpu_has_ptrauth(vcpu)		false
#endif

#define vcpu_on_unsupported_cpu(vcpu)					\
	vcpu_get_flag(vcpu, ON_UNSUPPORTED_CPU)

#define vcpu_set_on_unsupported_cpu(vcpu)				\
	vcpu_set_flag(vcpu, ON_UNSUPPORTED_CPU)

#define vcpu_clear_on_unsupported_cpu(vcpu)				\
	vcpu_clear_flag(vcpu, ON_UNSUPPORTED_CPU)

#define vcpu_gp_regs(v)		(&(v)->arch.ctxt.regs)

/*
 * Only use __vcpu_sys_reg/ctxt_sys_reg if you know you want the
 * memory backed version of a register, and not the one most recently
 * accessed by a running VCPU.  For example, for userspace access or
 * for system registers that are never context switched, but only
 * emulated.
 *
 * Don't bother with VNCR-based accesses in the nVHE code, it has no
 * business dealing with NV.
 */
static inline u64 *___ctxt_sys_reg(const struct kvm_cpu_context *ctxt, int r)
{
#if !defined (__KVM_NVHE_HYPERVISOR__)
	if (unlikely(cpus_have_final_cap(ARM64_HAS_NESTED_VIRT) &&
		     r >= __VNCR_START__ && ctxt->vncr_array))
		return &ctxt->vncr_array[r - __VNCR_START__];
#endif
	return (u64 *)&ctxt->sys_regs[r];
}

#define __ctxt_sys_reg(c,r)						\
	({								\
		BUILD_BUG_ON(__builtin_constant_p(r) &&			\
			     (r) >= NR_SYS_REGS);			\
		___ctxt_sys_reg(c, r);					\
	})

#define ctxt_sys_reg(c,r)	(*__ctxt_sys_reg(c,r))

u64 kvm_vcpu_sanitise_vncr_reg(const struct kvm_vcpu *, enum vcpu_sysreg);
#define __vcpu_sys_reg(v,r)						\
	(*({								\
		const struct kvm_cpu_context *ctxt = &(v)->arch.ctxt;	\
		u64 *__r = __ctxt_sys_reg(ctxt, (r));			\
		if (vcpu_has_nv((v)) && (r) >= __VNCR_START__)		\
			*__r = kvm_vcpu_sanitise_vncr_reg((v), (r));	\
		__r;							\
	}))

u64 vcpu_read_sys_reg(const struct kvm_vcpu *vcpu, int reg);
void vcpu_write_sys_reg(struct kvm_vcpu *vcpu, u64 val, int reg);

static inline bool __vcpu_read_sys_reg_from_cpu(int reg, u64 *val)
{
	/*
	 * *** VHE ONLY ***
	 *
	 * System registers listed in the switch are not saved on every
	 * exit from the guest but are only saved on vcpu_put.
	 *
	 * Note that MPIDR_EL1 for the guest is set by KVM via VMPIDR_EL2 but
	 * should never be listed below, because the guest cannot modify its
	 * own MPIDR_EL1 and MPIDR_EL1 is accessed for VCPU A from VCPU B's
	 * thread when emulating cross-VCPU communication.
	 */
	if (!has_vhe())
		return false;

	switch (reg) {
	case SCTLR_EL1:		*val = read_sysreg_s(SYS_SCTLR_EL12);	break;
	case CPACR_EL1:		*val = read_sysreg_s(SYS_CPACR_EL12);	break;
	case TTBR0_EL1:		*val = read_sysreg_s(SYS_TTBR0_EL12);	break;
	case TTBR1_EL1:		*val = read_sysreg_s(SYS_TTBR1_EL12);	break;
	case TCR_EL1:		*val = read_sysreg_s(SYS_TCR_EL12);	break;
	case ESR_EL1:		*val = read_sysreg_s(SYS_ESR_EL12);	break;
	case AFSR0_EL1:		*val = read_sysreg_s(SYS_AFSR0_EL12);	break;
	case AFSR1_EL1:		*val = read_sysreg_s(SYS_AFSR1_EL12);	break;
	case FAR_EL1:		*val = read_sysreg_s(SYS_FAR_EL12);	break;
	case MAIR_EL1:		*val = read_sysreg_s(SYS_MAIR_EL12);	break;
	case VBAR_EL1:		*val = read_sysreg_s(SYS_VBAR_EL12);	break;
	case CONTEXTIDR_EL1:	*val = read_sysreg_s(SYS_CONTEXTIDR_EL12);break;
	case TPIDR_EL0:		*val = read_sysreg_s(SYS_TPIDR_EL0);	break;
	case TPIDRRO_EL0:	*val = read_sysreg_s(SYS_TPIDRRO_EL0);	break;
	case TPIDR_EL1:		*val = read_sysreg_s(SYS_TPIDR_EL1);	break;
	case AMAIR_EL1:		*val = read_sysreg_s(SYS_AMAIR_EL12);	break;
	case CNTKCTL_EL1:	*val = read_sysreg_s(SYS_CNTKCTL_EL12);	break;
	case ELR_EL1:		*val = read_sysreg_s(SYS_ELR_EL12);	break;
	case SPSR_EL1:		*val = read_sysreg_s(SYS_SPSR_EL12);	break;
	case PAR_EL1:		*val = read_sysreg_par();		break;
	case DACR32_EL2:	*val = read_sysreg_s(SYS_DACR32_EL2);	break;
	case IFSR32_EL2:	*val = read_sysreg_s(SYS_IFSR32_EL2);	break;
	case DBGVCR32_EL2:	*val = read_sysreg_s(SYS_DBGVCR32_EL2);	break;
	case ZCR_EL1:		*val = read_sysreg_s(SYS_ZCR_EL12);	break;
	default:		return false;
	}

	return true;
}

static inline bool __vcpu_write_sys_reg_to_cpu(u64 val, int reg)
{
	/*
	 * *** VHE ONLY ***
	 *
	 * System registers listed in the switch are not restored on every
	 * entry to the guest but are only restored on vcpu_load.
	 *
	 * Note that MPIDR_EL1 for the guest is set by KVM via VMPIDR_EL2 but
	 * should never be listed below, because the MPIDR should only be set
	 * once, before running the VCPU, and never changed later.
	 */
	if (!has_vhe())
		return false;

	switch (reg) {
	case SCTLR_EL1:		write_sysreg_s(val, SYS_SCTLR_EL12);	break;
	case CPACR_EL1:		write_sysreg_s(val, SYS_CPACR_EL12);	break;
	case TTBR0_EL1:		write_sysreg_s(val, SYS_TTBR0_EL12);	break;
	case TTBR1_EL1:		write_sysreg_s(val, SYS_TTBR1_EL12);	break;
	case TCR_EL1:		write_sysreg_s(val, SYS_TCR_EL12);	break;
	case ESR_EL1:		write_sysreg_s(val, SYS_ESR_EL12);	break;
	case AFSR0_EL1:		write_sysreg_s(val, SYS_AFSR0_EL12);	break;
	case AFSR1_EL1:		write_sysreg_s(val, SYS_AFSR1_EL12);	break;
	case FAR_EL1:		write_sysreg_s(val, SYS_FAR_EL12);	break;
	case MAIR_EL1:		write_sysreg_s(val, SYS_MAIR_EL12);	break;
	case VBAR_EL1:		write_sysreg_s(val, SYS_VBAR_EL12);	break;
	case CONTEXTIDR_EL1:	write_sysreg_s(val, SYS_CONTEXTIDR_EL12);break;
	case TPIDR_EL0:		write_sysreg_s(val, SYS_TPIDR_EL0);	break;
	case TPIDRRO_EL0:	write_sysreg_s(val, SYS_TPIDRRO_EL0);	break;
	case TPIDR_EL1:		write_sysreg_s(val, SYS_TPIDR_EL1);	break;
	case AMAIR_EL1:		write_sysreg_s(val, SYS_AMAIR_EL12);	break;
	case CNTKCTL_EL1:	write_sysreg_s(val, SYS_CNTKCTL_EL12);	break;
	case ELR_EL1:		write_sysreg_s(val, SYS_ELR_EL12);	break;
	case SPSR_EL1:		write_sysreg_s(val, SYS_SPSR_EL12);	break;
	case PAR_EL1:		write_sysreg_s(val, SYS_PAR_EL1);	break;
	case DACR32_EL2:	write_sysreg_s(val, SYS_DACR32_EL2);	break;
	case IFSR32_EL2:	write_sysreg_s(val, SYS_IFSR32_EL2);	break;
	case DBGVCR32_EL2:	write_sysreg_s(val, SYS_DBGVCR32_EL2);	break;
	case ZCR_EL1:		write_sysreg_s(val, SYS_ZCR_EL12);	break;
	default:		return false;
	}

	return true;
}

struct kvm_vm_stat {
	struct kvm_vm_stat_generic generic;
};

struct kvm_vcpu_stat {
	struct kvm_vcpu_stat_generic generic;
	u64 hvc_exit_stat;
	u64 wfe_exit_stat;
	u64 wfi_exit_stat;
	u64 mmio_exit_user;
	u64 mmio_exit_kernel;
	u64 signal_exits;
	u64 exits;
};

unsigned long kvm_arm_num_regs(struct kvm_vcpu *vcpu);
int kvm_arm_copy_reg_indices(struct kvm_vcpu *vcpu, u64 __user *indices);
int kvm_arm_get_reg(struct kvm_vcpu *vcpu, const struct kvm_one_reg *reg);
int kvm_arm_set_reg(struct kvm_vcpu *vcpu, const struct kvm_one_reg *reg);

unsigned long kvm_arm_num_sys_reg_descs(struct kvm_vcpu *vcpu);
int kvm_arm_copy_sys_reg_indices(struct kvm_vcpu *vcpu, u64 __user *uindices);

int __kvm_arm_vcpu_get_events(struct kvm_vcpu *vcpu,
			      struct kvm_vcpu_events *events);

int __kvm_arm_vcpu_set_events(struct kvm_vcpu *vcpu,
			      struct kvm_vcpu_events *events);

void kvm_arm_halt_guest(struct kvm *kvm);
void kvm_arm_resume_guest(struct kvm *kvm);

#define vcpu_has_run_once(vcpu)	!!rcu_access_pointer((vcpu)->pid)

#ifndef __KVM_NVHE_HYPERVISOR__
#define kvm_call_hyp_nvhe(f, ...)						\
	({								\
		struct arm_smccc_res res;				\
									\
		arm_smccc_1_1_hvc(KVM_HOST_SMCCC_FUNC(f),		\
				  ##__VA_ARGS__, &res);			\
		WARN_ON(res.a0 != SMCCC_RET_SUCCESS);			\
									\
		res.a1;							\
	})

/*
 * The couple of isb() below are there to guarantee the same behaviour
 * on VHE as on !VHE, where the eret to EL1 acts as a context
 * synchronization event.
 */
#define kvm_call_hyp(f, ...)						\
	do {								\
		if (has_vhe()) {					\
			f(__VA_ARGS__);					\
			isb();						\
		} else {						\
			kvm_call_hyp_nvhe(f, ##__VA_ARGS__);		\
		}							\
	} while(0)

#define kvm_call_hyp_ret(f, ...)					\
	({								\
		typeof(f(__VA_ARGS__)) ret;				\
									\
		if (has_vhe()) {					\
			ret = f(__VA_ARGS__);				\
			isb();						\
		} else {						\
			ret = kvm_call_hyp_nvhe(f, ##__VA_ARGS__);	\
		}							\
									\
		ret;							\
	})
#else /* __KVM_NVHE_HYPERVISOR__ */
#define kvm_call_hyp(f, ...) f(__VA_ARGS__)
#define kvm_call_hyp_ret(f, ...) f(__VA_ARGS__)
#define kvm_call_hyp_nvhe(f, ...) f(__VA_ARGS__)
#endif /* __KVM_NVHE_HYPERVISOR__ */

int handle_exit(struct kvm_vcpu *vcpu, int exception_index);
void handle_exit_early(struct kvm_vcpu *vcpu, int exception_index);

int kvm_handle_cp14_load_store(struct kvm_vcpu *vcpu);
int kvm_handle_cp14_32(struct kvm_vcpu *vcpu);
int kvm_handle_cp14_64(struct kvm_vcpu *vcpu);
int kvm_handle_cp15_32(struct kvm_vcpu *vcpu);
int kvm_handle_cp15_64(struct kvm_vcpu *vcpu);
int kvm_handle_sys_reg(struct kvm_vcpu *vcpu);
int kvm_handle_cp10_id(struct kvm_vcpu *vcpu);

void kvm_sys_regs_create_debugfs(struct kvm *kvm);
void kvm_reset_sys_regs(struct kvm_vcpu *vcpu);

int __init kvm_sys_reg_table_init(void);
struct sys_reg_desc;
int __init populate_sysreg_config(const struct sys_reg_desc *sr,
				  unsigned int idx);
int __init populate_nv_trap_config(void);

bool lock_all_vcpus(struct kvm *kvm);
void unlock_all_vcpus(struct kvm *kvm);

void kvm_calculate_traps(struct kvm_vcpu *vcpu);

/* MMIO helpers */
void kvm_mmio_write_buf(void *buf, unsigned int len, unsigned long data);
unsigned long kvm_mmio_read_buf(const void *buf, unsigned int len);

int kvm_handle_mmio_return(struct kvm_vcpu *vcpu);
int io_mem_abort(struct kvm_vcpu *vcpu, phys_addr_t fault_ipa);

/*
 * Returns true if a Performance Monitoring Interrupt (PMI), a.k.a. perf event,
 * arrived in guest context.  For arm64, any event that arrives while a vCPU is
 * loaded is considered to be "in guest".
 */
static inline bool kvm_arch_pmi_in_guest(struct kvm_vcpu *vcpu)
{
	return IS_ENABLED(CONFIG_GUEST_PERF_EVENTS) && !!vcpu;
}

long kvm_hypercall_pv_features(struct kvm_vcpu *vcpu);
gpa_t kvm_init_stolen_time(struct kvm_vcpu *vcpu);
void kvm_update_stolen_time(struct kvm_vcpu *vcpu);

bool kvm_arm_pvtime_supported(void);
int kvm_arm_pvtime_set_attr(struct kvm_vcpu *vcpu,
			    struct kvm_device_attr *attr);
int kvm_arm_pvtime_get_attr(struct kvm_vcpu *vcpu,
			    struct kvm_device_attr *attr);
int kvm_arm_pvtime_has_attr(struct kvm_vcpu *vcpu,
			    struct kvm_device_attr *attr);

extern unsigned int __ro_after_init kvm_arm_vmid_bits;
int __init kvm_arm_vmid_alloc_init(void);
void __init kvm_arm_vmid_alloc_free(void);
bool kvm_arm_vmid_update(struct kvm_vmid *kvm_vmid);
void kvm_arm_vmid_clear_active(void);

static inline void kvm_arm_pvtime_vcpu_init(struct kvm_vcpu_arch *vcpu_arch)
{
	vcpu_arch->steal.base = INVALID_GPA;
}

static inline bool kvm_arm_is_pvtime_enabled(struct kvm_vcpu_arch *vcpu_arch)
{
	return (vcpu_arch->steal.base != INVALID_GPA);
}

void kvm_set_sei_esr(struct kvm_vcpu *vcpu, u64 syndrome);

struct kvm_vcpu *kvm_mpidr_to_vcpu(struct kvm *kvm, unsigned long mpidr);

DECLARE_KVM_HYP_PER_CPU(struct kvm_host_data, kvm_host_data);

/*
 * How we access per-CPU host data depends on the where we access it from,
 * and the mode we're in:
 *
 * - VHE and nVHE hypervisor bits use their locally defined instance
 *
 * - the rest of the kernel use either the VHE or nVHE one, depending on
 *   the mode we're running in.
 *
 *   Unless we're in protected mode, fully deprivileged, and the nVHE
 *   per-CPU stuff is exclusively accessible to the protected EL2 code.
 *   In this case, the EL1 code uses the *VHE* data as its private state
 *   (which makes sense in a way as there shouldn't be any shared state
 *   between the host and the hypervisor).
 *
 * Yes, this is all totally trivial. Shoot me now.
 */
#if defined(__KVM_NVHE_HYPERVISOR__) || defined(__KVM_VHE_HYPERVISOR__)
#define host_data_ptr(f)	(&this_cpu_ptr(&kvm_host_data)->f)
#else
#define host_data_ptr(f)						\
	(static_branch_unlikely(&kvm_protected_mode_initialized) ?	\
	 &this_cpu_ptr(&kvm_host_data)->f :				\
	 &this_cpu_ptr_hyp_sym(kvm_host_data)->f)
#endif

/* Check whether the FP regs are owned by the guest */
static inline bool guest_owns_fp_regs(void)
{
	return *host_data_ptr(fp_owner) == FP_STATE_GUEST_OWNED;
}

/* Check whether the FP regs are owned by the host */
static inline bool host_owns_fp_regs(void)
{
	return *host_data_ptr(fp_owner) == FP_STATE_HOST_OWNED;
}

static inline void kvm_init_host_cpu_context(struct kvm_cpu_context *cpu_ctxt)
{
	/* The host's MPIDR is immutable, so let's set it up at boot time */
	ctxt_sys_reg(cpu_ctxt, MPIDR_EL1) = read_cpuid_mpidr();
}

static inline bool kvm_system_needs_idmapped_vectors(void)
{
	return cpus_have_final_cap(ARM64_SPECTRE_V3A);
}

static inline void kvm_arch_sync_events(struct kvm *kvm) {}

void kvm_arm_init_debug(void);
void kvm_arm_vcpu_init_debug(struct kvm_vcpu *vcpu);
void kvm_arm_setup_debug(struct kvm_vcpu *vcpu);
void kvm_arm_clear_debug(struct kvm_vcpu *vcpu);
void kvm_arm_reset_debug_ptr(struct kvm_vcpu *vcpu);

#define kvm_vcpu_os_lock_enabled(vcpu)		\
	(!!(__vcpu_sys_reg(vcpu, OSLSR_EL1) & OSLSR_EL1_OSLK))

int kvm_arm_vcpu_arch_set_attr(struct kvm_vcpu *vcpu,
			       struct kvm_device_attr *attr);
int kvm_arm_vcpu_arch_get_attr(struct kvm_vcpu *vcpu,
			       struct kvm_device_attr *attr);
int kvm_arm_vcpu_arch_has_attr(struct kvm_vcpu *vcpu,
			       struct kvm_device_attr *attr);

int kvm_vm_ioctl_mte_copy_tags(struct kvm *kvm,
			       struct kvm_arm_copy_mte_tags *copy_tags);
int kvm_vm_ioctl_set_counter_offset(struct kvm *kvm,
				    struct kvm_arm_counter_offset *offset);
int kvm_vm_ioctl_get_reg_writable_masks(struct kvm *kvm,
					struct reg_mask_range *range);

/* Guest/host FPSIMD coordination helpers */
int kvm_arch_vcpu_run_map_fp(struct kvm_vcpu *vcpu);
void kvm_arch_vcpu_load_fp(struct kvm_vcpu *vcpu);
void kvm_arch_vcpu_ctxflush_fp(struct kvm_vcpu *vcpu);
void kvm_arch_vcpu_ctxsync_fp(struct kvm_vcpu *vcpu);
void kvm_arch_vcpu_put_fp(struct kvm_vcpu *vcpu);

static inline bool kvm_pmu_counter_deferred(struct perf_event_attr *attr)
{
	return (!has_vhe() && attr->exclude_host);
}

/* Flags for host debug state */
void kvm_arch_vcpu_load_debug_state_flags(struct kvm_vcpu *vcpu);
void kvm_arch_vcpu_put_debug_state_flags(struct kvm_vcpu *vcpu);

#ifdef CONFIG_KVM
void kvm_set_pmu_events(u64 set, struct perf_event_attr *attr);
void kvm_clr_pmu_events(u64 clr);
bool kvm_set_pmuserenr(u64 val);
#else
static inline void kvm_set_pmu_events(u64 set, struct perf_event_attr *attr) {}
static inline void kvm_clr_pmu_events(u64 clr) {}
static inline bool kvm_set_pmuserenr(u64 val)
{
	return false;
}
#endif

void kvm_vcpu_load_vhe(struct kvm_vcpu *vcpu);
void kvm_vcpu_put_vhe(struct kvm_vcpu *vcpu);

int __init kvm_set_ipa_limit(void);
u32 kvm_get_pa_bits(struct kvm *kvm);

#define __KVM_HAVE_ARCH_VM_ALLOC
struct kvm *kvm_arch_alloc_vm(void);

#define __KVM_HAVE_ARCH_FLUSH_REMOTE_TLBS

#define __KVM_HAVE_ARCH_FLUSH_REMOTE_TLBS_RANGE

#define kvm_vm_is_protected(kvm)	(is_protected_kvm_enabled() && (kvm)->arch.pkvm.enabled)

#define vcpu_is_protected(vcpu)		kvm_vm_is_protected((vcpu)->kvm)

int kvm_arm_vcpu_finalize(struct kvm_vcpu *vcpu, int feature);
bool kvm_arm_vcpu_is_finalized(struct kvm_vcpu *vcpu);

#define kvm_arm_vcpu_sve_finalized(vcpu) vcpu_get_flag(vcpu, VCPU_SVE_FINALIZED)

#define kvm_has_mte(kvm)					\
	(system_supports_mte() &&				\
	 test_bit(KVM_ARCH_FLAG_MTE_ENABLED, &(kvm)->arch.flags))

#define kvm_supports_32bit_el0()				\
	(system_supports_32bit_el0() &&				\
	 !static_branch_unlikely(&arm64_mismatched_32bit_el0))

#define kvm_vm_has_ran_once(kvm)					\
	(test_bit(KVM_ARCH_FLAG_HAS_RAN_ONCE, &(kvm)->arch.flags))

static inline bool __vcpu_has_feature(const struct kvm_arch *ka, int feature)
{
	return test_bit(feature, ka->vcpu_features);
}

#define vcpu_has_feature(v, f)	__vcpu_has_feature(&(v)->kvm->arch, (f))

#define kvm_vcpu_initialized(v) vcpu_get_flag(vcpu, VCPU_INITIALIZED)

int kvm_trng_call(struct kvm_vcpu *vcpu);
#ifdef CONFIG_KVM
extern phys_addr_t hyp_mem_base;
extern phys_addr_t hyp_mem_size;
void __init kvm_hyp_reserve(void);
#else
static inline void kvm_hyp_reserve(void) { }
#endif

void kvm_arm_vcpu_power_off(struct kvm_vcpu *vcpu);
bool kvm_arm_vcpu_stopped(struct kvm_vcpu *vcpu);

static inline u64 *__vm_id_reg(struct kvm_arch *ka, u32 reg)
{
	switch (reg) {
	case sys_reg(3, 0, 0, 1, 0) ... sys_reg(3, 0, 0, 7, 7):
		return &ka->id_regs[IDREG_IDX(reg)];
	case SYS_CTR_EL0:
		return &ka->ctr_el0;
	default:
		WARN_ON_ONCE(1);
		return NULL;
	}
}

#define kvm_read_vm_id_reg(kvm, reg)					\
	({ u64 __val = *__vm_id_reg(&(kvm)->arch, reg); __val; })

void kvm_set_vm_id_reg(struct kvm *kvm, u32 reg, u64 val);

#define __expand_field_sign_unsigned(id, fld, val)			\
	((u64)SYS_FIELD_VALUE(id, fld, val))

#define __expand_field_sign_signed(id, fld, val)			\
	({								\
		u64 __val = SYS_FIELD_VALUE(id, fld, val);		\
		sign_extend64(__val, id##_##fld##_WIDTH - 1);		\
	})

#define expand_field_sign(id, fld, val)					\
	(id##_##fld##_SIGNED ?						\
	 __expand_field_sign_signed(id, fld, val) :			\
	 __expand_field_sign_unsigned(id, fld, val))

#define get_idreg_field_unsigned(kvm, id, fld)				\
	({								\
		u64 __val = kvm_read_vm_id_reg((kvm), SYS_##id);	\
		FIELD_GET(id##_##fld##_MASK, __val);			\
	})

#define get_idreg_field_signed(kvm, id, fld)				\
	({								\
		u64 __val = get_idreg_field_unsigned(kvm, id, fld);	\
		sign_extend64(__val, id##_##fld##_WIDTH - 1);		\
	})

#define get_idreg_field_enum(kvm, id, fld)				\
	get_idreg_field_unsigned(kvm, id, fld)

#define get_idreg_field(kvm, id, fld)					\
	(id##_##fld##_SIGNED ?						\
	 get_idreg_field_signed(kvm, id, fld) :				\
	 get_idreg_field_unsigned(kvm, id, fld))

#define kvm_has_feat(kvm, id, fld, limit)				\
	(get_idreg_field((kvm), id, fld) >= expand_field_sign(id, fld, limit))

#define kvm_has_feat_enum(kvm, id, fld, val)				\
	(get_idreg_field_unsigned((kvm), id, fld) == __expand_field_sign_unsigned(id, fld, val))

#define kvm_has_feat_range(kvm, id, fld, min, max)			\
	(get_idreg_field((kvm), id, fld) >= expand_field_sign(id, fld, min) && \
	 get_idreg_field((kvm), id, fld) <= expand_field_sign(id, fld, max))

/* Check for a given level of PAuth support */
#define kvm_has_pauth(k, l)						\
	({								\
		bool pa, pi, pa3;					\
									\
		pa  = kvm_has_feat((k), ID_AA64ISAR1_EL1, APA, l);	\
		pa &= kvm_has_feat((k), ID_AA64ISAR1_EL1, GPA, IMP);	\
		pi  = kvm_has_feat((k), ID_AA64ISAR1_EL1, API, l);	\
		pi &= kvm_has_feat((k), ID_AA64ISAR1_EL1, GPI, IMP);	\
		pa3  = kvm_has_feat((k), ID_AA64ISAR2_EL1, APA3, l);	\
		pa3 &= kvm_has_feat((k), ID_AA64ISAR2_EL1, GPA3, IMP);	\
									\
		(pa + pi + pa3) == 1;					\
	})

#define kvm_has_fpmr(k)					\
	(system_supports_fpmr() &&			\
	 kvm_has_feat((k), ID_AA64PFR2_EL1, FPMR, IMP))

#endif /* __ARM64_KVM_HOST_H__ */<|MERGE_RESOLUTION|>--- conflicted
+++ resolved
@@ -446,13 +446,11 @@
 	GCR_EL1,	/* Tag Control Register */
 	TFSRE0_EL1,	/* Tag Fault Status Register (EL0) */
 
-<<<<<<< HEAD
 	POR_EL0,	/* Permission Overlay Register 0 (EL0) */
-=======
+
 	/* FP/SIMD/SVE */
 	SVCR,
 	FPMR,
->>>>>>> 0cdcc99e
 
 	/* 32bit specific registers. */
 	DACR32_EL2,	/* Domain Access Control Register */
