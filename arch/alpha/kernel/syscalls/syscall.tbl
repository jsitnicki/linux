# SPDX-License-Identifier: GPL-2.0 WITH Linux-syscall-note
#
# system call numbers and entry vectors for alpha
#
# The format is:
# <number> <abi> <name> <entry point>
#
# The <abi> is always "common" for this file
#
0	common	osf_syscall			alpha_syscall_zero
1	common	exit				sys_exit
2	common	fork				alpha_fork
3	common	read				sys_read
4	common	write				sys_write
5	common	osf_old_open			sys_ni_syscall
6	common	close				sys_close
7	common	osf_wait4			sys_osf_wait4
8	common	osf_old_creat			sys_ni_syscall
9	common	link				sys_link
10	common	unlink				sys_unlink
11	common	osf_execve			sys_ni_syscall
12	common	chdir				sys_chdir
13	common	fchdir				sys_fchdir
14	common	mknod				sys_mknod
15	common	chmod				sys_chmod
16	common	chown				sys_chown
17	common	brk				sys_osf_brk
18	common	osf_getfsstat			sys_ni_syscall
19	common	lseek				sys_lseek
20	common	getxpid				sys_getxpid
21	common	osf_mount			sys_osf_mount
22	common	umount2				sys_umount
23	common	setuid				sys_setuid
24	common	getxuid				sys_getxuid
25	common	exec_with_loader		sys_ni_syscall
26	common	ptrace				sys_ptrace
27	common	osf_nrecvmsg			sys_ni_syscall
28	common	osf_nsendmsg			sys_ni_syscall
29	common	osf_nrecvfrom			sys_ni_syscall
30	common	osf_naccept			sys_ni_syscall
31	common	osf_ngetpeername		sys_ni_syscall
32	common	osf_ngetsockname		sys_ni_syscall
33	common	access				sys_access
34	common	osf_chflags			sys_ni_syscall
35	common	osf_fchflags			sys_ni_syscall
36	common	sync				sys_sync
37	common	kill				sys_kill
38	common	osf_old_stat			sys_ni_syscall
39	common	setpgid				sys_setpgid
40	common	osf_old_lstat			sys_ni_syscall
41	common	dup				sys_dup
42	common	pipe				sys_alpha_pipe
43	common	osf_set_program_attributes	sys_osf_set_program_attributes
44	common	osf_profil			sys_ni_syscall
45	common	open				sys_open
46	common	osf_old_sigaction		sys_ni_syscall
47	common	getxgid				sys_getxgid
48	common	osf_sigprocmask			sys_osf_sigprocmask
49	common	osf_getlogin			sys_ni_syscall
50	common	osf_setlogin			sys_ni_syscall
51	common	acct				sys_acct
52	common	sigpending			sys_sigpending
54	common	ioctl				sys_ioctl
55	common	osf_reboot			sys_ni_syscall
56	common	osf_revoke			sys_ni_syscall
57	common	symlink				sys_symlink
58	common	readlink			sys_readlink
59	common	execve				sys_execve
60	common	umask				sys_umask
61	common	chroot				sys_chroot
62	common	osf_old_fstat			sys_ni_syscall
63	common	getpgrp				sys_getpgrp
64	common	getpagesize			sys_getpagesize
65	common	osf_mremap			sys_ni_syscall
66	common	vfork				alpha_vfork
67	common	stat				sys_newstat
68	common	lstat				sys_newlstat
69	common	osf_sbrk			sys_ni_syscall
70	common	osf_sstk			sys_ni_syscall
71	common	mmap				sys_osf_mmap
72	common	osf_old_vadvise			sys_ni_syscall
73	common	munmap				sys_munmap
74	common	mprotect			sys_mprotect
75	common	madvise				sys_madvise
76	common	vhangup				sys_vhangup
77	common	osf_kmodcall			sys_ni_syscall
78	common	osf_mincore			sys_ni_syscall
79	common	getgroups			sys_getgroups
80	common	setgroups			sys_setgroups
81	common	osf_old_getpgrp			sys_ni_syscall
82	common	setpgrp				sys_setpgid
83	common	osf_setitimer			compat_sys_setitimer
84	common	osf_old_wait			sys_ni_syscall
85	common	osf_table			sys_ni_syscall
86	common	osf_getitimer			compat_sys_getitimer
87	common	gethostname			sys_gethostname
88	common	sethostname			sys_sethostname
89	common	getdtablesize			sys_getdtablesize
90	common	dup2				sys_dup2
91	common	fstat				sys_newfstat
92	common	fcntl				sys_fcntl
93	common	osf_select			sys_osf_select
94	common	poll				sys_poll
95	common	fsync				sys_fsync
96	common	setpriority			sys_setpriority
97	common	socket				sys_socket
98	common	connect				sys_connect
99	common	accept				sys_accept
100	common	getpriority			sys_osf_getpriority
101	common	send				sys_send
102	common	recv				sys_recv
103	common	sigreturn			sys_sigreturn
104	common	bind				sys_bind
105	common	setsockopt			sys_setsockopt
106	common	listen				sys_listen
107	common	osf_plock			sys_ni_syscall
108	common	osf_old_sigvec			sys_ni_syscall
109	common	osf_old_sigblock		sys_ni_syscall
110	common	osf_old_sigsetmask		sys_ni_syscall
111	common	sigsuspend			sys_sigsuspend
112	common	osf_sigstack			sys_osf_sigstack
113	common	recvmsg				sys_recvmsg
114	common	sendmsg				sys_sendmsg
115	common	osf_old_vtrace			sys_ni_syscall
116	common	osf_gettimeofday		sys_osf_gettimeofday
117	common	osf_getrusage			sys_osf_getrusage
118	common	getsockopt			sys_getsockopt
120	common	readv				sys_readv
121	common	writev				sys_writev
122	common	osf_settimeofday		sys_osf_settimeofday
123	common	fchown				sys_fchown
124	common	fchmod				sys_fchmod
125	common	recvfrom			sys_recvfrom
126	common	setreuid			sys_setreuid
127	common	setregid			sys_setregid
128	common	rename				sys_rename
129	common	truncate			sys_truncate
130	common	ftruncate			sys_ftruncate
131	common	flock				sys_flock
132	common	setgid				sys_setgid
133	common	sendto				sys_sendto
134	common	shutdown			sys_shutdown
135	common	socketpair			sys_socketpair
136	common	mkdir				sys_mkdir
137	common	rmdir				sys_rmdir
138	common	osf_utimes			sys_osf_utimes
139	common	osf_old_sigreturn		sys_ni_syscall
140	common	osf_adjtime			sys_ni_syscall
141	common	getpeername			sys_getpeername
142	common	osf_gethostid			sys_ni_syscall
143	common	osf_sethostid			sys_ni_syscall
144	common	getrlimit			sys_getrlimit
145	common	setrlimit			sys_setrlimit
146	common	osf_old_killpg			sys_ni_syscall
147	common	setsid				sys_setsid
148	common	quotactl			sys_quotactl
149	common	osf_oldquota			sys_ni_syscall
150	common	getsockname			sys_getsockname
153	common	osf_pid_block			sys_ni_syscall
154	common	osf_pid_unblock			sys_ni_syscall
156	common	sigaction			sys_osf_sigaction
157	common	osf_sigwaitprim			sys_ni_syscall
158	common	osf_nfssvc			sys_ni_syscall
159	common	osf_getdirentries		sys_osf_getdirentries
160	common	osf_statfs			sys_osf_statfs
161	common	osf_fstatfs			sys_osf_fstatfs
163	common	osf_asynch_daemon		sys_ni_syscall
164	common	osf_getfh			sys_ni_syscall
165	common	osf_getdomainname		sys_osf_getdomainname
166	common	setdomainname			sys_setdomainname
169	common	osf_exportfs			sys_ni_syscall
181	common	osf_alt_plock			sys_ni_syscall
184	common	osf_getmnt			sys_ni_syscall
187	common	osf_alt_sigpending		sys_ni_syscall
188	common	osf_alt_setsid			sys_ni_syscall
199	common	osf_swapon			sys_swapon
200	common	msgctl				sys_old_msgctl
201	common	msgget				sys_msgget
202	common	msgrcv				sys_msgrcv
203	common	msgsnd				sys_msgsnd
204	common	semctl				sys_old_semctl
205	common	semget				sys_semget
206	common	semop				sys_semop
207	common	osf_utsname			sys_osf_utsname
208	common	lchown				sys_lchown
209	common	shmat				sys_shmat
210	common	shmctl				sys_old_shmctl
211	common	shmdt				sys_shmdt
212	common	shmget				sys_shmget
213	common	osf_mvalid			sys_ni_syscall
214	common	osf_getaddressconf		sys_ni_syscall
215	common	osf_msleep			sys_ni_syscall
216	common	osf_mwakeup			sys_ni_syscall
217	common	msync				sys_msync
218	common	osf_signal			sys_ni_syscall
219	common	osf_utc_gettime			sys_ni_syscall
220	common	osf_utc_adjtime			sys_ni_syscall
222	common	osf_security			sys_ni_syscall
223	common	osf_kloadcall			sys_ni_syscall
224	common	osf_stat			sys_osf_stat
225	common	osf_lstat			sys_osf_lstat
226	common	osf_fstat			sys_osf_fstat
227	common	osf_statfs64			sys_osf_statfs64
228	common	osf_fstatfs64			sys_osf_fstatfs64
233	common	getpgid				sys_getpgid
234	common	getsid				sys_getsid
235	common	sigaltstack			sys_sigaltstack
236	common	osf_waitid			sys_ni_syscall
237	common	osf_priocntlset			sys_ni_syscall
238	common	osf_sigsendset			sys_ni_syscall
239	common	osf_set_speculative		sys_ni_syscall
240	common	osf_msfs_syscall		sys_ni_syscall
241	common	osf_sysinfo			sys_osf_sysinfo
242	common	osf_uadmin			sys_ni_syscall
243	common	osf_fuser			sys_ni_syscall
244	common	osf_proplist_syscall		sys_osf_proplist_syscall
245	common	osf_ntp_adjtime			sys_ni_syscall
246	common	osf_ntp_gettime			sys_ni_syscall
247	common	osf_pathconf			sys_ni_syscall
248	common	osf_fpathconf			sys_ni_syscall
250	common	osf_uswitch			sys_ni_syscall
251	common	osf_usleep_thread		sys_osf_usleep_thread
252	common	osf_audcntl			sys_ni_syscall
253	common	osf_audgen			sys_ni_syscall
254	common	sysfs				sys_sysfs
255	common	osf_subsys_info			sys_ni_syscall
256	common	osf_getsysinfo			sys_osf_getsysinfo
257	common	osf_setsysinfo			sys_osf_setsysinfo
258	common	osf_afs_syscall			sys_ni_syscall
259	common	osf_swapctl			sys_ni_syscall
260	common	osf_memcntl			sys_ni_syscall
261	common	osf_fdatasync			sys_ni_syscall
300	common	bdflush				sys_ni_syscall
301	common	sethae				sys_sethae
302	common	mount				sys_mount
303	common	old_adjtimex			sys_old_adjtimex
304	common	swapoff				sys_swapoff
305	common	getdents			sys_getdents
306	common	create_module			sys_ni_syscall
307	common	init_module			sys_init_module
308	common	delete_module			sys_delete_module
309	common	get_kernel_syms			sys_ni_syscall
310	common	syslog				sys_syslog
311	common	reboot				sys_reboot
312	common	clone				alpha_clone
313	common	uselib				sys_uselib
314	common	mlock				sys_mlock
315	common	munlock				sys_munlock
316	common	mlockall			sys_mlockall
317	common	munlockall			sys_munlockall
318	common	sysinfo				sys_sysinfo
319	common	_sysctl				sys_ni_syscall
# 320 was sys_idle
321	common	oldumount			sys_oldumount
322	common	swapon				sys_swapon
323	common	times				sys_times
324	common	personality			sys_personality
325	common	setfsuid			sys_setfsuid
326	common	setfsgid			sys_setfsgid
327	common	ustat				sys_ustat
328	common	statfs				sys_statfs
329	common	fstatfs				sys_fstatfs
330	common	sched_setparam			sys_sched_setparam
331	common	sched_getparam			sys_sched_getparam
332	common	sched_setscheduler		sys_sched_setscheduler
333	common	sched_getscheduler		sys_sched_getscheduler
334	common	sched_yield			sys_sched_yield
335	common	sched_get_priority_max		sys_sched_get_priority_max
336	common	sched_get_priority_min		sys_sched_get_priority_min
337	common	sched_rr_get_interval		sys_sched_rr_get_interval
338	common	afs_syscall			sys_ni_syscall
339	common	uname				sys_newuname
340	common	nanosleep			sys_nanosleep
341	common	mremap				sys_mremap
342	common	nfsservctl			sys_ni_syscall
343	common	setresuid			sys_setresuid
344	common	getresuid			sys_getresuid
345	common	pciconfig_read			sys_pciconfig_read
346	common	pciconfig_write			sys_pciconfig_write
347	common	query_module			sys_ni_syscall
348	common	prctl				sys_prctl
349	common	pread64				sys_pread64
350	common	pwrite64			sys_pwrite64
351	common	rt_sigreturn			sys_rt_sigreturn
352	common	rt_sigaction			sys_rt_sigaction
353	common	rt_sigprocmask			sys_rt_sigprocmask
354	common	rt_sigpending			sys_rt_sigpending
355	common	rt_sigtimedwait			sys_rt_sigtimedwait
356	common	rt_sigqueueinfo			sys_rt_sigqueueinfo
357	common	rt_sigsuspend			sys_rt_sigsuspend
358	common	select				sys_select
359	common	gettimeofday			sys_gettimeofday
360	common	settimeofday			sys_settimeofday
361	common	getitimer			sys_getitimer
362	common	setitimer			sys_setitimer
363	common	utimes				sys_utimes
364	common	getrusage			sys_getrusage
365	common	wait4				sys_wait4
366	common	adjtimex			sys_adjtimex
367	common	getcwd				sys_getcwd
368	common	capget				sys_capget
369	common	capset				sys_capset
370	common	sendfile			sys_sendfile64
371	common	setresgid			sys_setresgid
372	common	getresgid			sys_getresgid
373	common	dipc				sys_ni_syscall
374	common	pivot_root			sys_pivot_root
375	common	mincore				sys_mincore
376	common	pciconfig_iobase		sys_pciconfig_iobase
377	common	getdents64			sys_getdents64
378	common	gettid				sys_gettid
379	common	readahead			sys_readahead
# 380 is unused
381	common	tkill				sys_tkill
382	common	setxattr			sys_setxattr
383	common	lsetxattr			sys_lsetxattr
384	common	fsetxattr			sys_fsetxattr
385	common	getxattr			sys_getxattr
386	common	lgetxattr			sys_lgetxattr
387	common	fgetxattr			sys_fgetxattr
388	common	listxattr			sys_listxattr
389	common	llistxattr			sys_llistxattr
390	common	flistxattr			sys_flistxattr
391	common	removexattr			sys_removexattr
392	common	lremovexattr			sys_lremovexattr
393	common	fremovexattr			sys_fremovexattr
394	common	futex				sys_futex
395	common	sched_setaffinity		sys_sched_setaffinity
396	common	sched_getaffinity		sys_sched_getaffinity
397	common	tuxcall				sys_ni_syscall
398	common	io_setup			sys_io_setup
399	common	io_destroy			sys_io_destroy
400	common	io_getevents			sys_io_getevents
401	common	io_submit			sys_io_submit
402	common	io_cancel			sys_io_cancel
405	common	exit_group			sys_exit_group
406	common	lookup_dcookie			sys_ni_syscall
407	common	epoll_create			sys_epoll_create
408	common	epoll_ctl			sys_epoll_ctl
409	common	epoll_wait			sys_epoll_wait
410	common	remap_file_pages		sys_remap_file_pages
411	common	set_tid_address			sys_set_tid_address
412	common	restart_syscall			sys_restart_syscall
413	common	fadvise64			sys_fadvise64
414	common	timer_create			sys_timer_create
415	common	timer_settime			sys_timer_settime
416	common	timer_gettime			sys_timer_gettime
417	common	timer_getoverrun		sys_timer_getoverrun
418	common	timer_delete			sys_timer_delete
419	common	clock_settime			sys_clock_settime
420	common	clock_gettime			sys_clock_gettime
421	common	clock_getres			sys_clock_getres
422	common	clock_nanosleep			sys_clock_nanosleep
423	common	semtimedop			sys_semtimedop
424	common	tgkill				sys_tgkill
425	common	stat64				sys_stat64
426	common	lstat64				sys_lstat64
427	common	fstat64				sys_fstat64
428	common	vserver				sys_ni_syscall
429	common	mbind				sys_ni_syscall
430	common	get_mempolicy			sys_ni_syscall
431	common	set_mempolicy			sys_ni_syscall
432	common	mq_open				sys_mq_open
433	common	mq_unlink			sys_mq_unlink
434	common	mq_timedsend			sys_mq_timedsend
435	common	mq_timedreceive			sys_mq_timedreceive
436	common	mq_notify			sys_mq_notify
437	common	mq_getsetattr			sys_mq_getsetattr
438	common	waitid				sys_waitid
439	common	add_key				sys_add_key
440	common	request_key			sys_request_key
441	common	keyctl				sys_keyctl
442	common	ioprio_set			sys_ioprio_set
443	common	ioprio_get			sys_ioprio_get
444	common	inotify_init			sys_inotify_init
445	common	inotify_add_watch		sys_inotify_add_watch
446	common	inotify_rm_watch		sys_inotify_rm_watch
447	common	fdatasync			sys_fdatasync
448	common	kexec_load			sys_kexec_load
449	common	migrate_pages			sys_migrate_pages
450	common	openat				sys_openat
451	common	mkdirat				sys_mkdirat
452	common	mknodat				sys_mknodat
453	common	fchownat			sys_fchownat
454	common	futimesat			sys_futimesat
455	common	fstatat64			sys_fstatat64
456	common	unlinkat			sys_unlinkat
457	common	renameat			sys_renameat
458	common	linkat				sys_linkat
459	common	symlinkat			sys_symlinkat
460	common	readlinkat			sys_readlinkat
461	common	fchmodat			sys_fchmodat
462	common	faccessat			sys_faccessat
463	common	pselect6			sys_pselect6
464	common	ppoll				sys_ppoll
465	common	unshare				sys_unshare
466	common	set_robust_list			sys_set_robust_list
467	common	get_robust_list			sys_get_robust_list
468	common	splice				sys_splice
469	common	sync_file_range			sys_sync_file_range
470	common	tee				sys_tee
471	common	vmsplice			sys_vmsplice
472	common	move_pages			sys_move_pages
473	common	getcpu				sys_getcpu
474	common	epoll_pwait			sys_epoll_pwait
475	common	utimensat			sys_utimensat
476	common	signalfd			sys_signalfd
477	common	timerfd				sys_ni_syscall
478	common	eventfd				sys_eventfd
479	common	recvmmsg			sys_recvmmsg
480	common	fallocate			sys_fallocate
481	common	timerfd_create			sys_timerfd_create
482	common	timerfd_settime			sys_timerfd_settime
483	common	timerfd_gettime			sys_timerfd_gettime
484	common	signalfd4			sys_signalfd4
485	common	eventfd2			sys_eventfd2
486	common	epoll_create1			sys_epoll_create1
487	common	dup3				sys_dup3
488	common	pipe2				sys_pipe2
489	common	inotify_init1			sys_inotify_init1
490	common	preadv				sys_preadv
491	common	pwritev				sys_pwritev
492	common	rt_tgsigqueueinfo		sys_rt_tgsigqueueinfo
493	common	perf_event_open			sys_perf_event_open
494	common	fanotify_init			sys_fanotify_init
495	common	fanotify_mark			sys_fanotify_mark
496	common	prlimit64			sys_prlimit64
497	common	name_to_handle_at		sys_name_to_handle_at
498	common	open_by_handle_at		sys_open_by_handle_at
499	common	clock_adjtime			sys_clock_adjtime
500	common	syncfs				sys_syncfs
501	common	setns				sys_setns
502	common	accept4				sys_accept4
503	common	sendmmsg			sys_sendmmsg
504	common	process_vm_readv		sys_process_vm_readv
505	common	process_vm_writev		sys_process_vm_writev
506	common	kcmp				sys_kcmp
507	common	finit_module			sys_finit_module
508	common	sched_setattr			sys_sched_setattr
509	common	sched_getattr			sys_sched_getattr
510	common	renameat2			sys_renameat2
511	common	getrandom			sys_getrandom
512	common	memfd_create			sys_memfd_create
513	common	execveat			sys_execveat
514	common	seccomp				sys_seccomp
515	common	bpf				sys_bpf
516	common	userfaultfd			sys_userfaultfd
517	common	membarrier			sys_membarrier
518	common	mlock2				sys_mlock2
519	common	copy_file_range			sys_copy_file_range
520	common	preadv2				sys_preadv2
521	common	pwritev2			sys_pwritev2
522	common	statx				sys_statx
523	common	io_pgetevents			sys_io_pgetevents
524	common	pkey_mprotect			sys_pkey_mprotect
525	common	pkey_alloc			sys_pkey_alloc
526	common	pkey_free			sys_pkey_free
527	common	rseq				sys_rseq
528	common	statfs64			sys_statfs64
529	common	fstatfs64			sys_fstatfs64
530	common	getegid				sys_getegid
531	common	geteuid				sys_geteuid
532	common	getppid				sys_getppid
# all other architectures have common numbers for new syscall, alpha
# is the exception.
534	common	pidfd_send_signal		sys_pidfd_send_signal
535	common	io_uring_setup			sys_io_uring_setup
536	common	io_uring_enter			sys_io_uring_enter
537	common	io_uring_register		sys_io_uring_register
538	common	open_tree			sys_open_tree
539	common	move_mount			sys_move_mount
540	common	fsopen				sys_fsopen
541	common	fsconfig			sys_fsconfig
542	common	fsmount				sys_fsmount
543	common	fspick				sys_fspick
544	common	pidfd_open			sys_pidfd_open
545	common	clone3				alpha_clone3
546	common	close_range			sys_close_range
547	common	openat2				sys_openat2
548	common	pidfd_getfd			sys_pidfd_getfd
549	common	faccessat2			sys_faccessat2
550	common	process_madvise			sys_process_madvise
551	common	epoll_pwait2			sys_epoll_pwait2
552	common	mount_setattr			sys_mount_setattr
553	common	quotactl_fd			sys_quotactl_fd
554	common	landlock_create_ruleset		sys_landlock_create_ruleset
555	common	landlock_add_rule		sys_landlock_add_rule
556	common	landlock_restrict_self		sys_landlock_restrict_self
# 557 reserved for memfd_secret
558	common	process_mrelease		sys_process_mrelease
559	common  futex_waitv                     sys_futex_waitv
560	common	set_mempolicy_home_node		sys_ni_syscall
561	common	cachestat			sys_cachestat
562	common	fchmodat2			sys_fchmodat2
563	common	map_shadow_stack		sys_map_shadow_stack
564	common	futex_wake			sys_futex_wake
565	common	futex_wait			sys_futex_wait
566	common	futex_requeue			sys_futex_requeue
567	common	statmount			sys_statmount
568	common	listmount			sys_listmount
569	common	lsm_get_self_attr		sys_lsm_get_self_attr
570	common	lsm_set_self_attr		sys_lsm_set_self_attr
<<<<<<< HEAD
571	common	lsm_list_modules		sys_lsm_list_modules
=======
571	common	lsm_list_modules		sys_lsm_list_modules
572	common  mseal				sys_mseal
>>>>>>> 0c383648
<|MERGE_RESOLUTION|>--- conflicted
+++ resolved
@@ -500,9 +500,5 @@
 568	common	listmount			sys_listmount
 569	common	lsm_get_self_attr		sys_lsm_get_self_attr
 570	common	lsm_set_self_attr		sys_lsm_set_self_attr
-<<<<<<< HEAD
 571	common	lsm_list_modules		sys_lsm_list_modules
-=======
-571	common	lsm_list_modules		sys_lsm_list_modules
-572	common  mseal				sys_mseal
->>>>>>> 0c383648
+572	common  mseal				sys_mseal