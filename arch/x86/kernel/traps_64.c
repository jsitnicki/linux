/*
 *  Copyright (C) 1991, 1992  Linus Torvalds
 *  Copyright (C) 2000, 2001, 2002 Andi Kleen, SuSE Labs
 *
 *  Pentium III FXSR, SSE support
 *	Gareth Hughes <gareth@valinux.com>, May 2000
 */

/*
 * 'Traps.c' handles hardware traps and faults after we have saved some
 * state in 'entry.S'.
 */
#include <linux/moduleparam.h>
#include <linux/interrupt.h>
#include <linux/kallsyms.h>
#include <linux/spinlock.h>
#include <linux/kprobes.h>
#include <linux/uaccess.h>
#include <linux/utsname.h>
#include <linux/kdebug.h>
#include <linux/kernel.h>
#include <linux/module.h>
#include <linux/ptrace.h>
#include <linux/string.h>
#include <linux/unwind.h>
#include <linux/delay.h>
#include <linux/errno.h>
#include <linux/kexec.h>
#include <linux/sched.h>
#include <linux/timer.h>
#include <linux/init.h>
#include <linux/bug.h>
#include <linux/nmi.h>
#include <linux/mm.h>

#if defined(CONFIG_EDAC)
#include <linux/edac.h>
#endif

#include <asm/stacktrace.h>
#include <asm/processor.h>
#include <asm/debugreg.h>
#include <asm/atomic.h>
#include <asm/system.h>
#include <asm/unwind.h>
#include <asm/desc.h>
#include <asm/i387.h>
#include <asm/nmi.h>
#include <asm/smp.h>
#include <asm/io.h>
#include <asm/pgalloc.h>
#include <asm/proto.h>
#include <asm/pda.h>

#include <mach_traps.h>

asmlinkage void divide_error(void);
asmlinkage void debug(void);
asmlinkage void nmi(void);
asmlinkage void int3(void);
asmlinkage void overflow(void);
asmlinkage void bounds(void);
asmlinkage void invalid_op(void);
asmlinkage void device_not_available(void);
asmlinkage void double_fault(void);
asmlinkage void coprocessor_segment_overrun(void);
asmlinkage void invalid_TSS(void);
asmlinkage void segment_not_present(void);
asmlinkage void stack_segment(void);
asmlinkage void general_protection(void);
asmlinkage void page_fault(void);
asmlinkage void coprocessor_error(void);
asmlinkage void simd_coprocessor_error(void);
asmlinkage void alignment_check(void);
asmlinkage void spurious_interrupt_bug(void);
asmlinkage void machine_check(void);

int panic_on_unrecovered_nmi;
<<<<<<< HEAD
static unsigned int code_bytes = 64;
static unsigned ignore_nmis;
=======
int kstack_depth_to_print = 12;
static unsigned int code_bytes = 64;
static int ignore_nmis;
static int die_counter;
>>>>>>> 5b664cb2

static inline void conditional_sti(struct pt_regs *regs)
{
	if (regs->flags & X86_EFLAGS_IF)
		local_irq_enable();
}

static inline void preempt_conditional_sti(struct pt_regs *regs)
{
	inc_preempt_count();
	if (regs->flags & X86_EFLAGS_IF)
		local_irq_enable();
}

static inline void preempt_conditional_cli(struct pt_regs *regs)
{
	if (regs->flags & X86_EFLAGS_IF)
		local_irq_disable();
	/* Make sure to not schedule here because we could be running
	   on an exception stack. */
	dec_preempt_count();
}

void printk_address(unsigned long address, int reliable)
{
	printk(" [<%016lx>] %s%pS\n", address, reliable ? "": "? ", (void *) address);
}

static unsigned long *in_exception_stack(unsigned cpu, unsigned long stack,
					unsigned *usedp, char **idp)
{
	static char ids[][8] = {
		[DEBUG_STACK - 1] = "#DB",
		[NMI_STACK - 1] = "NMI",
		[DOUBLEFAULT_STACK - 1] = "#DF",
		[STACKFAULT_STACK - 1] = "#SS",
		[MCE_STACK - 1] = "#MC",
#if DEBUG_STKSZ > EXCEPTION_STKSZ
		[N_EXCEPTION_STACKS ... N_EXCEPTION_STACKS + DEBUG_STKSZ / EXCEPTION_STKSZ - 2] = "#DB[?]"
#endif
	};
	unsigned k;

	/*
	 * Iterate over all exception stacks, and figure out whether
	 * 'stack' is in one of them:
	 */
	for (k = 0; k < N_EXCEPTION_STACKS; k++) {
		unsigned long end = per_cpu(orig_ist, cpu).ist[k];
		/*
		 * Is 'stack' above this exception frame's end?
		 * If yes then skip to the next frame.
		 */
		if (stack >= end)
			continue;
		/*
		 * Is 'stack' above this exception frame's start address?
		 * If yes then we found the right frame.
		 */
		if (stack >= end - EXCEPTION_STKSZ) {
			/*
			 * Make sure we only iterate through an exception
			 * stack once. If it comes up for the second time
			 * then there's something wrong going on - just
			 * break out and return NULL:
			 */
			if (*usedp & (1U << k))
				break;
			*usedp |= 1U << k;
			*idp = ids[k];
			return (unsigned long *)end;
		}
		/*
		 * If this is a debug stack, and if it has a larger size than
		 * the usual exception stacks, then 'stack' might still
		 * be within the lower portion of the debug stack:
		 */
#if DEBUG_STKSZ > EXCEPTION_STKSZ
		if (k == DEBUG_STACK - 1 && stack >= end - DEBUG_STKSZ) {
			unsigned j = N_EXCEPTION_STACKS - 1;

			/*
			 * Black magic. A large debug stack is composed of
			 * multiple exception stack entries, which we
			 * iterate through now. Dont look:
			 */
			do {
				++j;
				end -= EXCEPTION_STKSZ;
				ids[j][4] = '1' + (j - N_EXCEPTION_STACKS);
			} while (stack < end - EXCEPTION_STKSZ);
			if (*usedp & (1U << j))
				break;
			*usedp |= 1U << j;
			*idp = ids[j];
			return (unsigned long *)end;
		}
#endif
	}
	return NULL;
}

/*
 * x86-64 can have up to three kernel stacks: 
 * process stack
 * interrupt stack
 * severe exception (double fault, nmi, stack fault, debug, mce) hardware stack
 */

static inline int valid_stack_ptr(struct thread_info *tinfo,
			void *p, unsigned int size, void *end)
{
	void *t = tinfo;
	if (end) {
		if (p < end && p >= (end-THREAD_SIZE))
			return 1;
		else
			return 0;
	}
	return p > t && p < t + THREAD_SIZE - size;
}

/* The form of the top of the frame on the stack */
struct stack_frame {
	struct stack_frame *next_frame;
	unsigned long return_address;
};

static inline unsigned long
print_context_stack(struct thread_info *tinfo,
		unsigned long *stack, unsigned long bp,
		const struct stacktrace_ops *ops, void *data,
		unsigned long *end)
{
	struct stack_frame *frame = (struct stack_frame *)bp;

	while (valid_stack_ptr(tinfo, stack, sizeof(*stack), end)) {
		unsigned long addr;

		addr = *stack;
		if (__kernel_text_address(addr)) {
			if ((unsigned long) stack == bp + 8) {
				ops->address(data, addr, 1);
				frame = frame->next_frame;
				bp = (unsigned long) frame;
			} else {
				ops->address(data, addr, bp == 0);
			}
		}
		stack++;
	}
	return bp;
}

void dump_trace(struct task_struct *task, struct pt_regs *regs,
		unsigned long *stack, unsigned long bp,
		const struct stacktrace_ops *ops, void *data)
{
	const unsigned cpu = get_cpu();
	unsigned long *irqstack_end = (unsigned long*)cpu_pda(cpu)->irqstackptr;
	unsigned used = 0;
	struct thread_info *tinfo;

	if (!task)
		task = current;

	if (!stack) {
		unsigned long dummy;
		stack = &dummy;
		if (task && task != current)
			stack = (unsigned long *)task->thread.sp;
	}

#ifdef CONFIG_FRAME_POINTER
	if (!bp) {
		if (task == current) {
			/* Grab bp right from our regs */
			asm("movq %%rbp, %0" : "=r" (bp) :);
		} else {
			/* bp is the last reg pushed by switch_to */
			bp = *(unsigned long *) task->thread.sp;
		}
	}
#endif

	/*
	 * Print function call entries in all stacks, starting at the
	 * current stack address. If the stacks consist of nested
	 * exceptions
	 */
	tinfo = task_thread_info(task);
	for (;;) {
		char *id;
		unsigned long *estack_end;
		estack_end = in_exception_stack(cpu, (unsigned long)stack,
						&used, &id);

		if (estack_end) {
			if (ops->stack(data, id) < 0)
				break;

			bp = print_context_stack(tinfo, stack, bp, ops,
							data, estack_end);
			ops->stack(data, "<EOE>");
			/*
			 * We link to the next stack via the
			 * second-to-last pointer (index -2 to end) in the
			 * exception stack:
			 */
			stack = (unsigned long *) estack_end[-2];
			continue;
		}
		if (irqstack_end) {
			unsigned long *irqstack;
			irqstack = irqstack_end -
				(IRQSTACKSIZE - 64) / sizeof(*irqstack);

			if (stack >= irqstack && stack < irqstack_end) {
				if (ops->stack(data, "IRQ") < 0)
					break;
				bp = print_context_stack(tinfo, stack, bp,
						ops, data, irqstack_end);
				/*
				 * We link to the next stack (which would be
				 * the process stack normally) the last
				 * pointer (index -1 to end) in the IRQ stack:
				 */
				stack = (unsigned long *) (irqstack_end[-1]);
				irqstack_end = NULL;
				ops->stack(data, "EOI");
				continue;
			}
		}
		break;
	}

	/*
	 * This handles the process stack:
	 */
	bp = print_context_stack(tinfo, stack, bp, ops, data, NULL);
	put_cpu();
}
EXPORT_SYMBOL(dump_trace);

static void
print_trace_warning_symbol(void *data, char *msg, unsigned long symbol)
{
	print_symbol(msg, symbol);
	printk("\n");
}

static void print_trace_warning(void *data, char *msg)
{
	printk("%s\n", msg);
}

static int print_trace_stack(void *data, char *name)
{
	printk(" <%s> ", name);
	return 0;
}

static void print_trace_address(void *data, unsigned long addr, int reliable)
{
	touch_nmi_watchdog();
	printk_address(addr, reliable);
}

static const struct stacktrace_ops print_trace_ops = {
	.warning = print_trace_warning,
	.warning_symbol = print_trace_warning_symbol,
	.stack = print_trace_stack,
	.address = print_trace_address,
};

void show_trace(struct task_struct *task, struct pt_regs *regs,
		unsigned long *stack, unsigned long bp)
{
	printk("\nCall Trace:\n");
	dump_trace(task, regs, stack, bp, &print_trace_ops, NULL);
	printk("\n");
}

static void
_show_stack(struct task_struct *task, struct pt_regs *regs,
		unsigned long *sp, unsigned long bp)
{
	unsigned long *stack;
	int i;
	const int cpu = smp_processor_id();
	unsigned long *irqstack_end = (unsigned long *) (cpu_pda(cpu)->irqstackptr);
	unsigned long *irqstack = (unsigned long *) (cpu_pda(cpu)->irqstackptr - IRQSTACKSIZE);

	// debugging aid: "show_stack(NULL, NULL);" prints the
	// back trace for this cpu.

	if (sp == NULL) {
		if (task)
			sp = (unsigned long *)task->thread.sp;
		else
			sp = (unsigned long *)&sp;
	}

	stack = sp;
	for (i = 0; i < kstack_depth_to_print; i++) {
		if (stack >= irqstack && stack <= irqstack_end) {
			if (stack == irqstack_end) {
				stack = (unsigned long *) (irqstack_end[-1]);
				printk(" <EOI> ");
			}
		} else {
		if (((long) stack & (THREAD_SIZE-1)) == 0)
			break;
		}
		if (i && ((i % 4) == 0))
			printk("\n");
		printk(" %016lx", *stack++);
		touch_nmi_watchdog();
	}
	show_trace(task, regs, sp, bp);
}

void show_stack(struct task_struct *task, unsigned long *sp)
{
	_show_stack(task, NULL, sp, 0);
}

/*
 * The architecture-independent dump_stack generator
 */
void dump_stack(void)
{
	unsigned long bp = 0;
	unsigned long stack;

#ifdef CONFIG_FRAME_POINTER
	if (!bp)
		asm("movq %%rbp, %0" : "=r" (bp):);
#endif

	printk("Pid: %d, comm: %.20s %s %s %.*s\n",
		current->pid, current->comm, print_tainted(),
		init_utsname()->release,
		(int)strcspn(init_utsname()->version, " "),
		init_utsname()->version);
	show_trace(NULL, NULL, &stack, bp);
}

EXPORT_SYMBOL(dump_stack);

void show_registers(struct pt_regs *regs)
{
	int i;
	unsigned long sp;
	const int cpu = smp_processor_id();
	struct task_struct *cur = cpu_pda(cpu)->pcurrent;

	sp = regs->sp;
	printk("CPU %d ", cpu);
	__show_regs(regs);
	printk("Process %s (pid: %d, threadinfo %p, task %p)\n",
		cur->comm, cur->pid, task_thread_info(cur), cur);

	/*
	 * When in-kernel, we also print out the stack and code at the
	 * time of the fault..
	 */
	if (!user_mode(regs)) {
		unsigned int code_prologue = code_bytes * 43 / 64;
		unsigned int code_len = code_bytes;
		unsigned char c;
		u8 *ip;

		printk("Stack: ");
		_show_stack(NULL, regs, (unsigned long *)sp, regs->bp);
		printk("\n");

		printk(KERN_EMERG "Code: ");

		ip = (u8 *)regs->ip - code_prologue;
		if (ip < (u8 *)PAGE_OFFSET || probe_kernel_address(ip, c)) {
			/* try starting at RIP */
			ip = (u8 *)regs->ip;
			code_len = code_len - code_prologue + 1;
		}
		for (i = 0; i < code_len; i++, ip++) {
			if (ip < (u8 *)PAGE_OFFSET ||
					probe_kernel_address(ip, c)) {
				printk(" Bad RIP value.");
				break;
			}
			if (ip == (u8 *)regs->ip)
				printk("<%02x> ", c);
			else
				printk("%02x ", c);
		}
	}
	printk("\n");
}

int is_valid_bugaddr(unsigned long ip)
{
	unsigned short ud2;

	if (__copy_from_user(&ud2, (const void __user *) ip, sizeof(ud2)))
		return 0;

	return ud2 == 0x0b0f;
}

static raw_spinlock_t die_lock = __RAW_SPIN_LOCK_UNLOCKED;
static int die_owner = -1;
static unsigned int die_nest_count;

unsigned __kprobes long oops_begin(void)
{
	int cpu;
	unsigned long flags;

	oops_enter();

	/* racy, but better than risking deadlock. */
	raw_local_irq_save(flags);
	cpu = smp_processor_id();
	if (!__raw_spin_trylock(&die_lock)) {
		if (cpu == die_owner) 
			/* nested oops. should stop eventually */;
		else
			__raw_spin_lock(&die_lock);
	}
	die_nest_count++;
	die_owner = cpu;
	console_verbose();
	bust_spinlocks(1);
	return flags;
}

void __kprobes oops_end(unsigned long flags, struct pt_regs *regs, int signr)
{ 
	die_owner = -1;
	bust_spinlocks(0);
	die_nest_count--;
	if (!die_nest_count)
		/* Nest count reaches zero, release the lock. */
		__raw_spin_unlock(&die_lock);
	raw_local_irq_restore(flags);
	if (!regs) {
		oops_exit();
		return;
	}
	if (panic_on_oops)
		panic("Fatal exception");
	oops_exit();
	do_exit(signr);
}

int __kprobes __die(const char *str, struct pt_regs *regs, long err)
{
	printk(KERN_EMERG "%s: %04lx [%u] ", str, err & 0xffff, ++die_counter);
#ifdef CONFIG_PREEMPT
	printk("PREEMPT ");
#endif
#ifdef CONFIG_SMP
	printk("SMP ");
#endif
#ifdef CONFIG_DEBUG_PAGEALLOC
	printk("DEBUG_PAGEALLOC");
#endif
	printk("\n");
	if (notify_die(DIE_OOPS, str, regs, err,
			current->thread.trap_no, SIGSEGV) == NOTIFY_STOP)
		return 1;

	show_registers(regs);
	add_taint(TAINT_DIE);
	/* Executive summary in case the oops scrolled away */
	printk(KERN_ALERT "RIP ");
	printk_address(regs->ip, 1);
	printk(" RSP <%016lx>\n", regs->sp);
	if (kexec_should_crash(current))
		crash_kexec(regs);
	return 0;
}

void die(const char *str, struct pt_regs *regs, long err)
{
	unsigned long flags = oops_begin();

	if (!user_mode(regs))
		report_bug(regs->ip, regs);

	if (__die(str, regs, err))
		regs = NULL;
	oops_end(flags, regs, SIGSEGV);
}

notrace __kprobes void
die_nmi(char *str, struct pt_regs *regs, int do_panic)
{
	unsigned long flags;

	if (notify_die(DIE_NMIWATCHDOG, str, regs, 0, 2, SIGINT) == NOTIFY_STOP)
		return;

	flags = oops_begin();
	/*
	 * We are in trouble anyway, lets at least try
	 * to get a message out.
	 */
	printk(KERN_EMERG "%s", str);
	printk(" on CPU%d, ip %08lx, registers:\n",
		smp_processor_id(), regs->ip);
	show_registers(regs);
	if (kexec_should_crash(current))
		crash_kexec(regs);
	if (do_panic || panic_on_oops)
		panic("Non maskable interrupt");
	oops_end(flags, NULL, SIGBUS);
	nmi_exit();
	local_irq_enable();
	do_exit(SIGBUS);
}

static void __kprobes
do_trap(int trapnr, int signr, char *str, struct pt_regs *regs,
	long error_code, siginfo_t *info)
{
	struct task_struct *tsk = current;

	if (!user_mode(regs))
		goto kernel_trap;

	/*
	 * We want error_code and trap_no set for userspace faults and
	 * kernelspace faults which result in die(), but not
	 * kernelspace faults which are fixed up.  die() gives the
	 * process no chance to handle the signal and notice the
	 * kernel fault information, so that won't result in polluting
	 * the information about previously queued, but not yet
	 * delivered, faults.  See also do_general_protection below.
	 */
	tsk->thread.error_code = error_code;
	tsk->thread.trap_no = trapnr;

	if (show_unhandled_signals && unhandled_signal(tsk, signr) &&
	    printk_ratelimit()) {
		printk(KERN_INFO
		       "%s[%d] trap %s ip:%lx sp:%lx error:%lx",
		       tsk->comm, tsk->pid, str,
		       regs->ip, regs->sp, error_code);
		print_vma_addr(" in ", regs->ip);
		printk("\n");
	}

	if (info)
		force_sig_info(signr, info, tsk);
	else
		force_sig(signr, tsk);
	return;

kernel_trap:
	if (!fixup_exception(regs)) {
		tsk->thread.error_code = error_code;
		tsk->thread.trap_no = trapnr;
		die(str, regs, error_code);
	}
	return;
}

#define DO_ERROR(trapnr, signr, str, name) \
asmlinkage void do_##name(struct pt_regs * regs, long error_code)	\
{									\
	if (notify_die(DIE_TRAP, str, regs, error_code, trapnr, signr)	\
							== NOTIFY_STOP)	\
		return;							\
	conditional_sti(regs);						\
	do_trap(trapnr, signr, str, regs, error_code, NULL);		\
}

#define DO_ERROR_INFO(trapnr, signr, str, name, sicode, siaddr)		\
asmlinkage void do_##name(struct pt_regs * regs, long error_code)	\
{									\
	siginfo_t info;							\
	info.si_signo = signr;						\
	info.si_errno = 0;						\
	info.si_code = sicode;						\
	info.si_addr = (void __user *)siaddr;				\
	trace_hardirqs_fixup();						\
	if (notify_die(DIE_TRAP, str, regs, error_code, trapnr, signr)	\
							== NOTIFY_STOP)	\
		return;							\
	conditional_sti(regs);						\
	do_trap(trapnr, signr, str, regs, error_code, &info);		\
}

<<<<<<< HEAD
DO_ERROR_INFO( 0, SIGFPE,  "divide error", divide_error, FPE_INTDIV, regs->ip)
DO_ERROR( 4, SIGSEGV, "overflow", overflow)
DO_ERROR( 5, SIGSEGV, "bounds", bounds)
DO_ERROR_INFO( 6, SIGILL,  "invalid opcode", invalid_op, ILL_ILLOPN, regs->ip)
DO_ERROR( 9, SIGFPE,  "coprocessor segment overrun", coprocessor_segment_overrun)
=======
DO_ERROR_INFO(0, SIGFPE, "divide error", divide_error, FPE_INTDIV, regs->ip)
DO_ERROR(4, SIGSEGV, "overflow", overflow)
DO_ERROR(5, SIGSEGV, "bounds", bounds)
DO_ERROR_INFO(6, SIGILL, "invalid opcode", invalid_op, ILL_ILLOPN, regs->ip)
DO_ERROR(9, SIGFPE, "coprocessor segment overrun", coprocessor_segment_overrun)
>>>>>>> 5b664cb2
DO_ERROR(10, SIGSEGV, "invalid TSS", invalid_TSS)
DO_ERROR(11, SIGBUS, "segment not present", segment_not_present)
DO_ERROR_INFO(17, SIGBUS, "alignment check", alignment_check, BUS_ADRALN, 0)

/* Runs on IST stack */
asmlinkage void do_stack_segment(struct pt_regs *regs, long error_code)
{
	if (notify_die(DIE_TRAP, "stack segment", regs, error_code,
			12, SIGBUS) == NOTIFY_STOP)
		return;
	preempt_conditional_sti(regs);
	do_trap(12, SIGBUS, "stack segment", regs, error_code, NULL);
	preempt_conditional_cli(regs);
}

asmlinkage void do_double_fault(struct pt_regs * regs, long error_code)
{
	static const char str[] = "double fault";
	struct task_struct *tsk = current;

	/* Return not checked because double check cannot be ignored */
	notify_die(DIE_TRAP, str, regs, error_code, 8, SIGSEGV);

	tsk->thread.error_code = error_code;
	tsk->thread.trap_no = 8;

	/* This is always a kernel trap and never fixable (and thus must
	   never return). */
	for (;;)
		die(str, regs, error_code);
}

asmlinkage void __kprobes
do_general_protection(struct pt_regs *regs, long error_code)
{
	struct task_struct *tsk;

	conditional_sti(regs);

	tsk = current;
	if (!user_mode(regs))
		goto gp_in_kernel;

	tsk->thread.error_code = error_code;
	tsk->thread.trap_no = 13;

	if (show_unhandled_signals && unhandled_signal(tsk, SIGSEGV) &&
			printk_ratelimit()) {
		printk(KERN_INFO
			"%s[%d] general protection ip:%lx sp:%lx error:%lx",
			tsk->comm, tsk->pid,
			regs->ip, regs->sp, error_code);
		print_vma_addr(" in ", regs->ip);
		printk("\n");
	}

	force_sig(SIGSEGV, tsk);
	return;

gp_in_kernel:
	if (fixup_exception(regs))
		return;

	tsk->thread.error_code = error_code;
	tsk->thread.trap_no = 13;
	if (notify_die(DIE_GPF, "general protection fault", regs,
				error_code, 13, SIGSEGV) == NOTIFY_STOP)
		return;
	die("general protection fault", regs, error_code);
}

static notrace __kprobes void
mem_parity_error(unsigned char reason, struct pt_regs *regs)
{
	printk(KERN_EMERG "Uhhuh. NMI received for unknown reason %02x.\n",
		reason);
	printk(KERN_EMERG "You have some hardware problem, likely on the PCI bus.\n");

#if defined(CONFIG_EDAC)
	if (edac_handler_set()) {
		edac_atomic_assert_error();
		return;
	}
#endif

	if (panic_on_unrecovered_nmi)
		panic("NMI: Not continuing");

	printk(KERN_EMERG "Dazed and confused, but trying to continue\n");

	/* Clear and disable the memory parity error line. */
	reason = (reason & 0xf) | 4;
	outb(reason, 0x61);
}

static notrace __kprobes void
io_check_error(unsigned char reason, struct pt_regs *regs)
{
	printk("NMI: IOCK error (debug interrupt?)\n");
	show_registers(regs);

	/* Re-enable the IOCK line, wait for a few seconds */
	reason = (reason & 0xf) | 8;
	outb(reason, 0x61);
	mdelay(2000);
	reason &= ~8;
	outb(reason, 0x61);
}

static notrace __kprobes void
unknown_nmi_error(unsigned char reason, struct pt_regs * regs)
{
	if (notify_die(DIE_NMIUNKNOWN, "nmi", regs, reason, 2, SIGINT) == NOTIFY_STOP)
		return;
	printk(KERN_EMERG "Uhhuh. NMI received for unknown reason %02x.\n",
		reason);
	printk(KERN_EMERG "Do you have a strange power saving mode enabled?\n");

	if (panic_on_unrecovered_nmi)
		panic("NMI: Not continuing");

	printk(KERN_EMERG "Dazed and confused, but trying to continue\n");
}

/* Runs on IST stack. This code must keep interrupts off all the time.
   Nested NMIs are prevented by the CPU. */
asmlinkage notrace __kprobes void default_do_nmi(struct pt_regs *regs)
{
	unsigned char reason = 0;
	int cpu;

	cpu = smp_processor_id();

	/* Only the BSP gets external NMIs from the system. */
	if (!cpu)
		reason = get_nmi_reason();

	if (!(reason & 0xc0)) {
		if (notify_die(DIE_NMI_IPI, "nmi_ipi", regs, reason, 2, SIGINT)
								== NOTIFY_STOP)
			return;
		/*
		 * Ok, so this is none of the documented NMI sources,
		 * so it must be the NMI watchdog.
		 */
		if (nmi_watchdog_tick(regs, reason))
			return;
		if (!do_nmi_callback(regs, cpu))
			unknown_nmi_error(reason, regs);

		return;
	}
	if (notify_die(DIE_NMI, "nmi", regs, reason, 2, SIGINT) == NOTIFY_STOP)
		return;

	/* AK: following checks seem to be broken on modern chipsets. FIXME */
	if (reason & 0x80)
		mem_parity_error(reason, regs);
	if (reason & 0x40)
		io_check_error(reason, regs);
}

asmlinkage notrace __kprobes void
do_nmi(struct pt_regs *regs, long error_code)
{
	nmi_enter();
<<<<<<< HEAD
	add_pda(__nmi_count, 1);
	if (!ignore_nmis)
		default_do_nmi(regs);
=======

	add_pda(__nmi_count, 1);

	if (!ignore_nmis)
		default_do_nmi(regs);

>>>>>>> 5b664cb2
	nmi_exit();
}

void stop_nmi(void)
{
	acpi_nmi_disable();
	ignore_nmis++;
}

void restart_nmi(void)
{
	ignore_nmis--;
	acpi_nmi_enable();
}

/* runs on IST stack. */
asmlinkage void __kprobes do_int3(struct pt_regs *regs, long error_code)
{
	trace_hardirqs_fixup();

	if (notify_die(DIE_INT3, "int3", regs, error_code, 3, SIGTRAP)
			== NOTIFY_STOP)
		return;

	preempt_conditional_sti(regs);
	do_trap(3, SIGTRAP, "int3", regs, error_code, NULL);
	preempt_conditional_cli(regs);
}

/* Help handler running on IST stack to switch back to user stack
   for scheduling or signal handling. The actual stack switch is done in
   entry.S */
asmlinkage __kprobes struct pt_regs *sync_regs(struct pt_regs *eregs)
{
	struct pt_regs *regs = eregs;
	/* Did already sync */
	if (eregs == (struct pt_regs *)eregs->sp)
		;
	/* Exception from user space */
	else if (user_mode(eregs))
		regs = task_pt_regs(current);
	/* Exception from kernel and interrupts are enabled. Move to
 	   kernel process stack. */
	else if (eregs->flags & X86_EFLAGS_IF)
		regs = (struct pt_regs *)(eregs->sp -= sizeof(struct pt_regs));
	if (eregs != regs)
		*regs = *eregs;
	return regs;
}

/* runs on IST stack. */
asmlinkage void __kprobes do_debug(struct pt_regs * regs,
				   unsigned long error_code)
{
	struct task_struct *tsk = current;
	unsigned long condition;
	siginfo_t info;

	trace_hardirqs_fixup();

	get_debugreg(condition, 6);

	/*
	 * The processor cleared BTF, so don't mark that we need it set.
	 */
	clear_tsk_thread_flag(tsk, TIF_DEBUGCTLMSR);
	tsk->thread.debugctlmsr = 0;

	if (notify_die(DIE_DEBUG, "debug", regs, condition, error_code,
						SIGTRAP) == NOTIFY_STOP)
		return;

	preempt_conditional_sti(regs);

	/* Mask out spurious debug traps due to lazy DR7 setting */
	if (condition & (DR_TRAP0|DR_TRAP1|DR_TRAP2|DR_TRAP3)) {
		if (!tsk->thread.debugreg7)
			goto clear_dr7;
	}

	tsk->thread.debugreg6 = condition;

	/*
	 * Single-stepping through TF: make sure we ignore any events in
	 * kernel space (but re-enable TF when returning to user mode).
	 */
	if (condition & DR_STEP) {
		if (!user_mode(regs))
			goto clear_TF_reenable;
	}

	/* Ok, finally something we can handle */
	tsk->thread.trap_no = 1;
	tsk->thread.error_code = error_code;
	info.si_signo = SIGTRAP;
	info.si_errno = 0;
	info.si_code = TRAP_BRKPT;
	info.si_addr = user_mode(regs) ? (void __user *)regs->ip : NULL;
	force_sig_info(SIGTRAP, &info, tsk);

clear_dr7:
	set_debugreg(0, 7);
	preempt_conditional_cli(regs);
	return;

clear_TF_reenable:
	set_tsk_thread_flag(tsk, TIF_SINGLESTEP);
	regs->flags &= ~X86_EFLAGS_TF;
	preempt_conditional_cli(regs);
	return;
}

static int kernel_math_error(struct pt_regs *regs, const char *str, int trapnr)
{
	if (fixup_exception(regs))
		return 1;

	notify_die(DIE_GPF, str, regs, 0, trapnr, SIGFPE);
	/* Illegal floating point operation in the kernel */
	current->thread.trap_no = trapnr;
	die(str, regs, 0);
	return 0;
}

/*
 * Note that we play around with the 'TS' bit in an attempt to get
 * the correct behaviour even in the presence of the asynchronous
 * IRQ13 behaviour
 */
asmlinkage void do_coprocessor_error(struct pt_regs *regs)
{
	void __user *ip = (void __user *)(regs->ip);
	struct task_struct *task;
	siginfo_t info;
	unsigned short cwd, swd;

	conditional_sti(regs);
	if (!user_mode(regs) &&
	    kernel_math_error(regs, "kernel x87 math error", 16))
		return;

	/*
	 * Save the info for the exception handler and clear the error.
	 */
	task = current;
	save_init_fpu(task);
	task->thread.trap_no = 16;
	task->thread.error_code = 0;
	info.si_signo = SIGFPE;
	info.si_errno = 0;
	info.si_code = __SI_FAULT;
	info.si_addr = ip;
	/*
	 * (~cwd & swd) will mask out exceptions that are not set to unmasked
	 * status.  0x3f is the exception bits in these regs, 0x200 is the
	 * C1 reg you need in case of a stack fault, 0x040 is the stack
	 * fault bit.  We should only be taking one exception at a time,
	 * so if this combination doesn't produce any single exception,
	 * then we have a bad program that isn't synchronizing its FPU usage
	 * and it will suffer the consequences since we won't be able to
	 * fully reproduce the context of the exception
	 */
	cwd = get_fpu_cwd(task);
	swd = get_fpu_swd(task);
	switch (swd & ~cwd & 0x3f) {
	case 0x000: /* No unmasked exception */
	default: /* Multiple exceptions */
		break;
	case 0x001: /* Invalid Op */
		/*
		 * swd & 0x240 == 0x040: Stack Underflow
		 * swd & 0x240 == 0x240: Stack Overflow
		 * User must clear the SF bit (0x40) if set
		 */
		info.si_code = FPE_FLTINV;
		break;
	case 0x002: /* Denormalize */
	case 0x010: /* Underflow */
		info.si_code = FPE_FLTUND;
		break;
	case 0x004: /* Zero Divide */
		info.si_code = FPE_FLTDIV;
		break;
	case 0x008: /* Overflow */
		info.si_code = FPE_FLTOVF;
		break;
	case 0x020: /* Precision */
		info.si_code = FPE_FLTRES;
		break;
	}
	force_sig_info(SIGFPE, &info, task);
}

asmlinkage void bad_intr(void)
{
	printk("bad interrupt"); 
}

asmlinkage void do_simd_coprocessor_error(struct pt_regs *regs)
{
	void __user *ip = (void __user *)(regs->ip);
	struct task_struct *task;
	siginfo_t info;
	unsigned short mxcsr;

	conditional_sti(regs);
	if (!user_mode(regs) &&
        	kernel_math_error(regs, "kernel simd math error", 19))
		return;

	/*
	 * Save the info for the exception handler and clear the error.
	 */
	task = current;
	save_init_fpu(task);
	task->thread.trap_no = 19;
	task->thread.error_code = 0;
	info.si_signo = SIGFPE;
	info.si_errno = 0;
	info.si_code = __SI_FAULT;
	info.si_addr = ip;
	/*
	 * The SIMD FPU exceptions are handled a little differently, as there
	 * is only a single status/control register.  Thus, to determine which
	 * unmasked exception was caught we must mask the exception mask bits
	 * at 0x1f80, and then use these to mask the exception bits at 0x3f.
	 */
	mxcsr = get_fpu_mxcsr(task);
	switch (~((mxcsr & 0x1f80) >> 7) & (mxcsr & 0x3f)) {
	case 0x000:
	default:
		break;
	case 0x001: /* Invalid Op */
		info.si_code = FPE_FLTINV;
		break;
	case 0x002: /* Denormalize */
	case 0x010: /* Underflow */
		info.si_code = FPE_FLTUND;
		break;
	case 0x004: /* Zero Divide */
		info.si_code = FPE_FLTDIV;
		break;
	case 0x008: /* Overflow */
		info.si_code = FPE_FLTOVF;
		break;
	case 0x020: /* Precision */
		info.si_code = FPE_FLTRES;
		break;
	}
	force_sig_info(SIGFPE, &info, task);
}

asmlinkage void do_spurious_interrupt_bug(struct pt_regs * regs)
{
}

asmlinkage void __attribute__((weak)) smp_thermal_interrupt(void)
{
}

asmlinkage void __attribute__((weak)) mce_threshold_interrupt(void)
{
}

/*
 * 'math_state_restore()' saves the current math information in the
 * old math state array, and gets the new ones from the current task
 *
 * Careful.. There are problems with IBM-designed IRQ13 behaviour.
 * Don't touch unless you *really* know how it works.
 */
asmlinkage void math_state_restore(void)
{
	struct task_struct *me = current;

	if (!used_math()) {
		local_irq_enable();
		/*
		 * does a slab alloc which can sleep
		 */
		if (init_fpu(me)) {
			/*
			 * ran out of memory!
			 */
			do_group_exit(SIGKILL);
			return;
		}
		local_irq_disable();
	}

	clts();				/* Allow maths ops (or we recurse) */
	restore_fpu_checking(&me->thread.xstate->fxsave);
	task_thread_info(me)->status |= TS_USEDFPU;
	me->fpu_counter++;
}
EXPORT_SYMBOL_GPL(math_state_restore);

void __init trap_init(void)
{
	set_intr_gate(0, &divide_error);
	set_intr_gate_ist(1, &debug, DEBUG_STACK);
	set_intr_gate_ist(2, &nmi, NMI_STACK);
 	set_system_gate_ist(3, &int3, DEBUG_STACK); /* int3 can be called from all */
	set_system_gate(4, &overflow); /* int4 can be called from all */
	set_intr_gate(5, &bounds);
	set_intr_gate(6, &invalid_op);
	set_intr_gate(7, &device_not_available);
	set_intr_gate_ist(8, &double_fault, DOUBLEFAULT_STACK);
	set_intr_gate(9, &coprocessor_segment_overrun);
	set_intr_gate(10, &invalid_TSS);
	set_intr_gate(11, &segment_not_present);
	set_intr_gate_ist(12, &stack_segment, STACKFAULT_STACK);
	set_intr_gate(13, &general_protection);
	set_intr_gate(14, &page_fault);
	set_intr_gate(15, &spurious_interrupt_bug);
	set_intr_gate(16, &coprocessor_error);
	set_intr_gate(17, &alignment_check);
#ifdef CONFIG_X86_MCE
	set_intr_gate_ist(18, &machine_check, MCE_STACK);
#endif
	set_intr_gate(19, &simd_coprocessor_error);

#ifdef CONFIG_IA32_EMULATION
	set_system_gate(IA32_SYSCALL_VECTOR, ia32_syscall);
#endif
	/*
	 * initialize the per thread extended state:
	 */
	init_thread_xstate();
	/*
	 * Should be a barrier for any external CPU state:
	 */
	cpu_init();
}

static int __init oops_setup(char *s)
{
	if (!s)
		return -EINVAL;
	if (!strcmp(s, "panic"))
		panic_on_oops = 1;
	return 0;
}
early_param("oops", oops_setup);

static int __init kstack_setup(char *s)
{
	if (!s)
		return -EINVAL;
	kstack_depth_to_print = simple_strtoul(s, NULL, 0);
	return 0;
}
early_param("kstack", kstack_setup);

static int __init code_bytes_setup(char *s)
{
	code_bytes = simple_strtoul(s, NULL, 0);
	if (code_bytes > 8192)
		code_bytes = 8192;

	return 1;
}
__setup("code_bytes=", code_bytes_setup);<|MERGE_RESOLUTION|>--- conflicted
+++ resolved
@@ -76,15 +76,10 @@
 asmlinkage void machine_check(void);
 
 int panic_on_unrecovered_nmi;
-<<<<<<< HEAD
-static unsigned int code_bytes = 64;
-static unsigned ignore_nmis;
-=======
 int kstack_depth_to_print = 12;
 static unsigned int code_bytes = 64;
 static int ignore_nmis;
 static int die_counter;
->>>>>>> 5b664cb2
 
 static inline void conditional_sti(struct pt_regs *regs)
 {
@@ -680,19 +675,11 @@
 	do_trap(trapnr, signr, str, regs, error_code, &info);		\
 }
 
-<<<<<<< HEAD
-DO_ERROR_INFO( 0, SIGFPE,  "divide error", divide_error, FPE_INTDIV, regs->ip)
-DO_ERROR( 4, SIGSEGV, "overflow", overflow)
-DO_ERROR( 5, SIGSEGV, "bounds", bounds)
-DO_ERROR_INFO( 6, SIGILL,  "invalid opcode", invalid_op, ILL_ILLOPN, regs->ip)
-DO_ERROR( 9, SIGFPE,  "coprocessor segment overrun", coprocessor_segment_overrun)
-=======
 DO_ERROR_INFO(0, SIGFPE, "divide error", divide_error, FPE_INTDIV, regs->ip)
 DO_ERROR(4, SIGSEGV, "overflow", overflow)
 DO_ERROR(5, SIGSEGV, "bounds", bounds)
 DO_ERROR_INFO(6, SIGILL, "invalid opcode", invalid_op, ILL_ILLOPN, regs->ip)
 DO_ERROR(9, SIGFPE, "coprocessor segment overrun", coprocessor_segment_overrun)
->>>>>>> 5b664cb2
 DO_ERROR(10, SIGSEGV, "invalid TSS", invalid_TSS)
 DO_ERROR(11, SIGBUS, "segment not present", segment_not_present)
 DO_ERROR_INFO(17, SIGBUS, "alignment check", alignment_check, BUS_ADRALN, 0)
@@ -859,18 +846,12 @@
 do_nmi(struct pt_regs *regs, long error_code)
 {
 	nmi_enter();
-<<<<<<< HEAD
+
 	add_pda(__nmi_count, 1);
+
 	if (!ignore_nmis)
 		default_do_nmi(regs);
-=======
-
-	add_pda(__nmi_count, 1);
-
-	if (!ignore_nmis)
-		default_do_nmi(regs);
-
->>>>>>> 5b664cb2
+
 	nmi_exit();
 }
 
