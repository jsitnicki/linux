--- conflicted
+++ resolved
@@ -202,12 +202,7 @@
 			};
 
 			hsic_phy0: hsic-phy@f0001800 {
-<<<<<<< HEAD
-				compatible = "marvell,mmp3-hsic-phy",
-					     "usb-nop-xceiv";
-=======
 				compatible = "marvell,mmp3-hsic-phy";
->>>>>>> 04d5ce62
 				reg = <0xf0001800 0x40>;
 				#phy-cells = <0>;
 				status = "disabled";
@@ -228,12 +223,7 @@
 			};
 
 			hsic_phy1: hsic-phy@f0002800 {
-<<<<<<< HEAD
-				compatible = "marvell,mmp3-hsic-phy",
-					     "usb-nop-xceiv";
-=======
 				compatible = "marvell,mmp3-hsic-phy";
->>>>>>> 04d5ce62
 				reg = <0xf0002800 0x40>;
 				#phy-cells = <0>;
 				status = "disabled";
