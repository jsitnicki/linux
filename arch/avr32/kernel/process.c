/*
 * Copyright (C) 2004-2006 Atmel Corporation
 *
 * This program is free software; you can redistribute it and/or modify
 * it under the terms of the GNU General Public License version 2 as
 * published by the Free Software Foundation.
 */
#include <linux/sched.h>
#include <linux/module.h>
#include <linux/kallsyms.h>
#include <linux/fs.h>
#include <linux/pm.h>
#include <linux/ptrace.h>
#include <linux/slab.h>
#include <linux/reboot.h>
#include <linux/tick.h>
#include <linux/uaccess.h>
#include <linux/unistd.h>

#include <asm/sysreg.h>
#include <asm/ocd.h>
#include <asm/syscalls.h>

#include <mach/pm.h>

void (*pm_power_off)(void);
EXPORT_SYMBOL(pm_power_off);

/*
 * This file handles the architecture-dependent parts of process handling..
 */

void cpu_idle(void)
{
	/* endless idle loop with no priority at all */
	while (1) {
		tick_nohz_stop_sched_tick(1);
		while (!need_resched())
			cpu_idle_sleep();
		tick_nohz_restart_sched_tick();
		preempt_enable_no_resched();
		schedule();
		preempt_disable();
	}
}

void machine_halt(void)
{
	/*
	 * Enter Stop mode. The 32 kHz oscillator will keep running so
	 * the RTC will keep the time properly and the system will
	 * boot quickly.
	 */
	asm volatile("sleep 3\n\t"
		     "sub pc, -2");
}

void machine_power_off(void)
{
	if (pm_power_off)
		pm_power_off();
}

void machine_restart(char *cmd)
{
	ocd_write(DC, (1 << OCD_DC_DBE_BIT));
	ocd_write(DC, (1 << OCD_DC_RES_BIT));
	while (1) ;
}

/*
 * PC is actually discarded when returning from a system call -- the
 * return address must be stored in LR. This function will make sure
 * LR points to do_exit before starting the thread.
 *
 * Also, when returning from fork(), r12 is 0, so we must copy the
 * argument as well.
 *
 *  r0 : The argument to the main thread function
 *  r1 : The address of do_exit
 *  r2 : The address of the main thread function
 */
asmlinkage extern void kernel_thread_helper(void);
__asm__("	.type	kernel_thread_helper, @function\n"
	"kernel_thread_helper:\n"
	"	mov	r12, r0\n"
	"	mov	lr, r2\n"
	"	mov	pc, r1\n"
	"	.size	kernel_thread_helper, . - kernel_thread_helper");

int kernel_thread(int (*fn)(void *), void *arg, unsigned long flags)
{
	struct pt_regs regs;

	memset(&regs, 0, sizeof(regs));

	regs.r0 = (unsigned long)arg;
	regs.r1 = (unsigned long)fn;
	regs.r2 = (unsigned long)do_exit;
	regs.lr = (unsigned long)kernel_thread_helper;
	regs.pc = (unsigned long)kernel_thread_helper;
	regs.sr = MODE_SUPERVISOR;

	return do_fork(flags | CLONE_VM | CLONE_UNTRACED,
		       0, &regs, 0, NULL, NULL);
}
EXPORT_SYMBOL(kernel_thread);

/*
 * Free current thread data structures etc
 */
void exit_thread(void)
{
	ocd_disable(current);
}

void flush_thread(void)
{
	/* nothing to do */
}

void release_thread(struct task_struct *dead_task)
{
	/* do nothing */
}

static void dump_mem(const char *str, const char *log_lvl,
		     unsigned long bottom, unsigned long top)
{
	unsigned long p;
	int i;

	printk("%s%s(0x%08lx to 0x%08lx)\n", log_lvl, str, bottom, top);

	for (p = bottom & ~31; p < top; ) {
		printk("%s%04lx: ", log_lvl, p & 0xffff);

		for (i = 0; i < 8; i++, p += 4) {
			unsigned int val;

			if (p < bottom || p >= top)
				printk("         ");
			else {
				if (__get_user(val, (unsigned int __user *)p)) {
					printk("\n");
					goto out;
				}
				printk("%08x ", val);
			}
		}
		printk("\n");
	}

out:
	return;
}

static inline int valid_stack_ptr(struct thread_info *tinfo, unsigned long p)
{
	return (p > (unsigned long)tinfo)
		&& (p < (unsigned long)tinfo + THREAD_SIZE - 3);
}

#ifdef CONFIG_FRAME_POINTER
static void show_trace_log_lvl(struct task_struct *tsk, unsigned long *sp,
			       struct pt_regs *regs, const char *log_lvl)
{
	unsigned long lr, fp;
	struct thread_info *tinfo;

	if (regs)
		fp = regs->r7;
	else if (tsk == current)
		asm("mov %0, r7" : "=r"(fp));
	else
		fp = tsk->thread.cpu_context.r7;

	/*
	 * Walk the stack as long as the frame pointer (a) is within
	 * the kernel stack of the task, and (b) it doesn't move
	 * downwards.
	 */
	tinfo = task_thread_info(tsk);
	printk("%sCall trace:\n", log_lvl);
	while (valid_stack_ptr(tinfo, fp)) {
		unsigned long new_fp;

		lr = *(unsigned long *)fp;
#ifdef CONFIG_KALLSYMS
		printk("%s [<%08lx>] ", log_lvl, lr);
#else
		printk(" [<%08lx>] ", lr);
#endif
		print_symbol("%s\n", lr);

		new_fp = *(unsigned long *)(fp + 4);
		if (new_fp <= fp)
			break;
		fp = new_fp;
	}
	printk("\n");
}
#else
static void show_trace_log_lvl(struct task_struct *tsk, unsigned long *sp,
			       struct pt_regs *regs, const char *log_lvl)
{
	unsigned long addr;

	printk("%sCall trace:\n", log_lvl);

	while (!kstack_end(sp)) {
		addr = *sp++;
		if (kernel_text_address(addr)) {
#ifdef CONFIG_KALLSYMS
			printk("%s [<%08lx>] ", log_lvl, addr);
#else
			printk(" [<%08lx>] ", addr);
#endif
			print_symbol("%s\n", addr);
		}
	}
	printk("\n");
}
#endif

void show_stack_log_lvl(struct task_struct *tsk, unsigned long sp,
			struct pt_regs *regs, const char *log_lvl)
{
	struct thread_info *tinfo;

	if (sp == 0) {
		if (tsk)
			sp = tsk->thread.cpu_context.ksp;
		else
			sp = (unsigned long)&tinfo;
	}
	if (!tsk)
		tsk = current;

	tinfo = task_thread_info(tsk);

	if (valid_stack_ptr(tinfo, sp)) {
		dump_mem("Stack: ", log_lvl, sp,
			 THREAD_SIZE + (unsigned long)tinfo);
		show_trace_log_lvl(tsk, (unsigned long *)sp, regs, log_lvl);
	}
}

void show_stack(struct task_struct *tsk, unsigned long *stack)
{
	show_stack_log_lvl(tsk, (unsigned long)stack, NULL, "");
}

void dump_stack(void)
{
	unsigned long stack;

	show_trace_log_lvl(current, &stack, NULL, "");
}
EXPORT_SYMBOL(dump_stack);

static const char *cpu_modes[] = {
	"Application", "Supervisor", "Interrupt level 0", "Interrupt level 1",
	"Interrupt level 2", "Interrupt level 3", "Exception", "NMI"
};

void show_regs_log_lvl(struct pt_regs *regs, const char *log_lvl)
{
	unsigned long sp = regs->sp;
	unsigned long lr = regs->lr;
	unsigned long mode = (regs->sr & MODE_MASK) >> MODE_SHIFT;

	if (!user_mode(regs)) {
		sp = (unsigned long)regs + FRAME_SIZE_FULL;

		printk("%s", log_lvl);
		print_symbol("PC is at %s\n", instruction_pointer(regs));
		printk("%s", log_lvl);
		print_symbol("LR is at %s\n", lr);
	}

	printk("%spc : [<%08lx>]    lr : [<%08lx>]    %s\n"
	       "%ssp : %08lx  r12: %08lx  r11: %08lx\n",
	       log_lvl, instruction_pointer(regs), lr, print_tainted(),
	       log_lvl, sp, regs->r12, regs->r11);
	printk("%sr10: %08lx  r9 : %08lx  r8 : %08lx\n",
	       log_lvl, regs->r10, regs->r9, regs->r8);
	printk("%sr7 : %08lx  r6 : %08lx  r5 : %08lx  r4 : %08lx\n",
	       log_lvl, regs->r7, regs->r6, regs->r5, regs->r4);
	printk("%sr3 : %08lx  r2 : %08lx  r1 : %08lx  r0 : %08lx\n",
	       log_lvl, regs->r3, regs->r2, regs->r1, regs->r0);
	printk("%sFlags: %c%c%c%c%c\n", log_lvl,
	       regs->sr & SR_Q ? 'Q' : 'q',
	       regs->sr & SR_V ? 'V' : 'v',
	       regs->sr & SR_N ? 'N' : 'n',
	       regs->sr & SR_Z ? 'Z' : 'z',
	       regs->sr & SR_C ? 'C' : 'c');
	printk("%sMode bits: %c%c%c%c%c%c%c%c%c%c\n", log_lvl,
	       regs->sr & SR_H ? 'H' : 'h',
	       regs->sr & SR_J ? 'J' : 'j',
	       regs->sr & SR_DM ? 'M' : 'm',
	       regs->sr & SR_D ? 'D' : 'd',
	       regs->sr & SR_EM ? 'E' : 'e',
	       regs->sr & SR_I3M ? '3' : '.',
	       regs->sr & SR_I2M ? '2' : '.',
	       regs->sr & SR_I1M ? '1' : '.',
	       regs->sr & SR_I0M ? '0' : '.',
	       regs->sr & SR_GM ? 'G' : 'g');
	printk("%sCPU Mode: %s\n", log_lvl, cpu_modes[mode]);
	printk("%sProcess: %s [%d] (task: %p thread: %p)\n",
	       log_lvl, current->comm, current->pid, current,
	       task_thread_info(current));
}

void show_regs(struct pt_regs *regs)
{
	unsigned long sp = regs->sp;

	if (!user_mode(regs))
		sp = (unsigned long)regs + FRAME_SIZE_FULL;

	show_regs_log_lvl(regs, "");
	show_trace_log_lvl(current, (unsigned long *)sp, regs, "");
}
EXPORT_SYMBOL(show_regs);

/* Fill in the fpu structure for a core dump. This is easy -- we don't have any */
int dump_fpu(struct pt_regs *regs, elf_fpregset_t *fpu)
{
	/* Not valid */
	return 0;
}

asmlinkage void ret_from_fork(void);

int copy_thread(unsigned long clone_flags, unsigned long usp,
		unsigned long unused,
		struct task_struct *p, struct pt_regs *regs)
{
	struct pt_regs *childregs;

	childregs = ((struct pt_regs *)(THREAD_SIZE + (unsigned long)task_stack_page(p))) - 1;
	*childregs = *regs;

	if (user_mode(regs))
		childregs->sp = usp;
	else
		childregs->sp = (unsigned long)task_stack_page(p) + THREAD_SIZE;

	childregs->r12 = 0; /* Set return value for child */

	p->thread.cpu_context.sr = MODE_SUPERVISOR | SR_GM;
	p->thread.cpu_context.ksp = (unsigned long)childregs;
	p->thread.cpu_context.pc = (unsigned long)ret_from_fork;

	clear_tsk_thread_flag(p, TIF_DEBUG);
	if ((clone_flags & CLONE_PTRACE) && test_thread_flag(TIF_DEBUG))
		ocd_enable(p);

	return 0;
}

/* r12-r8 are dummy parameters to force the compiler to use the stack */
asmlinkage int sys_fork(struct pt_regs *regs)
{
	return do_fork(SIGCHLD, regs->sp, regs, 0, NULL, NULL);
}

asmlinkage int sys_clone(unsigned long clone_flags, unsigned long newsp,
			 unsigned long parent_tidptr,
			 unsigned long child_tidptr, struct pt_regs *regs)
{
	if (!newsp)
		newsp = regs->sp;
	return do_fork(clone_flags, newsp, regs, 0,
		       (int __user *)parent_tidptr,
		       (int __user *)child_tidptr);
}

asmlinkage int sys_vfork(struct pt_regs *regs)
{
	return do_fork(CLONE_VFORK | CLONE_VM | SIGCHLD, regs->sp, regs,
		       0, NULL, NULL);
}

asmlinkage int sys_execve(const char __user *ufilename,
<<<<<<< HEAD
			  char __user *__user *uargv,
			  char __user *__user *uenvp, struct pt_regs *regs)
=======
			  const char __user *const __user *uargv,
			  const char __user *const __user *uenvp,
			  struct pt_regs *regs)
>>>>>>> 053d8f66
{
	int error;
	char *filename;

	filename = getname(ufilename);
	error = PTR_ERR(filename);
	if (IS_ERR(filename))
		goto out;

	error = do_execve(filename, uargv, uenvp, regs);
	putname(filename);

out:
	return error;
}


/*
 * This function is supposed to answer the question "who called
 * schedule()?"
 */
unsigned long get_wchan(struct task_struct *p)
{
	unsigned long pc;
	unsigned long stack_page;

	if (!p || p == current || p->state == TASK_RUNNING)
		return 0;

	stack_page = (unsigned long)task_stack_page(p);
	BUG_ON(!stack_page);

	/*
	 * The stored value of PC is either the address right after
	 * the call to __switch_to() or ret_from_fork.
	 */
	pc = thread_saved_pc(p);
	if (in_sched_functions(pc)) {
#ifdef CONFIG_FRAME_POINTER
		unsigned long fp = p->thread.cpu_context.r7;
		BUG_ON(fp < stack_page || fp > (THREAD_SIZE + stack_page));
		pc = *(unsigned long *)fp;
#else
		/*
		 * We depend on the frame size of schedule here, which
		 * is actually quite ugly. It might be possible to
		 * determine the frame size automatically at build
		 * time by doing this:
		 *   - compile sched.c
		 *   - disassemble the resulting sched.o
		 *   - look for 'sub sp,??' shortly after '<schedule>:'
		 */
		unsigned long sp = p->thread.cpu_context.ksp + 16;
		BUG_ON(sp < stack_page || sp > (THREAD_SIZE + stack_page));
		pc = *(unsigned long *)sp;
#endif
	}

	return pc;
}<|MERGE_RESOLUTION|>--- conflicted
+++ resolved
@@ -384,14 +384,9 @@
 }
 
 asmlinkage int sys_execve(const char __user *ufilename,
-<<<<<<< HEAD
-			  char __user *__user *uargv,
-			  char __user *__user *uenvp, struct pt_regs *regs)
-=======
 			  const char __user *const __user *uargv,
 			  const char __user *const __user *uenvp,
 			  struct pt_regs *regs)
->>>>>>> 053d8f66
 {
 	int error;
 	char *filename;
